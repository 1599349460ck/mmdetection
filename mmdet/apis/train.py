# Copyright (c) OpenMMLab. All rights reserved.
import os
import random

import numpy as np
import torch
<<<<<<< HEAD
from mmcv.runner import (HOOKS, DistSamplerSeedHook, EpochBasedRunner,
=======
import torch.distributed as dist
from mmcv.runner import (DistSamplerSeedHook, EpochBasedRunner,
>>>>>>> 73b4e65a
                         Fp16OptimizerHook, OptimizerHook, build_optimizer,
                         build_runner, get_dist_info)

from mmdet.core import DistEvalHook, EvalHook
from mmdet.datasets import (build_dataloader, build_dataset,
                            replace_ImageToTensor)
<<<<<<< HEAD
from mmdet.utils import get_root_logger
from mmdet.utils.parallel import MMDataParallel, MMDistributedDataParallel
=======
from mmdet.utils import (build_ddp, build_dp, compat_cfg,
                         find_latest_checkpoint, get_root_logger)


def init_random_seed(seed=None, device='cuda'):
    """Initialize random seed.

    If the seed is not set, the seed will be automatically randomized,
    and then broadcast to all processes to prevent some potential bugs.

    Args:
        seed (int, Optional): The seed. Default to None.
        device (str): The device where the seed will be put on.
            Default to 'cuda'.

    Returns:
        int: Seed to be used.
    """
    if seed is not None:
        return seed

    # Make sure all ranks share the same random seed to prevent
    # some potential bugs. Please refer to
    # https://github.com/open-mmlab/mmdetection/issues/6339
    rank, world_size = get_dist_info()
    seed = np.random.randint(2**31)
    if world_size == 1:
        return seed

    if rank == 0:
        random_num = torch.tensor(seed, dtype=torch.int32, device=device)
    else:
        random_num = torch.tensor(0, dtype=torch.int32, device=device)
    dist.broadcast(random_num, src=0)
    return random_num.item()
>>>>>>> 73b4e65a


def set_random_seed(seed, deterministic=False):
    """Set random seed.

    Args:
        seed (int): Seed to be used.
        deterministic (bool): Whether to set the deterministic option for
            CUDNN backend, i.e., set `torch.backends.cudnn.deterministic`
            to True and `torch.backends.cudnn.benchmark` to False.
            Default: False.
    """
    random.seed(seed)
    np.random.seed(seed)
    torch.manual_seed(seed)
    torch.cuda.manual_seed_all(seed)
    if deterministic:
        torch.backends.cudnn.deterministic = True
        torch.backends.cudnn.benchmark = False


def auto_scale_lr(cfg, distributed, logger):
    """Automatically scaling LR according to GPU number and sample per GPU.

    Args:
        cfg (config): Training config.
        distributed (bool): Using distributed or not.
        logger (logging.Logger): Logger.
    """
    # Get flag from config
    if ('auto_scale_lr' not in cfg) or \
            (not cfg.auto_scale_lr.get('enable', False)):
        logger.info('Automatic scaling of learning rate (LR)'
                    ' has been disabled.')
        return

    # Get base batch size from config
    base_batch_size = cfg.auto_scale_lr.get('base_batch_size', None)
    if base_batch_size is None:
        return

    # Get gpu number
    if distributed:
        _, world_size = get_dist_info()
        num_gpus = len(range(world_size))
    else:
        num_gpus = len(cfg.gpu_ids)

    # calculate the batch size
    samples_per_gpu = cfg.data.train_dataloader.samples_per_gpu
    batch_size = num_gpus * samples_per_gpu
    logger.info(f'Training with {num_gpus} GPU(s) with {samples_per_gpu} '
                f'samples per GPU. The total batch size is {batch_size}.')

    if batch_size != base_batch_size:
        # scale LR with
        # [linear scaling rule](https://arxiv.org/abs/1706.02677)
        scaled_lr = (batch_size / base_batch_size) * cfg.optimizer.lr
        logger.info('LR has been automatically scaled '
                    f'from {cfg.optimizer.lr} to {scaled_lr}')
        cfg.optimizer.lr = scaled_lr
    else:
        logger.info('The batch size match the '
                    f'base batch size: {base_batch_size}, '
                    f'will not scaling the LR ({cfg.optimizer.lr}).')


def train_detector(model,
                   dataset,
                   cfg,
                   distributed=False,
                   validate=False,
                   timestamp=None,
                   meta=None):

    cfg = compat_cfg(cfg)
    logger = get_root_logger(log_level=cfg.log_level)

    # prepare data loaders
    dataset = dataset if isinstance(dataset, (list, tuple)) else [dataset]

    runner_type = 'EpochBasedRunner' if 'runner' not in cfg else cfg.runner[
        'type']

    train_dataloader_default_args = dict(
        samples_per_gpu=2,
        workers_per_gpu=2,
        # `num_gpus` will be ignored if distributed
        num_gpus=len(cfg.gpu_ids),
        dist=distributed,
        seed=cfg.seed,
        runner_type=runner_type,
        persistent_workers=False)

    train_loader_cfg = {
        **train_dataloader_default_args,
        **cfg.data.get('train_dataloader', {})
    }

    data_loaders = [build_dataloader(ds, **train_loader_cfg) for ds in dataset]

    # put model on gpus
    if distributed:
        find_unused_parameters = cfg.get('find_unused_parameters', False)
        # Sets the `find_unused_parameters` parameter in
        # torch.nn.parallel.DistributedDataParallel
        model = build_ddp(
            model,
            cfg.device,
            device_ids=[int(os.environ['LOCAL_RANK'])],
            broadcast_buffers=False,
            find_unused_parameters=find_unused_parameters)
    else:
        model = build_dp(model, cfg.device, device_ids=cfg.gpu_ids)

    # build optimizer
    auto_scale_lr(cfg, distributed, logger)
    optimizer = build_optimizer(model, cfg.optimizer)

    runner = build_runner(
        cfg.runner,
        default_args=dict(
            model=model,
            optimizer=optimizer,
            work_dir=cfg.work_dir,
            logger=logger,
            meta=meta))

    # an ugly workaround to make .log and .log.json filenames the same
    runner.timestamp = timestamp

    # fp16 setting
    fp16_cfg = cfg.get('fp16', None)
    if fp16_cfg is not None:
        optimizer_config = Fp16OptimizerHook(
            **cfg.optimizer_config, **fp16_cfg, distributed=distributed)
    elif distributed and 'type' not in cfg.optimizer_config:
        optimizer_config = OptimizerHook(**cfg.optimizer_config)
    else:
        optimizer_config = cfg.optimizer_config

    # register hooks
    runner.register_training_hooks(
        cfg.lr_config,
        optimizer_config,
        cfg.checkpoint_config,
        cfg.log_config,
        cfg.get('momentum_config', None),
        custom_hooks_config=cfg.get('custom_hooks', None))

    if distributed:
        if isinstance(runner, EpochBasedRunner):
            runner.register_hook(DistSamplerSeedHook())

    # register eval hooks
    if validate:
        val_dataloader_default_args = dict(
            samples_per_gpu=1,
            workers_per_gpu=2,
            dist=distributed,
            shuffle=False,
            persistent_workers=False)

        val_dataloader_args = {
            **val_dataloader_default_args,
            **cfg.data.get('val_dataloader', {})
        }
        # Support batch_size > 1 in validation

        if val_dataloader_args['samples_per_gpu'] > 1:
            # Replace 'ImageToTensor' to 'DefaultFormatBundle'
            cfg.data.val.pipeline = replace_ImageToTensor(
                cfg.data.val.pipeline)
        val_dataset = build_dataset(cfg.data.val, dict(test_mode=True))

        val_dataloader = build_dataloader(val_dataset, **val_dataloader_args)
        eval_cfg = cfg.get('evaluation', {})
        eval_cfg['by_epoch'] = cfg.runner['type'] != 'IterBasedRunner'
        eval_hook = DistEvalHook if distributed else EvalHook
        # In this PR (https://github.com/open-mmlab/mmcv/pull/1193), the
        # priority of IterTimerHook has been modified from 'NORMAL' to 'LOW'.
        runner.register_hook(
            eval_hook(val_dataloader, **eval_cfg), priority='LOW')

    resume_from = None
    if cfg.resume_from is None and cfg.get('auto_resume'):
        resume_from = find_latest_checkpoint(cfg.work_dir)
    if resume_from is not None:
        cfg.resume_from = resume_from

    if cfg.resume_from:
        runner.resume(cfg.resume_from)
    elif cfg.load_from:
        runner.load_checkpoint(cfg.load_from)
    runner.run(data_loaders, cfg.workflow)<|MERGE_RESOLUTION|>--- conflicted
+++ resolved
@@ -4,22 +4,14 @@
 
 import numpy as np
 import torch
-<<<<<<< HEAD
-from mmcv.runner import (HOOKS, DistSamplerSeedHook, EpochBasedRunner,
-=======
 import torch.distributed as dist
 from mmcv.runner import (DistSamplerSeedHook, EpochBasedRunner,
->>>>>>> 73b4e65a
                          Fp16OptimizerHook, OptimizerHook, build_optimizer,
                          build_runner, get_dist_info)
 
 from mmdet.core import DistEvalHook, EvalHook
 from mmdet.datasets import (build_dataloader, build_dataset,
                             replace_ImageToTensor)
-<<<<<<< HEAD
-from mmdet.utils import get_root_logger
-from mmdet.utils.parallel import MMDataParallel, MMDistributedDataParallel
-=======
 from mmdet.utils import (build_ddp, build_dp, compat_cfg,
                          find_latest_checkpoint, get_root_logger)
 
@@ -55,7 +47,6 @@
         random_num = torch.tensor(0, dtype=torch.int32, device=device)
     dist.broadcast(random_num, src=0)
     return random_num.item()
->>>>>>> 73b4e65a
 
 
 def set_random_seed(seed, deterministic=False):
