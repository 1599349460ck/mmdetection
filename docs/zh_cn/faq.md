--- conflicted
+++ resolved
@@ -80,38 +80,36 @@
   4. 添加 gradient clipping: 一些模型需要梯度裁剪来稳定训练过程。 默认的 `grad_clip` 是 `None`,  你可以在 config 设置 `optimizer_config=dict(_delete_=True, grad_clip=dict(max_norm=35, norm_type=2))`  如果你的 config 没有继承任何包含 `optimizer_config=dict(grad_clip=None)`,  你可以直接设置`optimizer_config=dict(grad_clip=dict(max_norm=35, norm_type=2))`.
 
 - "GPU out of memory"
-<<<<<<< HEAD
-    1. 存在大量 ground truth boxes 或者大量 anchor 的场景，可能在 assigner 会 OOM。 您可以在 assigner 的配置中设置 `gpu_assign_thr=N`，这样当超过 N 个 GT boxes 时，assigner 会通过 CPU 计算 IOU。
-    2. 在 backbone 中设置 `with_cp=True`。 这使用 PyTorch 中的 `sublinear strategy` 来降低 backbone 占用的 GPU 显存。
-    3. 使用 `config/fp16` 中的示例尝试混合精度训练。`loss_scale` 可能需要针对不同模型进行调整。
-    4. 你也可以尝试使用 `AvoidOOM` 来避免该问题。首先它将尝试调用 `torch.cuda.empty_cache()`。如果失败，将会尝试把输入类型转换到 FP16。如果仍然失败，将会把输入从 GPUs 转换到 CPUs 进行计算。这里有一个使用的例子：
-
-    ```python
-    # 作为函数使用
-    from mmdet.utils import AvoidOOM
-
-    AvoidCUDAOOM = AvoidOOM()
-    # GPU OOM 错误
-    # outputs = some_torch_function(input1, input2)
-    output = AvoidCUDAOOM.retry_if_cuda_oom(some_torch_function)(input1, input2)
-
-    # 作为装饰器使用
-    from mmdet.utils import AvoidCUDAOOM
-    # 或者
-    # from mmdet.utils import AvoidOOM
-    # AvoidCUDAOOM = AvoidOOM(**kwargs)
-
-    @AvoidCUDAOOM.retry_if_cuda_oom
-    def function(*args, **kwargs):
-        ...
-        return xxx
-    ```
-=======
 
   1. 存在大量 ground truth boxes 或者大量 anchor 的场景，可能在 assigner 会 OOM。 您可以在 assigner 的配置中设置 `gpu_assign_thr=N`，这样当超过 N 个 GT boxes 时，assigner 会通过 CPU 计算 IOU。
+
   2. 在 backbone 中设置 `with_cp=True`。 这使用 PyTorch 中的 `sublinear strategy` 来降低 backbone 占用的 GPU 显存。
+
   3. 使用 `config/fp16` 中的示例尝试混合精度训练。`loss_scale` 可能需要针对不同模型进行调整。
->>>>>>> 151a803e
+
+  4. 你也可以尝试使用 `AvoidOOM` 来避免该问题。首先它将尝试调用 `torch.cuda.empty_cache()`。如果失败，将会尝试把输入类型转换到 FP16。如果仍然失败，将会把输入从 GPUs 转换到 CPUs 进行计算。这里提供了两个使用的例子：
+
+     ```python
+     # 作为函数使用
+     from mmdet.utils import AvoidOOM
+
+     AvoidCUDAOOM = AvoidOOM()
+     # GPU OOM 错误
+     # outputs = some_torch_function(input1, input2)
+     output = AvoidCUDAOOM.retry_if_cuda_oom(some_torch_function)(input1, input2)
+     ```
+
+     ```python
+     # 作为装饰器使用
+     from mmdet.utils import AvoidCUDAOOM
+     # from mmdet.utils import AvoidOOM
+     # AvoidCUDAOOM = AvoidOOM(**kwargs)
+
+     @AvoidCUDAOOM.retry_if_cuda_oom
+     def function(*args, **kwargs):
+         ...
+         return xxx
+     ```
 
 - "RuntimeError: Expected to have finished reduction in the prior iteration before starting a new one"
 
