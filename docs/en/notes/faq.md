# Frequently Asked Questions

We list some common troubles faced by many users and their corresponding solutions here. Feel free to enrich the list if you find any frequent issues and have ways to help others to solve them. If the contents here do not cover your issue, please create an issue using the [provided templates](https://github.com/open-mmlab/mmdetection/blob/master/.github/ISSUE_TEMPLATE/error-report.md/) and make sure you fill in all required information in the template.

## Installation

- Compatibility issue between MMCV and MMDetection; "ConvWS is already registered in conv layer"; "AssertionError: MMCV==xxx is used but incompatible. Please install mmcv>=xxx, \<=xxx."

  Compatible MMDetection, MMEngine, and MMCV versions are shown as below. Please choose the correct version of MMCV to avoid installation issues.

  | MMDetection version |      MMCV version       |     MMEngine version     |
  | :-----------------: | :---------------------: | :----------------------: |
<<<<<<< HEAD
  |         3.x         | mmcv>=2.0.0rc1, \<2.1.0 | mmengine>=0.4.0, \<1.0.0 |
  |      3.0.0rc6       | mmcv>=2.0.0rc1, \<2.1.0 | mmengine>=0.4.0, \<1.0.0 |
=======
  |         3.x         | mmcv>=2.0.0rc1, \<2.1.0 | mmengine>=0.3.0, \<1.0.0 |
  |      3.0.0rc6       | mmcv>=2.0.0rc4, \<2.1.0 | mmengine>=0.3.0, \<1.0.0 |
>>>>>>> f4112c9e
  |      3.0.0rc5       | mmcv>=2.0.0rc1, \<2.1.0 | mmengine>=0.3.0, \<1.0.0 |
  |      3.0.0rc4       | mmcv>=2.0.0rc1, \<2.1.0 | mmengine>=0.3.0, \<1.0.0 |
  |      3.0.0rc3       | mmcv>=2.0.0rc1, \<2.1.0 | mmengine>=0.3.0, \<1.0.0 |
  |      3.0.0rc2       | mmcv>=2.0.0rc1, \<2.1.0 | mmengine>=0.1.0, \<1.0.0 |
  |      3.0.0rc1       | mmcv>=2.0.0rc1, \<2.1.0 | mmengine>=0.1.0, \<1.0.0 |
  |      3.0.0rc0       | mmcv>=2.0.0rc1, \<2.1.0 | mmengine>=0.1.0, \<1.0.0 |

  **Note:**

  1. If you want to install mmdet-v2.x, the compatible MMDetection and MMCV versions table can be found at [here](https://mmdetection.readthedocs.io/en/stable/faq.html#installation). Please choose the correct version of MMCV to avoid installation issues.
  2. In MMCV-v2.x, `mmcv-full` is rename to `mmcv`, if you want to install `mmcv` without CUDA ops, you can install `mmcv-lite`.

- "No module named 'mmcv.ops'"; "No module named 'mmcv.\_ext'".

  1. Uninstall existing `mmcv-lite` in the environment using `pip uninstall mmcv-lite`.
  2. Install `mmcv` following the [installation instruction](https://mmcv.readthedocs.io/en/2.x/get_started/installation.html).

- "Microsoft Visual C++ 14.0 or graeter is required" during installation on Windows.

  This error happens when building the 'pycocotools.\_mask' extension of pycocotools and the environment lacks corresponding C++ compilation dependencies. You need to download it at Microsoft officials [visual-cpp-build-tools](https://visualstudio.microsoft.com/zh-hans/visual-cpp-build-tools/),  select the "Use C ++ Desktop Development" option to install the minimum dependencies, and then reinstall pycocotools.

- Using Albumentations

  If you would like to use `albumentations`, we suggest using `pip install -r requirements/albu.txt` or
  `pip install -U albumentations --no-binary qudida,albumentations`.
  If you simply use `pip install albumentations>=0.3.2`, it will install `opencv-python-headless` simultaneously (even though you have already installed `opencv-python`).
  Please refer to the [official documentation](https://albumentations.ai/docs/getting_started/installation/#note-on-opencv-dependencies) for details.

- ModuleNotFoundError is raised when using some algorithms

  Some extra dependencies are required for Instaboost, Panoptic Segmentation, LVIS dataset, etc. Please note the error message and install corresponding packages, e.g.,

  ```shell
  # for instaboost
  pip install instaboostfast
  # for panoptic segmentation
  pip install git+https://github.com/cocodataset/panopticapi.git
  # for LVIS dataset
  pip install git+https://github.com/lvis-dataset/lvis-api.git
  ```

## Coding

- Do I need to reinstall mmdet after some code modifications

  If you follow the best practice and install mmdet with `pip install -e .`, any local modifications made to the code will take effect without reinstallation.

- How to develop with multiple MMDetection versions

  You can have multiple folders like mmdet-3.0, mmdet-3.1.
  When you run the train or test script, it will adopt the mmdet package in the current folder.

  To use the default MMDetection installed in the environment rather than the one you are working with, you can remove the following line in those scripts:

  ```shell
  PYTHONPATH="$(dirname $0)/..":$PYTHONPATH
  ```

## PyTorch/CUDA Environment

- "RTX 30 series card fails when building MMCV or MMDet"

  1. Temporary work-around: do `MMCV_WITH_OPS=1 MMCV_CUDA_ARGS='-gencode=arch=compute_80,code=sm_80' pip install -e .`.
     The common issue is `nvcc fatal : Unsupported gpu architecture 'compute_86'`. This means that the compiler should optimize for sm_86, i.e., nvidia 30 series card, but such optimizations have not been supported by CUDA toolkit 11.0.
     This work-around modifies the compile flag by adding `MMCV_CUDA_ARGS='-gencode=arch=compute_80,code=sm_80'`, which tells `nvcc` to optimize for **sm_80**, i.e., Nvidia A100. Although A100 is different from the 30 series card, they use similar ampere architecture. This may hurt the performance but it works.
  2. PyTorch developers have updated that the default compiler flags should be fixed by [pytorch/pytorch#47585](https://github.com/pytorch/pytorch/pull/47585). So using PyTorch-nightly may also be able to solve the problem, though we have not tested it yet.

- "invalid device function" or "no kernel image is available for execution".

  1. Check if your cuda runtime version (under `/usr/local/`), `nvcc --version` and `conda list cudatoolkit` version match.
  2. Run `python mmdet/utils/collect_env.py` to check whether PyTorch, torchvision, and MMCV are built for the correct GPU architecture.
     You may need to set `TORCH_CUDA_ARCH_LIST` to reinstall MMCV.
     The GPU arch table could be found [here](https://docs.nvidia.com/cuda/cuda-compiler-driver-nvcc/index.html#gpu-feature-list),
     i.e. run `TORCH_CUDA_ARCH_LIST=7.0 pip install mmcv` to build MMCV for Volta GPUs.
     The compatibility issue could happen when using old GPUS, e.g., Tesla K80 (3.7) on colab.
  3. Check whether the running environment is the same as that when mmcv/mmdet has compiled.
     For example, you may compile mmcv using CUDA 10.0 but run it on CUDA 9.0 environments.

- "undefined symbol" or "cannot open xxx.so".

  1. If those symbols are CUDA/C++ symbols (e.g., libcudart.so or GLIBCXX), check whether the CUDA/GCC runtimes are the same as those used for compiling mmcv,
     i.e. run `python mmdet/utils/collect_env.py` to see if `"MMCV Compiler"`/`"MMCV CUDA Compiler"` is the same as `"GCC"`/`"CUDA_HOME"`.
  2. If those symbols are PyTorch symbols (e.g., symbols containing caffe, aten, and TH), check whether the PyTorch version is the same as that used for compiling mmcv.
  3. Run `python mmdet/utils/collect_env.py` to check whether PyTorch, torchvision, and MMCV are built by and running on the same environment.

- setuptools.sandbox.UnpickleableException: DistutilsSetupError("each element of 'ext_modules' option must be an Extension instance or 2-tuple")

  1. If you are using miniconda rather than anaconda, check whether Cython is installed as indicated in [#3379](https://github.com/open-mmlab/mmdetection/issues/3379).
     You need to manually install Cython first and then run command `pip install -r requirements.txt`.
  2. You may also need to check the compatibility between the `setuptools`, `Cython`, and `PyTorch` in your environment.

- "Segmentation fault".

  1. Check you GCC version and use GCC 5.4. This usually caused by the incompatibility between PyTorch and the environment (e.g., GCC \< 4.9 for PyTorch). We also recommend the users to avoid using GCC 5.5 because many feedbacks report that GCC 5.5 will cause "segmentation fault" and simply changing it to GCC 5.4 could solve the problem.

  2. Check whether PyTorch is correctly installed and could use CUDA op, e.g. type the following command in your terminal.

     ```shell
     python -c 'import torch; print(torch.cuda.is_available())'
     ```

     And see whether they could correctly output results.

  3. If Pytorch is correctly installed, check whether MMCV is correctly installed.

     ```shell
     python -c 'import mmcv; import mmcv.ops'
     ```

     If MMCV is correctly installed, then there will be no issue of the above two commands.

  4. If MMCV and Pytorch is correctly installed, you man use `ipdb`, `pdb` to set breakpoints or directly add 'print' in mmdetection code and see which part leads the segmentation fault.

## Training

- "Loss goes Nan"

  1. Check if the dataset annotations are valid: zero-size bounding boxes will cause the regression loss to be Nan due to the commonly used transformation for box regression. Some small size (width or height are smaller than 1) boxes will also cause this problem after data augmentation (e.g., instaboost). So check the data and try to filter out those zero-size boxes and skip some risky augmentations on the small-size boxes when you face the problem.
  2. Reduce the learning rate: the learning rate might be too large due to some reasons, e.g., change of batch size. You can rescale them to the value that could stably train the model.
  3. Extend the warmup iterations: some models are sensitive to the learning rate at the start of the training. You can extend the warmup iterations, e.g., change the `warmup_iters` from 500 to 1000 or 2000.
  4. Add gradient clipping: some models requires gradient clipping to stabilize the training process. The default of `grad_clip` is `None`, you can add gradient clippint to avoid gradients that are too large, i.e., set `optim_wrapper=dict(clip_grad=dict(max_norm=35, norm_type=2))` in your config file.

- "GPU out of memory"

  1. There are some scenarios when there are large amount of ground truth boxes, which may cause OOM during target assignment. You can set `gpu_assign_thr=N` in the config of assigner thus the assigner will calculate box overlaps through CPU when there are more than N GT boxes.

  2. Set `with_cp=True` in the backbone. This uses the sublinear strategy in PyTorch to reduce GPU memory cost in the backbone.

  3. Try mixed precision training using following the examples in `config/fp16`. The `loss_scale` might need further tuning for different models.

  4. Try to use `AvoidCUDAOOM` to avoid GPU out of memory. It will first retry after calling `torch.cuda.empty_cache()`. If it still fails, it will then retry by converting the type of inputs to FP16 format. If it still fails, it will try to copy inputs from GPUs to CPUs to continue computing. Try AvoidOOM in you code to make the code continue to run when GPU memory runs out:

     ```python
     from mmdet.utils import AvoidCUDAOOM

     output = AvoidCUDAOOM.retry_if_cuda_oom(some_function)(input1, input2)
     ```

     You can also try `AvoidCUDAOOM` as a decorator to make the code continue to run when GPU memory runs out:

     ```python
     from mmdet.utils import AvoidCUDAOOM

     @AvoidCUDAOOM.retry_if_cuda_oom
     def function(*args, **kwargs):
         ...
         return xxx
     ```

- "RuntimeError: Expected to have finished reduction in the prior iteration before starting a new one"

  1. This error indicates that your module has parameters that were not used in producing loss. This phenomenon may be caused by running different branches in your code in DDP mode.
  2. You can set `find_unused_parameters = True` in the config to solve the above problems, but this will slow down the training speed.
  3. You can set `detect_anomalous_params = True` in the config or `model_wrapper_cfg = dict(type='MMDistributedDataParallel', detect_anomalous_params=True)` (More details please refer to [MMEngine](https://github.com/open-mmlab/mmengine/blob/main/mmengine/model/wrappers/distributed.py#L91)) to get the name of those unused parameters. Note `detect_anomalous_params = True` will slow down the training speed, so it is recommended for debugging only.

- Save the best model

  It can be turned on by configuring `default_hooks = dict(checkpoint=dict(type='CheckpointHook', interval=1, save_best='auto'),`. In the case of the `auto` parameter, the first key in the returned evaluation result will be used as the basis for selecting the best model. You can also directly set the key in the evaluation result to manually set it, for example, `save_best='mAP'`.

## Evaluation

- COCO Dataset, AP or AR = -1
  1. According to the definition of COCO dataset, the small and medium areas in an image are less than 1024 (32\*32), 9216 (96\*96), respectively.
  2. If the corresponding area has no object, the result of AP and AR will set to -1.

## Model

- `style` in ResNet

  The `style` parameter in ResNet allows either `pytorch` or `caffe` style. It indicates the difference in the Bottleneck module. Bottleneck is a stacking structure of `1x1-3x3-1x1` convolutional layers. In the case of `caffe` mode, the convolution layer with `stride=2` is the first `1x1` convolution, while in `pyorch` mode, it is the second `3x3` convolution has `stride=2`. A sample code is as below:

  ```python
  if self.style == 'pytorch':
        self.conv1_stride = 1
        self.conv2_stride = stride
  else:
        self.conv1_stride = stride
        self.conv2_stride = 1
  ```

- ResNeXt parameter description

  ResNeXt comes from the paper [`Aggregated Residual Transformations for Deep Neural Networks`](https://arxiv.org/abs/1611.05431). It introduces  group and uses “cardinality” to control the number of groups to achieve a balance between accuracy and complexity. It controls the basic width and grouping parameters of the internal Bottleneck module through two hyperparameters `baseWidth` and `cardinality`. An example configuration name in MMDetection is `mask_rcnn_x101_64x4d_fpn_mstrain-poly_3x_coco.py`, where `mask_rcnn` represents the algorithm using Mask R-CNN, `x101` represents the backbone network using ResNeXt-101, and `64x4d` represents that the bottleneck block has 64 group and each group has basic width of 4.

- `norm_eval` in backbone

  Since the detection model is usually large and the input image resolution is high, this will result in a small batch of the detection model, which will make the variance of the statistics calculated by BatchNorm during the training process very large and not as stable as the statistics obtained during the pre-training of the backbone network . Therefore, the `norm_eval=True` mode is generally used in training, and the BatchNorm statistics in the pre-trained backbone network are directly used. The few algorithms that use large batches are the `norm_eval=False` mode, such as NASFPN. For the backbone network without ImageNet pre-training and the batch is relatively small, you can consider using `SyncBN`.<|MERGE_RESOLUTION|>--- conflicted
+++ resolved
@@ -9,14 +9,9 @@
   Compatible MMDetection, MMEngine, and MMCV versions are shown as below. Please choose the correct version of MMCV to avoid installation issues.
 
   | MMDetection version |      MMCV version       |     MMEngine version     |
-  | :-----------------: | :---------------------: | :----------------------: |
-<<<<<<< HEAD
-  |         3.x         | mmcv>=2.0.0rc1, \<2.1.0 | mmengine>=0.4.0, \<1.0.0 |
-  |      3.0.0rc6       | mmcv>=2.0.0rc1, \<2.1.0 | mmengine>=0.4.0, \<1.0.0 |
-=======
-  |         3.x         | mmcv>=2.0.0rc1, \<2.1.0 | mmengine>=0.3.0, \<1.0.0 |
+  |:-------------------:| :---------------------: | :----------------------: |
+  |         3.x         | mmcv>=2.0.0rc4, \<2.1.0 | mmengine>=0.3.0, \<1.0.0 |
   |      3.0.0rc6       | mmcv>=2.0.0rc4, \<2.1.0 | mmengine>=0.3.0, \<1.0.0 |
->>>>>>> f4112c9e
   |      3.0.0rc5       | mmcv>=2.0.0rc1, \<2.1.0 | mmengine>=0.3.0, \<1.0.0 |
   |      3.0.0rc4       | mmcv>=2.0.0rc1, \<2.1.0 | mmengine>=0.3.0, \<1.0.0 |
   |      3.0.0rc3       | mmcv>=2.0.0rc1, \<2.1.0 | mmengine>=0.3.0, \<1.0.0 |
