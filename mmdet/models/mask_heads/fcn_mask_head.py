--- conflicted
+++ resolved
@@ -8,13 +8,7 @@
 from mmdet.core import auto_fp16, force_fp32, mask_target
 from mmdet.ops import Conv2d, ConvModule, build_upsample_layer
 from mmdet.ops.carafe import CARAFEPack
-<<<<<<< HEAD
-from ..builder import build_loss
-from ..registry import HEADS
-=======
-from mmdet.ops.grid_sampler import grid_sample
 from ..builder import HEADS, build_loss
->>>>>>> 4cfc0a95
 
 BYTES_PER_FLOAT = 4
 # TODO: This memory limit may be too much or too little. It would be better to
