name: build

on:
  push:
    paths-ignore:
      - ".dev_scripts/**"
      - ".github/**.md"
      - "demo/**"
      - "docker/**"
      - "tools/**"
      - "README.md"
      - "README_zh-CN.md"

  pull_request:
    paths-ignore:
      - ".dev_scripts/**"
      - ".github/**.md"
      - "demo/**"
      - "docker/**"
      - "docs/**"
      - "docs_zh-CN/**"
      - "tools/**"
      - "README.md"
      - "README_zh-CN.md"

concurrency:
  group: ${{ github.workflow }}-${{ github.ref }}
  cancel-in-progress: true

jobs:
  build_cpu:
    runs-on: ubuntu-18.04
    strategy:
      matrix:
        python-version: [3.7]
        torch: [1.5.1, 1.6.0, 1.7.0, 1.8.0, 1.9.0, 1.10.1]
        include:
          - torch: 1.5.1
            torchvision: 0.6.1
            mmcv: 1.5
          - torch: 1.6.0
            torchvision: 0.7.0
            mmcv: 1.6
          - torch: 1.7.0
            torchvision: 0.8.1
            mmcv: 1.7
          - torch: 1.8.0
            torchvision: 0.9.0
            mmcv: 1.8
          - torch: 1.9.0
            torchvision: 0.10.0
            mmcv: 1.9
<<<<<<< HEAD
          - torch: 1.10.1
            torchvision: 0.11.2
            mmcv: 1.10.0
=======
>>>>>>> 951996c5
    steps:
      - uses: actions/checkout@v2
      - name: Set up Python ${{ matrix.python-version }}
        uses: actions/setup-python@v2
        with:
          python-version: ${{ matrix.python-version }}
      - name: Install Pillow
        run: pip install Pillow==6.2.2
        if: ${{matrix.torchvision == '0.4.2'}}
      - name: Install PyTorch
        run: pip install torch==${{matrix.torch}}+cpu torchvision==${{matrix.torchvision}}+cpu -f https://download.pytorch.org/whl/torch_stable.html
      - name: Install MMCV
        run: |
          pip install mmcv-full -f https://download.openmmlab.com/mmcv/dist/cpu/torch${{matrix.mmcv}}/index.html
          python -c 'import mmcv; print(mmcv.__version__)'
      - name: Install unittest dependencies
        run: |
          pip install -r requirements/tests.txt -r requirements/optional.txt
          pip install albumentations>=0.3.2 --no-binary imgaug,albumentations
          pip install git+https://github.com/cocodataset/panopticapi.git
      - name: Build and install
        run: rm -rf .eggs && pip install -e .
      - name: Run unittests and generate coverage report
        run: |
          coverage run --branch --source mmdet -m pytest tests/
          coverage xml
          coverage report -m

  build_cuda101:
    runs-on: ubuntu-18.04
    container:
      image: pytorch/pytorch:1.6.0-cuda10.1-cudnn7-devel

    strategy:
      matrix:
        python-version: [3.7]
        torch: [1.5.1+cu101, 1.6.0+cu101, 1.7.0+cu101, 1.8.0+cu101]
        include:
          - torch: 1.5.1+cu101
            torch_version: torch1.5.1
            torchvision: 0.6.1+cu101
            mmcv: 1.5
          - torch: 1.6.0+cu101
            torch_version: torch1.6.0
            torchvision: 0.7.0+cu101
            mmcv: 1.6
          - torch: 1.7.0+cu101
            torch_version: torch1.7.0
            torchvision: 0.8.1+cu101
            mmcv: 1.7
          - torch: 1.8.0+cu101
            torch_version: torch1.8.0
            torchvision: 0.9.0+cu101
            mmcv: 1.8

    steps:
      - uses: actions/checkout@v2
      - name: Set up Python ${{ matrix.python-version }}
        uses: actions/setup-python@v2
        with:
          python-version: ${{ matrix.python-version }}
      - name: Install system dependencies
        run: |
          apt-get update && apt-get install -y ffmpeg libsm6 libxext6 git ninja-build libglib2.0-0 libsm6 libxrender-dev libxext6 python${{matrix.python-version}}-dev
          apt-get clean
          rm -rf /var/lib/apt/lists/*
      - name: Install Pillow
        run: python -m pip install Pillow==6.2.2
        if: ${{matrix.torchvision < 0.5}}
      - name: Install PyTorch
        run: python -m pip install torch==${{matrix.torch}} torchvision==${{matrix.torchvision}} -f https://download.pytorch.org/whl/torch_stable.html
      - name: Install dependencies for compiling onnx when python=3.9
        run: python -m pip install protobuf && apt-get install libprotobuf-dev protobuf-compiler
        if: ${{matrix.python-version == '3.9'}}
      - name: Install mmdet dependencies
        run: |
          python -V
          python -m pip install mmcv-full -f https://download.openmmlab.com/mmcv/dist/cu101/torch${{matrix.mmcv}}/index.html
          python -m pip install pycocotools
          python -m pip install -r requirements/tests.txt -r requirements/optional.txt
          python -m pip install albumentations>=0.3.2 --no-binary imgaug,albumentations
          python -m pip install git+https://github.com/cocodataset/panopticapi.git
          python -c 'import mmcv; print(mmcv.__version__)'
      - name: Build and install
        run: |
          rm -rf .eggs
          python setup.py check -m -s
          TORCH_CUDA_ARCH_LIST=7.0 pip install .
      - name: Run unittests and generate coverage report
        run: |
          coverage run --branch --source mmdet -m pytest tests/
          coverage xml
          coverage report -m
      - name: Upload coverage to Codecov
        uses: codecov/codecov-action@v1.0.10
        with:
          file: ./coverage.xml
          flags: unittests
          env_vars: OS,PYTHON
          name: codecov-umbrella
          fail_ci_if_error: false

  build_cuda102:
    runs-on: ubuntu-18.04
    container:
      image: pytorch/pytorch:1.9.0-cuda10.2-cudnn7-devel

    strategy:
      matrix:
        python-version: [3.6, 3.7, 3.8, 3.9]
        torch: [1.9.0+cu102, 1.10.1+cu102]
        include:
          - torch: 1.9.0+cu102
            torch_version: torch1.9.0
            torchvision: 0.10.0+cu102
            mmcv: 1.9
<<<<<<< HEAD
          - torch: 1.10.1+cu102
            torch_version: torch1.10.1
            torchvision: 0.11.2+cu102
            mmcv: 1.10.0
=======
>>>>>>> 951996c5

    steps:
      - uses: actions/checkout@v2
      - name: Set up Python ${{ matrix.python-version }}
        uses: actions/setup-python@v2
        with:
          python-version: ${{ matrix.python-version }}
      # Add ppa source repo for python3.9.
      - name: Add python3.9 source
        run: |
          apt-get update && apt-get install -y software-properties-common
          add-apt-repository -y ppa:deadsnakes/ppa
        if: ${{matrix.python-version == '3.9'}}
      # Install python-dev for some packages which require libpython3.Xm.
      # Github's setup-python cannot install python3.9-dev, so we have to use apt install.
      # Set DEBIAN_FRONTEND=noninteractive to avoid some interactions.
      - name: Install python-dev
        run: apt-get update && DEBIAN_FRONTEND=noninteractive apt-get install -y --no-install-recommends python${{matrix.python-version}}-dev
      - name: Install system dependencies
        run: |
          apt-get update && apt-get install -y ffmpeg libsm6 libxext6 git ninja-build libglib2.0-0 libsm6 libxrender-dev libxext6
          apt-get clean
          rm -rf /var/lib/apt/lists/*
      - name: Install Pillow
        run: python -m pip install Pillow==6.2.2
        if: ${{matrix.torchvision < 0.5}}
      - name: Install PyTorch
        run: python -m pip install torch==${{matrix.torch}} torchvision==${{matrix.torchvision}} -f https://download.pytorch.org/whl/torch_stable.html
      - name: Install dependencies for compiling onnx when python=3.9
        run: python -m pip install protobuf && apt-get update && apt-get -y install libprotobuf-dev protobuf-compiler cmake
        if: ${{matrix.python-version == '3.9'}}
      - name: Install mmdet dependencies
        run: |
          python -V
          python -m pip install mmcv-full -f https://download.openmmlab.com/mmcv/dist/cu102/torch${{matrix.mmcv}}/index.html
          python -m pip install pycocotools
          python -m pip install -r requirements/tests.txt -r requirements/optional.txt
          python -m pip install albumentations>=0.3.2 --no-binary imgaug,albumentations
          python -m pip install git+https://github.com/cocodataset/panopticapi.git
          python -c 'import mmcv; print(mmcv.__version__)'
      - name: Build and install
        run: |
          rm -rf .eggs
          python setup.py check -m -s
          TORCH_CUDA_ARCH_LIST=7.0 pip install .
      - name: Run unittests and generate coverage report
        run: |
          coverage run --branch --source mmdet -m pytest tests/
          coverage xml
          coverage report -m
      - name: Upload coverage to Codecov
        uses: codecov/codecov-action@v2
        with:
          files: ./coverage.xml
          flags: unittests
          env_vars: OS,PYTHON
          name: codecov-umbrella
          fail_ci_if_error: false<|MERGE_RESOLUTION|>--- conflicted
+++ resolved
@@ -50,12 +50,6 @@
           - torch: 1.9.0
             torchvision: 0.10.0
             mmcv: 1.9
-<<<<<<< HEAD
-          - torch: 1.10.1
-            torchvision: 0.11.2
-            mmcv: 1.10.0
-=======
->>>>>>> 951996c5
     steps:
       - uses: actions/checkout@v2
       - name: Set up Python ${{ matrix.python-version }}
@@ -172,13 +166,6 @@
             torch_version: torch1.9.0
             torchvision: 0.10.0+cu102
             mmcv: 1.9
-<<<<<<< HEAD
-          - torch: 1.10.1+cu102
-            torch_version: torch1.10.1
-            torchvision: 0.11.2+cu102
-            mmcv: 1.10.0
-=======
->>>>>>> 951996c5
 
     steps:
       - uses: actions/checkout@v2
