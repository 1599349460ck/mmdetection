--- conflicted
+++ resolved
@@ -59,50 +59,45 @@
         checkpoint = load_checkpoint(model, checkpoint, map_location='cpu')
         # Weights converted from elsewhere may not have meta fields.
         checkpoint_meta = checkpoint.get('meta', {})
+
         # save the dataset_meta in the model for convenience
         if 'dataset_meta' in checkpoint_meta:
             # mmdet 3.x
-            model.dataset_meta = checkpoint_meta['dataset_meta']
+            dataset_meta = checkpoint_meta['dataset_meta']
+            dataset_meta.setdefault('classes',
+                                    dataset_meta.get('CLASSES', None))
+            dataset_meta.setdefault('palette',
+                                    dataset_meta.get('PALETTE', 'random'))
+            model.dataset_meta = dataset_meta
         elif 'CLASSES' in checkpoint_meta:
             # < mmdet 3.x
             classes = checkpoint_meta['CLASSES']
-<<<<<<< HEAD
-            model.dataset_meta = {'CLASSES': classes}
-=======
-            model.dataset_meta = {'classes': classes, 'palette': palette}
+            model.dataset_meta = {'classes': classes}
         elif 'classes' in checkpoint_meta:
             # < mmdet 3.x
             classes = checkpoint_meta['classes']
-            model.dataset_meta = {'classes': classes, 'palette': palette}
->>>>>>> 3c83d05c
+            model.dataset_meta = {'classes': classes}
         else:
             warnings.simplefilter('once')
             warnings.warn(
                 'dataset_meta or class names are not saved in the '
                 'checkpoint\'s meta data, use COCO classes by default.')
-<<<<<<< HEAD
-            model.dataset_meta = {'CLASSES': get_classes('coco')}
+            model.dataset_meta = {'classes': get_classes('coco')}
 
     # Priority:  args.palette -> config -> checkpoint
     if palette != 'none':
-        model.dataset_meta['PALETTE'] = palette
+        model.dataset_meta['palette'] = palette
     else:
         metainfo = config.test_dataloader.dataset.get('metainfo', {})
-        cfg_palette = metainfo.get('PALETTE', None)
+        cfg_palette = metainfo.get('palette', None)
         if cfg_palette is not None:
-            model.dataset_meta['PALETTE'] = cfg_palette
-        else:
-            if 'PALETTE' not in model.dataset_meta:
+            model.dataset_meta['palette'] = cfg_palette
+        else:
+            if 'palette' not in model.dataset_meta:
                 warnings.warn(
-                    'PALETTE does not exist, random is used by default. '
+                    'palette does not exist, random is used by default. '
                     'You can also set the palette to customize.')
-                model.dataset_meta['PALETTE'] = 'random'
-=======
-            model.dataset_meta = {
-                'classes': get_classes('coco'),
-                'palette': palette
-            }
->>>>>>> 3c83d05c
+                model.dataset_meta['palette'] = 'random'
 
     model.cfg = config  # save the config in the model for convenience
     model.to(device)
