--- conflicted
+++ resolved
@@ -2,14 +2,7 @@
 from torch.autograd import Function
 from torch.autograd.function import once_differentiable
 
-<<<<<<< HEAD
-import mmdet
-
-if not mmdet.CPU_ONLY:
-    from . import sigmoid_focal_loss_cuda
-=======
 from . import sigmoid_focal_loss_ext
->>>>>>> 9ab68c7e
 
 
 class SigmoidFocalLossFunction(Function):
