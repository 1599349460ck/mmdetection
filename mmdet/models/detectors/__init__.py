--- conflicted
+++ resolved
@@ -10,11 +10,8 @@
 from .htc import HybridTaskCascade
 from .mask_rcnn import MaskRCNN
 from .mask_scoring_rcnn import MaskScoringRCNN
-<<<<<<< HEAD
+from .nasfcos import NASFCOS
 from .point_rend import PointRend
-=======
-from .nasfcos import NASFCOS
->>>>>>> 2fcac966
 from .reppoints_detector import RepPointsDetector
 from .retinanet import RetinaNet
 from .rpn import RPN
@@ -25,9 +22,5 @@
     'ATSS', 'BaseDetector', 'SingleStageDetector', 'TwoStageDetector', 'RPN',
     'FastRCNN', 'FasterRCNN', 'MaskRCNN', 'CascadeRCNN', 'HybridTaskCascade',
     'RetinaNet', 'FCOS', 'GridRCNN', 'MaskScoringRCNN', 'RepPointsDetector',
-<<<<<<< HEAD
-    'FOVEA', 'FSAF', 'PointRend'
-=======
-    'FOVEA', 'FSAF', 'NASFCOS'
->>>>>>> 2fcac966
+    'FOVEA', 'FSAF', 'NASFCOS', 'PointRend'
 ]