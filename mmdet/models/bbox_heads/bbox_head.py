--- conflicted
+++ resolved
@@ -2,15 +2,10 @@
 import torch.nn as nn
 import torch.nn.functional as F
 
-<<<<<<< HEAD
-from mmdet.core import (delta2bbox, multiclass_nms, bbox_target,
-                        weighted_cross_entropy, weighted_smoothl1, accuracy,
-                        force_fp32, auto_fp16)
-=======
-from mmdet.core import delta2bbox, multiclass_nms, bbox_target
+from mmdet.core import (delta2bbox, multiclass_nms, bbox_target, force_fp32,
+                        auto_fp16)
 from ..builder import build_loss
 from ..losses import accuracy
->>>>>>> d95727b2
 from ..registry import HEADS
 
 
