Models:
  - Name: mask-rcnn_regnetx-3.2GF_fpn_1x_coco
    In Collection: Mask R-CNN
    Config: configs/regnet/mask-rcnn_regnetx-3.2GF_fpn_1x_coco.py
    Metadata:
      Training Memory (GB): 5.0
      Epochs: 12
      Training Data: COCO
      Training Techniques:
        - SGD with Momentum
        - Weight Decay
      Training Resources: 8x V100 GPUs
      Architecture:
        - RegNet
    Results:
      - Task: Object Detection
        Dataset: COCO
        Metrics:
          box AP: 40.3
      - Task: Instance Segmentation
        Dataset: COCO
        Metrics:
          mask AP: 36.6
    Weights: https://download.openmmlab.com/mmdetection/v2.0/regnet/mask_rcnn_regnetx-3.2GF_fpn_1x_coco/mask_rcnn_regnetx-3.2GF_fpn_1x_coco_20200520_163141-2a9d1814.pth
    Paper:
      URL: https://arxiv.org/abs/2003.13678
      Title: 'Designing Network Design Spaces'
    README: configs/regnet/README.md
    Code:
      URL: https://github.com/open-mmlab/mmdetection/blob/v2.1.0/mmdet/models/backbones/regnet.py#L11
      Version: v2.1.0

  - Name: mask-rcnn_regnetx-4GF_fpn_1x_coco
    In Collection: Mask R-CNN
    Config: configs/regnet/mask-rcnn_regnetx-4GF_fpn_1x_coco.py
    Metadata:
      Training Memory (GB): 5.5
      Epochs: 12
      Training Data: COCO
      Training Techniques:
        - SGD with Momentum
        - Weight Decay
      Training Resources: 8x V100 GPUs
      Architecture:
        - RegNet
    Results:
      - Task: Object Detection
        Dataset: COCO
        Metrics:
          box AP: 41.5
      - Task: Instance Segmentation
        Dataset: COCO
        Metrics:
          mask AP: 37.4
    Weights: https://download.openmmlab.com/mmdetection/v2.0/regnet/mask_rcnn_regnetx-4GF_fpn_1x_coco/mask_rcnn_regnetx-4GF_fpn_1x_coco_20200517_180217-32e9c92d.pth
    Paper:
      URL: https://arxiv.org/abs/2003.13678
      Title: 'Designing Network Design Spaces'
    README: configs/regnet/README.md
    Code:
      URL: https://github.com/open-mmlab/mmdetection/blob/v2.1.0/mmdet/models/backbones/regnet.py#L11
      Version: v2.1.0

  - Name: mask-rcnn_regnetx-6.4GF_fpn_1x_coco
    In Collection: Mask R-CNN
    Config: configs/regnet/mask-rcnn_regnetx-6.4GF_fpn_1x_coco.py
    Metadata:
      Training Memory (GB): 6.1
      Epochs: 12
      Training Data: COCO
      Training Techniques:
        - SGD with Momentum
        - Weight Decay
      Training Resources: 8x V100 GPUs
      Architecture:
        - RegNet
    Results:
      - Task: Object Detection
        Dataset: COCO
        Metrics:
          box AP: 41.0
      - Task: Instance Segmentation
        Dataset: COCO
        Metrics:
          mask AP: 37.1
    Weights: https://download.openmmlab.com/mmdetection/v2.0/regnet/mask_rcnn_regnetx-6.4GF_fpn_1x_coco/mask_rcnn_regnetx-6.4GF_fpn_1x_coco_20200517_180439-3a7aae83.pth
    Paper:
      URL: https://arxiv.org/abs/2003.13678
      Title: 'Designing Network Design Spaces'
    README: configs/regnet/README.md
    Code:
      URL: https://github.com/open-mmlab/mmdetection/blob/v2.1.0/mmdet/models/backbones/regnet.py#L11
      Version: v2.1.0

  - Name: mask-rcnn_regnetx-8GF_fpn_1x_coco
    In Collection: Mask R-CNN
    Config: configs/regnet/mask-rcnn_regnetx-8GF_fpn_1x_coco.py
    Metadata:
      Training Memory (GB): 6.4
      Epochs: 12
      Training Data: COCO
      Training Techniques:
        - SGD with Momentum
        - Weight Decay
      Training Resources: 8x V100 GPUs
      Architecture:
        - RegNet
    Results:
      - Task: Object Detection
        Dataset: COCO
        Metrics:
          box AP: 41.7
      - Task: Instance Segmentation
        Dataset: COCO
        Metrics:
          mask AP: 37.5
    Weights: https://download.openmmlab.com/mmdetection/v2.0/regnet/mask_rcnn_regnetx-8GF_fpn_1x_coco/mask_rcnn_regnetx-8GF_fpn_1x_coco_20200517_180515-09daa87e.pth
    Paper:
      URL: https://arxiv.org/abs/2003.13678
      Title: 'Designing Network Design Spaces'
    README: configs/regnet/README.md
    Code:
      URL: https://github.com/open-mmlab/mmdetection/blob/v2.1.0/mmdet/models/backbones/regnet.py#L11
      Version: v2.1.0

  - Name: mask-rcnn_regnetx-12GF_fpn_1x_coco
    In Collection: Mask R-CNN
    Config: configs/regnet/mask-rcnn_regnetx-12GF_fpn_1x_coco.py
    Metadata:
      Training Memory (GB): 7.4
      Epochs: 12
      Training Data: COCO
      Training Techniques:
        - SGD with Momentum
        - Weight Decay
      Training Resources: 8x V100 GPUs
      Architecture:
        - RegNet
    Results:
      - Task: Object Detection
        Dataset: COCO
        Metrics:
          box AP: 42.2
      - Task: Instance Segmentation
        Dataset: COCO
        Metrics:
          mask AP: 38
    Weights: https://download.openmmlab.com/mmdetection/v2.0/regnet/mask_rcnn_regnetx-12GF_fpn_1x_coco/mask_rcnn_regnetx-12GF_fpn_1x_coco_20200517_180552-b538bd8b.pth
    Paper:
      URL: https://arxiv.org/abs/2003.13678
      Title: 'Designing Network Design Spaces'
    README: configs/regnet/README.md
    Code:
      URL: https://github.com/open-mmlab/mmdetection/blob/v2.1.0/mmdet/models/backbones/regnet.py#L11
      Version: v2.1.0

  - Name: mask-rcnn_regnetx-3.2GF-mdconv-c3-c5_fpn_1x_coco
    In Collection: Mask R-CNN
    Config: configs/regnet/mask-rcnn_regnetx-3.2GF-mdconv-c3-c5_fpn_1x_coco.py
    Metadata:
      Training Memory (GB): 5.0
      Epochs: 12
      Training Data: COCO
      Training Techniques:
        - SGD with Momentum
        - Weight Decay
      Training Resources: 8x V100 GPUs
      Architecture:
        - RegNet
    Results:
      - Task: Object Detection
        Dataset: COCO
        Metrics:
          box AP: 40.3
      - Task: Instance Segmentation
        Dataset: COCO
        Metrics:
          mask AP: 36.6
    Weights: https://download.openmmlab.com/mmdetection/v2.0/regnet/mask_rcnn_regnetx-3.2GF_fpn_mdconv_c3-c5_1x_coco/mask_rcnn_regnetx-3.2GF_fpn_mdconv_c3-c5_1x_coco_20200520_172726-75f40794.pth
    Paper:
      URL: https://arxiv.org/abs/2003.13678
      Title: 'Designing Network Design Spaces'
    README: configs/regnet/README.md
    Code:
      URL: https://github.com/open-mmlab/mmdetection/blob/v2.1.0/mmdet/models/backbones/regnet.py#L11
      Version: v2.1.0

  - Name: faster-rcnn_regnetx-3.2GF_fpn_1x_coco
    In Collection: Faster R-CNN
    Config: configs/regnet/faster-rcnn_regnetx-3.2GF_fpn_1x_coco.py
    Metadata:
      Training Memory (GB): 4.5
      Epochs: 12
      Training Data: COCO
      Training Techniques:
        - SGD with Momentum
        - Weight Decay
      Training Resources: 8x V100 GPUs
      Architecture:
        - RegNet
    Results:
      - Task: Object Detection
        Dataset: COCO
        Metrics:
          box AP: 39.9
    Weights: https://download.openmmlab.com/mmdetection/v2.0/regnet/faster_rcnn_regnetx-3.2GF_fpn_1x_coco/faster_rcnn_regnetx-3.2GF_fpn_1x_coco_20200517_175927-126fd9bf.pth
    Paper:
      URL: https://arxiv.org/abs/2003.13678
      Title: 'Designing Network Design Spaces'
    README: configs/regnet/README.md
    Code:
      URL: https://github.com/open-mmlab/mmdetection/blob/v2.1.0/mmdet/models/backbones/regnet.py#L11
      Version: v2.1.0

  - Name: faster-rcnn_regnetx-3.2GF_fpn_2x_coco
    In Collection: Faster R-CNN
    Config: configs/regnet/faster-rcnn_regnetx-3.2GF_fpn_2x_coco.py
    Metadata:
      Training Memory (GB): 4.5
      Epochs: 24
      Training Data: COCO
      Training Techniques:
        - SGD with Momentum
        - Weight Decay
      Training Resources: 8x V100 GPUs
      Architecture:
        - RegNet
    Results:
      - Task: Object Detection
        Dataset: COCO
        Metrics:
          box AP: 41.1
    Weights: https://download.openmmlab.com/mmdetection/v2.0/regnet/faster_rcnn_regnetx-3.2GF_fpn_2x_coco/faster_rcnn_regnetx-3.2GF_fpn_2x_coco_20200520_223955-e2081918.pth
    Paper:
      URL: https://arxiv.org/abs/2003.13678
      Title: 'Designing Network Design Spaces'
    README: configs/regnet/README.md
    Code:
      URL: https://github.com/open-mmlab/mmdetection/blob/v2.1.0/mmdet/models/backbones/regnet.py#L11
      Version: v2.1.0

  - Name: retinanet_regnetx-800MF_fpn_1x_coco
    In Collection: RetinaNet
    Config: configs/regnet/retinanet_regnetx-800MF_fpn_1x_coco.py
    Metadata:
      Training Memory (GB): 2.5
      Epochs: 12
      Training Data: COCO
      Training Techniques:
        - SGD with Momentum
        - Weight Decay
      Training Resources: 8x V100 GPUs
      Architecture:
        - RegNet
    Results:
      - Task: Object Detection
        Dataset: COCO
        Metrics:
          box AP: 35.6
    Weights: https://download.openmmlab.com/mmdetection/v2.0/regnet/retinanet_regnetx-800MF_fpn_1x_coco/retinanet_regnetx-800MF_fpn_1x_coco_20200517_191403-f6f91d10.pth
    Paper:
      URL: https://arxiv.org/abs/2003.13678
      Title: 'Designing Network Design Spaces'
    README: configs/regnet/README.md
    Code:
      URL: https://github.com/open-mmlab/mmdetection/blob/v2.1.0/mmdet/models/backbones/regnet.py#L11
      Version: v2.1.0

  - Name: retinanet_regnetx-1.6GF_fpn_1x_coco
    In Collection: RetinaNet
    Config: configs/regnet/retinanet_regnetx-1.6GF_fpn_1x_coco.py
    Metadata:
      Training Memory (GB): 3.3
      Epochs: 12
      Training Data: COCO
      Training Techniques:
        - SGD with Momentum
        - Weight Decay
      Training Resources: 8x V100 GPUs
      Architecture:
        - RegNet
    Results:
      - Task: Object Detection
        Dataset: COCO
        Metrics:
          box AP: 37.3
    Weights: https://download.openmmlab.com/mmdetection/v2.0/regnet/retinanet_regnetx-1.6GF_fpn_1x_coco/retinanet_regnetx-1.6GF_fpn_1x_coco_20200517_191403-37009a9d.pth
    Paper:
      URL: https://arxiv.org/abs/2003.13678
      Title: 'Designing Network Design Spaces'
    README: configs/regnet/README.md
    Code:
      URL: https://github.com/open-mmlab/mmdetection/blob/v2.1.0/mmdet/models/backbones/regnet.py#L11
      Version: v2.1.0

  - Name: retinanet_regnetx-3.2GF_fpn_1x_coco
    In Collection: RetinaNet
    Config: configs/regnet/retinanet_regnetx-3.2GF_fpn_1x_coco.py
    Metadata:
      Training Memory (GB): 4.2
      Epochs: 12
      Training Data: COCO
      Training Techniques:
        - SGD with Momentum
        - Weight Decay
      Training Resources: 8x V100 GPUs
      Architecture:
        - RegNet
    Results:
      - Task: Object Detection
        Dataset: COCO
        Metrics:
          box AP: 39.1
    Weights: https://download.openmmlab.com/mmdetection/v2.0/regnet/retinanet_regnetx-3.2GF_fpn_1x_coco/retinanet_regnetx-3.2GF_fpn_1x_coco_20200520_163141-cb1509e8.pth
    Paper:
      URL: https://arxiv.org/abs/2003.13678
      Title: 'Designing Network Design Spaces'
    README: configs/regnet/README.md
    Code:
      URL: https://github.com/open-mmlab/mmdetection/blob/v2.1.0/mmdet/models/backbones/regnet.py#L11
      Version: v2.1.0

  - Name: faster-rcnn_regnetx-400MF_fpn_ms-3x_coco
    In Collection: Faster R-CNN
    Config: configs/regnet/faster-rcnn_regnetx-400MF_fpn_ms-3x_coco.py
    Metadata:
      Training Memory (GB): 2.3
      Epochs: 36
      Training Data: COCO
      Training Techniques:
        - SGD with Momentum
        - Weight Decay
      Training Resources: 8x V100 GPUs
      Architecture:
        - RegNet
    Results:
      - Task: Object Detection
        Dataset: COCO
        Metrics:
          box AP: 37.1
    Weights: https://download.openmmlab.com/mmdetection/v2.0/regnet/faster_rcnn_regnetx-400MF_fpn_mstrain_3x_coco/faster_rcnn_regnetx-400MF_fpn_mstrain_3x_coco_20210526_095112-e1967c37.pth
    Paper:
      URL: https://arxiv.org/abs/2003.13678
      Title: 'Designing Network Design Spaces'
    README: configs/regnet/README.md
    Code:
      URL: https://github.com/open-mmlab/mmdetection/blob/v2.1.0/mmdet/models/backbones/regnet.py#L11
      Version: v2.1.0

  - Name: faster-rcnn_regnetx-800MF_fpn_ms-3x_coco
    In Collection: Faster R-CNN
    Config: configs/regnet/faster-rcnn_regnetx-800MF_fpn_ms-3x_coco.py
    Metadata:
      Training Memory (GB): 2.8
      Epochs: 36
      Training Data: COCO
      Training Techniques:
        - SGD with Momentum
        - Weight Decay
      Training Resources: 8x V100 GPUs
      Architecture:
        - RegNet
    Results:
      - Task: Object Detection
        Dataset: COCO
        Metrics:
          box AP: 38.8
    Weights: https://download.openmmlab.com/mmdetection/v2.0/regnet/faster_rcnn_regnetx-800MF_fpn_mstrain_3x_coco/faster_rcnn_regnetx-800MF_fpn_mstrain_3x_coco_20210526_095118-a2c70b20.pth
    Paper:
      URL: https://arxiv.org/abs/2003.13678
      Title: 'Designing Network Design Spaces'
    README: configs/regnet/README.md
    Code:
      URL: https://github.com/open-mmlab/mmdetection/blob/v2.1.0/mmdet/models/backbones/regnet.py#L11
      Version: v2.1.0

  - Name: faster-rcnn_regnetx-1.6GF_fpn_ms-3x_coco
    In Collection: Faster R-CNN
    Config: configs/regnet/faster-rcnn_regnetx-1.6GF_fpn_ms-3x_coco.py
    Metadata:
      Training Memory (GB): 3.4
      Epochs: 36
      Training Data: COCO
      Training Techniques:
        - SGD with Momentum
        - Weight Decay
      Training Resources: 8x V100 GPUs
      Architecture:
        - RegNet
    Results:
      - Task: Object Detection
        Dataset: COCO
        Metrics:
          box AP: 40.5
    Weights: https://download.openmmlab.com/mmdetection/v2.0/regnet/faster_rcnn_regnetx-1.6GF_fpn_mstrain_3x_coco/faster_rcnn_regnetx-1_20210526_095325-94aa46cc.pth
    Paper:
      URL: https://arxiv.org/abs/2003.13678
      Title: 'Designing Network Design Spaces'
    README: configs/regnet/README.md
    Code:
      URL: https://github.com/open-mmlab/mmdetection/blob/v2.1.0/mmdet/models/backbones/regnet.py#L11
      Version: v2.1.0

  - Name: faster-rcnn_regnetx-3.2GF_fpn_ms-3x_coco
    In Collection: Faster R-CNN
    Config: configs/regnet/faster-rcnn_regnetx-3.2GF_fpn_ms-3x_coco.py
    Metadata:
      Training Memory (GB): 4.4
      Epochs: 36
      Training Data: COCO
      Training Techniques:
        - SGD with Momentum
        - Weight Decay
      Training Resources: 8x V100 GPUs
      Architecture:
        - RegNet
    Results:
      - Task: Object Detection
        Dataset: COCO
        Metrics:
          box AP: 42.3
    Weights: https://download.openmmlab.com/mmdetection/v2.0/regnet/faster_rcnn_regnetx-3.2GF_fpn_mstrain_3x_coco/faster_rcnn_regnetx-3_20210526_095152-e16a5227.pth
    Paper:
      URL: https://arxiv.org/abs/2003.13678
      Title: 'Designing Network Design Spaces'
    README: configs/regnet/README.md
    Code:
      URL: https://github.com/open-mmlab/mmdetection/blob/v2.1.0/mmdet/models/backbones/regnet.py#L11
      Version: v2.1.0

  - Name: faster-rcnn_regnetx-4GF_fpn_ms-3x_coco
    In Collection: Faster R-CNN
    Config: configs/regnet/faster-rcnn_regnetx-4GF_fpn_ms-3x_coco.py
    Metadata:
      Training Memory (GB): 4.9
      Epochs: 36
      Training Data: COCO
      Training Techniques:
        - SGD with Momentum
        - Weight Decay
      Training Resources: 8x V100 GPUs
      Architecture:
        - RegNet
    Results:
      - Task: Object Detection
        Dataset: COCO
        Metrics:
          box AP: 42.8
    Weights: https://download.openmmlab.com/mmdetection/v2.0/regnet/faster_rcnn_regnetx-4GF_fpn_mstrain_3x_coco/faster_rcnn_regnetx-4GF_fpn_mstrain_3x_coco_20210526_095201-65eaf841.pth
    Paper:
      URL: https://arxiv.org/abs/2003.13678
      Title: 'Designing Network Design Spaces'
    README: configs/regnet/README.md
    Code:
      URL: https://github.com/open-mmlab/mmdetection/blob/v2.1.0/mmdet/models/backbones/regnet.py#L11
      Version: v2.1.0

  - Name: mask-rcnn_regnetx-3.2GF_fpn_ms-3x_coco
    In Collection: Mask R-CNN
    Config: configs/regnet/mask-rcnn_regnetx-3.2GF_fpn_ms-3x_coco.py
    Metadata:
      Training Memory (GB): 5.0
      Epochs: 36
      Training Data: COCO
      Training Techniques:
        - SGD with Momentum
        - Weight Decay
      Training Resources: 8x V100 GPUs
      Architecture:
        - RegNet
    Results:
      - Task: Object Detection
        Dataset: COCO
        Metrics:
          box AP: 43.1
      - Task: Instance Segmentation
        Dataset: COCO
        Metrics:
          mask AP: 38.7
    Weights: https://download.openmmlab.com/mmdetection/v2.0/regnet/mask_rcnn_regnetx-3.2GF_fpn_mstrain_3x_coco/mask_rcnn_regnetx-3.2GF_fpn_mstrain_3x_coco_20200521_202221-99879813.pth
    Paper:
      URL: https://arxiv.org/abs/2003.13678
      Title: 'Designing Network Design Spaces'
    README: configs/regnet/README.md
    Code:
      URL: https://github.com/open-mmlab/mmdetection/blob/v2.1.0/mmdet/models/backbones/regnet.py#L11
      Version: v2.1.0

  - Name: mask-rcnn_regnetx-400MF_fpn_ms-poly-3x_coco
    In Collection: Mask R-CNN
    Config: configs/regnet/mask-rcnn_regnetx-400MF_fpn_ms-poly-3x_coco.py
    Metadata:
      Training Memory (GB): 2.5
      Epochs: 36
      Training Data: COCO
      Training Techniques:
        - SGD with Momentum
        - Weight Decay
      Training Resources: 8x V100 GPUs
      Architecture:
        - RegNet
    Results:
      - Task: Object Detection
        Dataset: COCO
        Metrics:
          box AP: 37.6
      - Task: Instance Segmentation
        Dataset: COCO
        Metrics:
          mask AP: 34.4
    Weights: https://download.openmmlab.com/mmdetection/v2.0/regnet/mask_rcnn_regnetx-400MF_fpn_mstrain-poly_3x_coco/mask_rcnn_regnetx-400MF_fpn_mstrain-poly_3x_coco_20210601_235443-8aac57a4.pth
    Paper:
      URL: https://arxiv.org/abs/2003.13678
      Title: 'Designing Network Design Spaces'
    README: configs/regnet/README.md
    Code:
      URL: https://github.com/open-mmlab/mmdetection/blob/v2.1.0/mmdet/models/backbones/regnet.py#L11
      Version: v2.1.0

  - Name: mask-rcnn_regnetx-800MF_fpn_ms-poly-3x_coco
    In Collection: Mask R-CNN
    Config: configs/regnet/mask-rcnn_regnetx-800MF_fpn_ms-poly-3x_coco.py
    Metadata:
      Training Memory (GB): 2.9
      Epochs: 36
      Training Data: COCO
      Training Techniques:
        - SGD with Momentum
        - Weight Decay
      Training Resources: 8x V100 GPUs
      Architecture:
        - RegNet
    Results:
      - Task: Object Detection
        Dataset: COCO
        Metrics:
          box AP: 39.5
      - Task: Instance Segmentation
        Dataset: COCO
        Metrics:
          mask AP: 36.1
    Weights: https://download.openmmlab.com/mmdetection/v2.0/regnet/mask_rcnn_regnetx-800MF_fpn_mstrain-poly_3x_coco/mask_rcnn_regnetx-800MF_fpn_mstrain-poly_3x_coco_20210602_210641-715d51f5.pth
    Paper:
      URL: https://arxiv.org/abs/2003.13678
      Title: 'Designing Network Design Spaces'
    README: configs/regnet/README.md
    Code:
      URL: https://github.com/open-mmlab/mmdetection/blob/v2.1.0/mmdet/models/backbones/regnet.py#L11
      Version: v2.1.0

<<<<<<< HEAD
  - Name: mask_rcnn_regnetx-1.6GF_fpn_mstrain-poly_3x_coco
    In Collection: Mask R-CNN
    Config: configs/regnet/mask_rcnn_regnetx-1.6GF_fpn_mstrain-poly_3x_coco.py
=======
  - Name: mask-rcnn_regnetx-1.6GF_fpn_ms-poly-3x_coco
    In Collection: Mask R-CNN
    Config: configs/regnet/mask-rcnn_regnetx-1.6GF_fpn_ms-poly-3x_coco.py
>>>>>>> ecac3a77
    Metadata:
      Training Memory (GB): 3.6
      Epochs: 36
      Training Data: COCO
      Training Techniques:
        - SGD with Momentum
        - Weight Decay
      Training Resources: 8x V100 GPUs
      Architecture:
        - RegNet
    Results:
      - Task: Object Detection
        Dataset: COCO
        Metrics:
          box AP: 40.9
      - Task: Instance Segmentation
        Dataset: COCO
        Metrics:
          mask AP: 37.5
    Weights: https://download.openmmlab.com/mmdetection/v2.0/regnet/mask_rcnn_regnetx-1.6GF_fpn_mstrain-poly_3x_coco/mask_rcnn_regnetx-1_20210602_210641-6764cff5.pth
    Paper:
      URL: https://arxiv.org/abs/2003.13678
      Title: 'Designing Network Design Spaces'
    README: configs/regnet/README.md
    Code:
      URL: https://github.com/open-mmlab/mmdetection/blob/v2.1.0/mmdet/models/backbones/regnet.py#L11
      Version: v2.1.0

  - Name: mask-rcnn_regnetx-3.2GF_fpn_ms-3x_coco
    In Collection: Mask R-CNN
    Config: configs/regnet/mask-rcnn_regnetx-3.2GF_fpn_ms-3x_coco.py
    Metadata:
      Training Memory (GB): 5.0
      Epochs: 36
      Training Data: COCO
      Training Techniques:
        - SGD with Momentum
        - Weight Decay
      Training Resources: 8x V100 GPUs
      Architecture:
        - RegNet
    Results:
      - Task: Object Detection
        Dataset: COCO
        Metrics:
          box AP: 43.1
      - Task: Instance Segmentation
        Dataset: COCO
        Metrics:
          mask AP: 38.7
    Weights: https://download.openmmlab.com/mmdetection/v2.0/regnet/mask_rcnn_regnetx-3.2GF_fpn_mstrain_3x_coco/mask_rcnn_regnetx-3.2GF_fpn_mstrain_3x_coco_20200521_202221-99879813.pth
    Paper:
      URL: https://arxiv.org/abs/2003.13678
      Title: 'Designing Network Design Spaces'
    README: configs/regnet/README.md
    Code:
      URL: https://github.com/open-mmlab/mmdetection/blob/v2.1.0/mmdet/models/backbones/regnet.py#L11
      Version: v2.1.0

<<<<<<< HEAD
  - Name: mask_rcnn_regnetx-4GF_fpn_mstrain-poly_3x_coco
    In Collection: Mask R-CNN
    Config: configs/regnet/mask_rcnn_regnetx-4GF_fpn_mstrain-poly_3x_coco.py
=======
  - Name: mask-rcnn_regnetx-4GF_fpn_ms-poly-3x_coco
    In Collection: Mask R-CNN
    Config: configs/regnet/mask-rcnn_regnetx-4GF_fpn_ms-poly-3x_coco.py
>>>>>>> ecac3a77
    Metadata:
      Training Memory (GB): 5.1
      Epochs: 36
      Training Data: COCO
      Training Techniques:
        - SGD with Momentum
        - Weight Decay
      Training Resources: 8x V100 GPUs
      Architecture:
        - RegNet
    Results:
      - Task: Object Detection
        Dataset: COCO
        Metrics:
          box AP: 43.4
      - Task: Instance Segmentation
        Dataset: COCO
        Metrics:
          mask AP: 39.2
    Weights: https://download.openmmlab.com/mmdetection/v2.0/regnet/mask_rcnn_regnetx-4GF_fpn_mstrain-poly_3x_coco/mask_rcnn_regnetx-4GF_fpn_mstrain-poly_3x_coco_20210602_032621-00f0331c.pth
    Paper:
      URL: https://arxiv.org/abs/2003.13678
      Title: 'Designing Network Design Spaces'
    README: configs/regnet/README.md
    Code:
      URL: https://github.com/open-mmlab/mmdetection/blob/v2.1.0/mmdet/models/backbones/regnet.py#L11
      Version: v2.1.0

  - Name: cascade-mask-rcnn_regnetx-400MF_fpn_ms-3x_coco
    In Collection: Cascade R-CNN
    Config: configs/regnet/cascade-mask-rcnn_regnetx-400MF_fpn_ms-3x_coco.py
    Metadata:
      Training Memory (GB): 4.3
      Epochs: 36
      Training Data: COCO
      Training Techniques:
        - SGD with Momentum
        - Weight Decay
      Training Resources: 8x V100 GPUs
      Architecture:
        - RegNet
    Results:
      - Task: Object Detection
        Dataset: COCO
        Metrics:
          box AP: 41.6
      - Task: Instance Segmentation
        Dataset: COCO
        Metrics:
          mask AP: 36.4
    Weights: https://download.openmmlab.com/mmdetection/v2.0/regnet/cascade_mask_rcnn_regnetx-400MF_fpn_mstrain_3x_coco/cascade_mask_rcnn_regnetx-400MF_fpn_mstrain_3x_coco_20210715_211619-5142f449.pth
    Paper:
      URL: https://arxiv.org/abs/2003.13678
      Title: 'Designing Network Design Spaces'
    README: configs/regnet/README.md
    Code:
      URL: https://github.com/open-mmlab/mmdetection/blob/v2.1.0/mmdet/models/backbones/regnet.py#L11
      Version: v2.1.0

  - Name: cascade-mask-rcnn_regnetx-800MF_fpn_ms-3x_coco
    In Collection: Cascade R-CNN
    Config: configs/regnet/cascade-mask-rcnn_regnetx-800MF_fpn_ms-3x_coco.py
    Metadata:
      Training Memory (GB): 4.8
      Epochs: 36
      Training Data: COCO
      Training Techniques:
        - SGD with Momentum
        - Weight Decay
      Training Resources: 8x V100 GPUs
      Architecture:
        - RegNet
    Results:
      - Task: Object Detection
        Dataset: COCO
        Metrics:
          box AP: 42.8
      - Task: Instance Segmentation
        Dataset: COCO
        Metrics:
          mask AP: 37.6
    Weights: https://download.openmmlab.com/mmdetection/v2.0/regnet/cascade_mask_rcnn_regnetx-800MF_fpn_mstrain_3x_coco/cascade_mask_rcnn_regnetx-800MF_fpn_mstrain_3x_coco_20210715_211616-dcbd13f4.pth
    Paper:
      URL: https://arxiv.org/abs/2003.13678
      Title: 'Designing Network Design Spaces'
    README: configs/regnet/README.md
    Code:
      URL: https://github.com/open-mmlab/mmdetection/blob/v2.1.0/mmdet/models/backbones/regnet.py#L11
      Version: v2.1.0

  - Name: cascade-mask-rcnn_regnetx-1.6GF_fpn_ms-3x_coco
    In Collection: Cascade R-CNN
    Config: configs/regnet/cascade-mask-rcnn_regnetx-1.6GF_fpn_ms-3x_coco.py
    Metadata:
      Training Memory (GB): 5.4
      Epochs: 36
      Training Data: COCO
      Training Techniques:
        - SGD with Momentum
        - Weight Decay
      Training Resources: 8x V100 GPUs
      Architecture:
        - RegNet
    Results:
      - Task: Object Detection
        Dataset: COCO
        Metrics:
          box AP: 44.5
      - Task: Instance Segmentation
        Dataset: COCO
        Metrics:
          mask AP: 39.0
    Weights: https://download.openmmlab.com/mmdetection/v2.0/regnet/cascade_mask_rcnn_regnetx-1.6GF_fpn_mstrain_3x_coco/cascade_mask_rcnn_regnetx-1_20210715_211616-75f29a61.pth
    Paper:
      URL: https://arxiv.org/abs/2003.13678
      Title: 'Designing Network Design Spaces'
    README: configs/regnet/README.md
    Code:
      URL: https://github.com/open-mmlab/mmdetection/blob/v2.1.0/mmdet/models/backbones/regnet.py#L11
      Version: v2.1.0

  - Name: cascade-mask-rcnn_regnetx-3.2GF_fpn_ms-3x_coco
    In Collection: Cascade R-CNN
    Config: configs/regnet/cascade-mask-rcnn_regnetx-3.2GF_fpn_ms-3x_coco.py
    Metadata:
      Training Memory (GB): 6.4
      Epochs: 36
      Training Data: COCO
      Training Techniques:
        - SGD with Momentum
        - Weight Decay
      Training Resources: 8x V100 GPUs
      Architecture:
        - RegNet
    Results:
      - Task: Object Detection
        Dataset: COCO
        Metrics:
          box AP: 45.8
      - Task: Instance Segmentation
        Dataset: COCO
        Metrics:
          mask AP: 40.0
    Weights: https://download.openmmlab.com/mmdetection/v2.0/regnet/cascade_mask_rcnn_regnetx-3.2GF_fpn_mstrain_3x_coco/cascade_mask_rcnn_regnetx-3_20210715_211616-b9c2c58b.pth
    Paper:
      URL: https://arxiv.org/abs/2003.13678
      Title: 'Designing Network Design Spaces'
    README: configs/regnet/README.md
    Code:
      URL: https://github.com/open-mmlab/mmdetection/blob/v2.1.0/mmdet/models/backbones/regnet.py#L11
      Version: v2.1.0

  - Name: cascade-mask-rcnn_regnetx-4GF_fpn_ms-3x_coco
    In Collection: Cascade R-CNN
    Config: configs/regnet/cascade-mask-rcnn_regnetx-4GF_fpn_ms-3x_coco.py
    Metadata:
      Training Memory (GB): 6.9
      Epochs: 36
      Training Data: COCO
      Training Techniques:
        - SGD with Momentum
        - Weight Decay
      Training Resources: 8x V100 GPUs
      Architecture:
        - RegNet
    Results:
      - Task: Object Detection
        Dataset: COCO
        Metrics:
          box AP: 45.8
      - Task: Instance Segmentation
        Dataset: COCO
        Metrics:
          mask AP: 40.0
    Weights: https://download.openmmlab.com/mmdetection/v2.0/regnet/cascade_mask_rcnn_regnetx-4GF_fpn_mstrain_3x_coco/cascade_mask_rcnn_regnetx-4GF_fpn_mstrain_3x_coco_20210715_212034-cbb1be4c.pth
    Paper:
      URL: https://arxiv.org/abs/2003.13678
      Title: 'Designing Network Design Spaces'
    README: configs/regnet/README.md
    Code:
      URL: https://github.com/open-mmlab/mmdetection/blob/v2.1.0/mmdet/models/backbones/regnet.py#L11
      Version: v2.1.0<|MERGE_RESOLUTION|>--- conflicted
+++ resolved
@@ -548,15 +548,9 @@
       URL: https://github.com/open-mmlab/mmdetection/blob/v2.1.0/mmdet/models/backbones/regnet.py#L11
       Version: v2.1.0
 
-<<<<<<< HEAD
-  - Name: mask_rcnn_regnetx-1.6GF_fpn_mstrain-poly_3x_coco
-    In Collection: Mask R-CNN
-    Config: configs/regnet/mask_rcnn_regnetx-1.6GF_fpn_mstrain-poly_3x_coco.py
-=======
   - Name: mask-rcnn_regnetx-1.6GF_fpn_ms-poly-3x_coco
     In Collection: Mask R-CNN
     Config: configs/regnet/mask-rcnn_regnetx-1.6GF_fpn_ms-poly-3x_coco.py
->>>>>>> ecac3a77
     Metadata:
       Training Memory (GB): 3.6
       Epochs: 36
@@ -616,15 +610,9 @@
       URL: https://github.com/open-mmlab/mmdetection/blob/v2.1.0/mmdet/models/backbones/regnet.py#L11
       Version: v2.1.0
 
-<<<<<<< HEAD
-  - Name: mask_rcnn_regnetx-4GF_fpn_mstrain-poly_3x_coco
-    In Collection: Mask R-CNN
-    Config: configs/regnet/mask_rcnn_regnetx-4GF_fpn_mstrain-poly_3x_coco.py
-=======
   - Name: mask-rcnn_regnetx-4GF_fpn_ms-poly-3x_coco
     In Collection: Mask R-CNN
     Config: configs/regnet/mask-rcnn_regnetx-4GF_fpn_ms-poly-3x_coco.py
->>>>>>> ecac3a77
     Metadata:
       Training Memory (GB): 5.1
       Epochs: 36
