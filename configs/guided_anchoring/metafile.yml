--- conflicted
+++ resolved
@@ -39,15 +39,9 @@
           AR@1000: 68.4
     Weights: https://download.openmmlab.com/mmdetection/v2.0/guided_anchoring/ga_rpn_r50_caffe_fpn_1x_coco/ga_rpn_r50_caffe_fpn_1x_coco_20200531-899008a6.pth
 
-<<<<<<< HEAD
-  - Name: ga_rpn_r101_caffe_fpn_1x_coco
-    In Collection: Guided Anchoring
-    Config: configs/guided_anchoring/ga_rpn_r101_caffe_fpn_1x_coco.py
-=======
   - Name: ga-rpn_r101-caffe_fpn_1x_coco
     In Collection: Guided Anchoring
     Config: configs/guided_anchoring/ga-rpn_r101-caffe_fpn_1x_coco.py
->>>>>>> ecac3a77
     Metadata:
       Training Memory (GB): 7.3
       inference time (ms/im):
@@ -65,15 +59,9 @@
           AR@1000: 69.5
     Weights: https://download.openmmlab.com/mmdetection/v2.0/guided_anchoring/ga_rpn_r101_caffe_fpn_1x_coco/ga_rpn_r101_caffe_fpn_1x_coco_20200531-ca9ba8fb.pth
 
-<<<<<<< HEAD
-  - Name: ga_rpn_x101_32x4d_fpn_1x_coco
-    In Collection: Guided Anchoring
-    Config: configs/guided_anchoring/ga_rpn_x101_32x4d_fpn_1x_coco.py
-=======
   - Name: ga-rpn_x101-32x4d_fpn_1x_coco
     In Collection: Guided Anchoring
     Config: configs/guided_anchoring/ga-rpn_x101-32x4d_fpn_1x_coco.py
->>>>>>> ecac3a77
     Metadata:
       Training Memory (GB): 8.5
       inference time (ms/im):
@@ -91,15 +79,9 @@
           AR@1000: 70.6
     Weights: https://download.openmmlab.com/mmdetection/v2.0/guided_anchoring/ga_rpn_x101_32x4d_fpn_1x_coco/ga_rpn_x101_32x4d_fpn_1x_coco_20200220-c28d1b18.pth
 
-<<<<<<< HEAD
-  - Name: ga_rpn_x101_64x4d_fpn_1x_coco
-    In Collection: Guided Anchoring
-    Config: configs/guided_anchoring/ga_rpn_x101_64x4d_fpn_1x_coco.py
-=======
   - Name: ga-rpn_x101-64x4d_fpn_1x_coco
     In Collection: Guided Anchoring
     Config: configs/guided_anchoring/ga-rpn_x101-64x4d_fpn_1x_coco.py
->>>>>>> ecac3a77
     Metadata:
       Training Memory (GB): 7.1
       inference time (ms/im):
