# Copyright (c) OpenMMLab. All rights reserved.
from .atss import ATSS
from .autoassign import AutoAssign
from .base import BaseDetector
from .base_detr import DetectionTransformer
from .cascade_rcnn import CascadeRCNN
from .centernet import CenterNet
from .conditional_detr import ConditionalDETR
from .cornernet import CornerNet
from .ddod import DDOD
from .deformable_detr import DeformableDETR
from .detr import DETR
from .dino import DINO
from .fast_rcnn import FastRCNN
from .faster_rcnn import FasterRCNN
from .fcos import FCOS
from .fovea import FOVEA
from .fsaf import FSAF
from .gfl import GFL
from .grid_rcnn import GridRCNN
from .htc import HybridTaskCascade
from .kd_one_stage import KnowledgeDistillationSingleStageDetector
from .lad import LAD
from .mask2former import Mask2Former
from .mask_rcnn import MaskRCNN
from .mask_scoring_rcnn import MaskScoringRCNN
from .maskformer import MaskFormer
from .nasfcos import NASFCOS
from .paa import PAA
from .panoptic_fpn import PanopticFPN
from .panoptic_two_stage_segmentor import TwoStagePanopticSegmentor
from .point_rend import PointRend
from .queryinst import QueryInst
from .reppoints_detector import RepPointsDetector
from .retinanet import RetinaNet
from .rpn import RPN
from .rtmdet import RTMDet
from .scnet import SCNet
from .semi_base import SemiBaseDetector
from .single_stage import SingleStageDetector
from .soft_teacher import SoftTeacher
from .solo import SOLO
from .solov2 import SOLOv2
from .sparse_rcnn import SparseRCNN
from .tood import TOOD
from .trident_faster_rcnn import TridentFasterRCNN
from .two_stage import TwoStageDetector
from .vfnet import VFNet
from .yolact import YOLACT
from .yolo import YOLOV3
from .yolof import YOLOF
from .yolox import YOLOX

__all__ = [
    'ATSS', 'BaseDetector', 'SingleStageDetector', 'TwoStageDetector', 'RPN',
    'KnowledgeDistillationSingleStageDetector', 'FastRCNN', 'FasterRCNN',
    'MaskRCNN', 'CascadeRCNN', 'HybridTaskCascade', 'RetinaNet', 'FCOS',
    'GridRCNN', 'MaskScoringRCNN', 'RepPointsDetector', 'FOVEA', 'FSAF',
    'NASFCOS', 'PointRend', 'GFL', 'CornerNet', 'PAA', 'YOLOV3', 'YOLACT',
    'VFNet', 'DETR', 'TridentFasterRCNN', 'SparseRCNN', 'SCNet', 'SOLO',
    'SOLOv2', 'DeformableDETR', 'AutoAssign', 'YOLOF', 'CenterNet', 'YOLOX',
    'TwoStagePanopticSegmentor', 'PanopticFPN', 'QueryInst', 'LAD', 'TOOD',
    'MaskFormer', 'DDOD', 'Mask2Former', 'SemiBaseDetector', 'SoftTeacher',
<<<<<<< HEAD
    'DetectionTransformer', 'RTMDet', 'DINO'
=======
    'DetectionTransformer', 'RTMDet', 'ConditionalDETR'
>>>>>>> 899d4b85
]<|MERGE_RESOLUTION|>--- conflicted
+++ resolved
@@ -61,9 +61,5 @@
     'SOLOv2', 'DeformableDETR', 'AutoAssign', 'YOLOF', 'CenterNet', 'YOLOX',
     'TwoStagePanopticSegmentor', 'PanopticFPN', 'QueryInst', 'LAD', 'TOOD',
     'MaskFormer', 'DDOD', 'Mask2Former', 'SemiBaseDetector', 'SoftTeacher',
-<<<<<<< HEAD
-    'DetectionTransformer', 'RTMDet', 'DINO'
-=======
-    'DetectionTransformer', 'RTMDet', 'ConditionalDETR'
->>>>>>> 899d4b85
+    'DetectionTransformer', 'RTMDet', 'ConditionalDETR', 'DINO'
 ]