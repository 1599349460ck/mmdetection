--- conflicted
+++ resolved
@@ -18,24 +18,6 @@
 
 The pre-trained modles are converted from [model zoo of pycls](https://github.com/facebookresearch/pycls/blob/master/MODEL_ZOO.md).
 
-<<<<<<< HEAD
-## Citation
-
-<!-- [ALGORITHM] -->
-
-```latex
-@article{radosavovic2020designing,
-    title={Designing Network Design Spaces},
-    author={Ilija Radosavovic and Raj Prateek Kosaraju and Ross Girshick and Kaiming He and Piotr Dollár},
-    year={2020},
-    eprint={2003.13678},
-    archivePrefix={arXiv},
-    primaryClass={cs.CV}
-}
-```
-
-=======
->>>>>>> 3ef2569f
 ## Usage
 
 To use a regnet model, there are two steps to do:
