# Copyright (c) OpenMMLab. All rights reserved.
from .bfp import BFP
from .channel_mapper import ChannelMapper
from .cspnext_pafpn import CSPNeXtPAFPN
from .ct_resnet_neck import CTResNetNeck
from .dilated_encoder import DilatedEncoder
from .dyhead import DyHead
from .fpg import FPG
from .fpn import FPN
from .fpn_carafe import FPN_CARAFE
from .fpn_dropblock import FPN_DropBlock
from .hrfpn import HRFPN
from .nas_fpn import NASFPN
from .nasfcos_fpn import NASFCOS_FPN
from .pafpn import PAFPN
from .rfp import RFP
from .simple_fpn import SimpleFPN
from .ssd_neck import SSDNeck
from .ssh import SSH
from .yolo_neck import YOLOV3Neck
from .yolox_pafpn import YOLOXPAFPN

__all__ = [
    'FPN', 'BFP', 'ChannelMapper', 'HRFPN', 'NASFPN', 'FPN_CARAFE', 'PAFPN',
    'NASFCOS_FPN', 'RFP', 'YOLOV3Neck', 'FPG', 'DilatedEncoder',
    'CTResNetNeck', 'SSDNeck', 'YOLOXPAFPN', 'DyHead', 'CSPNeXtPAFPN', 'SSH',
<<<<<<< HEAD
    'SimpleFPN'
=======
    'FPN_DropBlock'
>>>>>>> fe3f809a
]<|MERGE_RESOLUTION|>--- conflicted
+++ resolved
@@ -24,9 +24,5 @@
     'FPN', 'BFP', 'ChannelMapper', 'HRFPN', 'NASFPN', 'FPN_CARAFE', 'PAFPN',
     'NASFCOS_FPN', 'RFP', 'YOLOV3Neck', 'FPG', 'DilatedEncoder',
     'CTResNetNeck', 'SSDNeck', 'YOLOXPAFPN', 'DyHead', 'CSPNeXtPAFPN', 'SSH',
-<<<<<<< HEAD
-    'SimpleFPN'
-=======
-    'FPN_DropBlock'
->>>>>>> fe3f809a
+    'FPN_DropBlock', 'SimpleFPN'
 ]