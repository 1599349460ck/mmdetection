# SOLO

> [SOLO: Segmenting Objects by Locations](https://arxiv.org/abs/1912.04488)

<!-- [ALGORITHM] -->

## Abstract

We present a new, embarrassingly simple approach to instance segmentation in images. Compared to many other dense prediction tasks, e.g., semantic segmentation, it is the arbitrary number of instances that have made instance segmentation much more challenging. In order to predict a mask for each instance, mainstream approaches either follow the 'detect-thensegment' strategy as used by Mask R-CNN, or predict category masks first then use clustering techniques to group pixels into individual instances. We view the task of instance segmentation from a completely new perspective by introducing the notion of "instance categories", which assigns categories to each pixel within an instance according to the instance's location and size, thus nicely converting instance mask segmentation into a classification-solvable problem. Now instance segmentation is decomposed into two classification tasks. We demonstrate a much simpler and flexible instance segmentation framework with strong performance, achieving on par accuracy with Mask R-CNN and outperforming recent singleshot instance segmenters in accuracy. We hope that this very simple and strong framework can serve as a baseline for many instance-level recognition tasks besides instance segmentation.

<div align=center>
<img src="https://user-images.githubusercontent.com/40661020/143998371-10e6f14b-4506-481d-91a7-5f8f58213307.png"/>
</div>

<<<<<<< HEAD
<!-- [PAPER_TITLE: SOLO: Segmenting Objects by Locations] -->
<!-- [PAPER_URL: https://arxiv.org/abs/1912.04488] -->

## Citation

<!-- [ALGORITHM] -->

```latex
@inproceedings{wang2020solo,
  title     =  {{SOLO}: Segmenting Objects by Locations},
  author    =  {Wang, Xinlong and Kong, Tao and Shen, Chunhua and Jiang, Yuning and Li, Lei},
  booktitle =  {Proc. Eur. Conf. Computer Vision (ECCV)},
  year      =  {2020}
}
```

=======
>>>>>>> 3ef2569f
## Results and Models

### SOLO

| Backbone  | Style   | MS train | Lr schd | Mem (GB) | Inf time (fps) | mask AP | Download |
|:---------:|:-------:|:--------:|:-------:|:--------:|:--------------:|:------:|:--------:|
| R-50      | pytorch | N        | 1x      |  8.0     |   14.0         |  33.1  |  [model](https://download.openmmlab.com/mmdetection/v2.0/solo/solo_r50_fpn_1x_coco/solo_r50_fpn_1x_coco_20210821_035055-2290a6b8.pth) &#124; [log](https://download.openmmlab.com/mmdetection/v2.0/solo/solo_r50_fpn_1x_coco/solo_r50_fpn_1x_coco_20210821_035055.log.json) |
| R-50      | pytorch | Y        | 3x      |  7.4     |   14.0         |  35.9  |  [model](https://download.openmmlab.com/mmdetection/v2.0/solo/solo_r50_fpn_3x_coco/solo_r50_fpn_3x_coco_20210901_012353-11d224d7.pth) &#124; [log](https://download.openmmlab.com/mmdetection/v2.0/solo/solo_r50_fpn_3x_coco/solo_r50_fpn_3x_coco_20210901_012353.log.json) |

### Decoupled SOLO

| Backbone  | Style   | MS train | Lr schd | Mem (GB) | Inf time (fps) | mask AP | Download |
|:---------:|:-------:|:--------:|:-------:|:--------:|:--------------:|:-------:|:--------:|
| R-50      | pytorch | N        | 1x      |  7.8     |    12.5        |  33.9   |  [model](https://download.openmmlab.com/mmdetection/v2.0/solo/decoupled_solo_r50_fpn_1x_coco/decoupled_solo_r50_fpn_1x_coco_20210820_233348-6337c589.pth) &#124; [log](https://download.openmmlab.com/mmdetection/v2.0/solo/decoupled_solo_r50_fpn_1x_coco/decoupled_solo_r50_fpn_1x_coco_20210820_233348.log.json) |
| R-50      | pytorch | Y        | 3x      |  7.9     |   12.5         |  36.7   |  [model](https://download.openmmlab.com/mmdetection/v2.0/solo/decoupled_solo_r50_fpn_3x_coco/decoupled_solo_r50_fpn_3x_coco_20210821_042504-7b3301ec.pth) &#124; [log](https://download.openmmlab.com/mmdetection/v2.0/solo/decoupled_solo_r50_fpn_3x_coco/decoupled_solo_r50_fpn_3x_coco_20210821_042504.log.json) |

- Decoupled SOLO has a decoupled head which is different from SOLO head.
Decoupled SOLO serves as an efficient and equivalent variant in accuracy
of SOLO. Please refer to the corresponding config files for details.

### Decoupled Light SOLO

| Backbone  | Style   | MS train | Lr schd | Mem (GB) | Inf time (fps) | mask AP | Download |
|:---------:|:-------:|:--------:|:-------:|:--------:|:--------------:|:------:|:--------:|
| R-50      | pytorch | Y        | 3x      | 2.2      |    31.2        | 32.9   |  [model](https://download.openmmlab.com/mmdetection/v2.0/solo/decoupled_solo_light_r50_fpn_3x_coco/decoupled_solo_light_r50_fpn_3x_coco_20210906_142703-e70e226f.pth) &#124; [log](https://download.openmmlab.com/mmdetection/v2.0/solo/decoupled_solo_light_r50_fpn_3x_coco/decoupled_solo_light_r50_fpn_3x_coco_20210906_142703.log.json) |

- Decoupled Light SOLO using decoupled structure similar to Decoupled
SOLO head, with light-weight head and smaller input size, Please refer
to the corresponding config files for details.

## Citation

```latex
@inproceedings{wang2020solo,
  title     =  {{SOLO}: Segmenting Objects by Locations},
  author    =  {Wang, Xinlong and Kong, Tao and Shen, Chunhua and Jiang, Yuning and Li, Lei},
  booktitle =  {Proc. Eur. Conf. Computer Vision (ECCV)},
  year      =  {2020}
}
```<|MERGE_RESOLUTION|>--- conflicted
+++ resolved
@@ -12,25 +12,6 @@
 <img src="https://user-images.githubusercontent.com/40661020/143998371-10e6f14b-4506-481d-91a7-5f8f58213307.png"/>
 </div>
 
-<<<<<<< HEAD
-<!-- [PAPER_TITLE: SOLO: Segmenting Objects by Locations] -->
-<!-- [PAPER_URL: https://arxiv.org/abs/1912.04488] -->
-
-## Citation
-
-<!-- [ALGORITHM] -->
-
-```latex
-@inproceedings{wang2020solo,
-  title     =  {{SOLO}: Segmenting Objects by Locations},
-  author    =  {Wang, Xinlong and Kong, Tao and Shen, Chunhua and Jiang, Yuning and Li, Lei},
-  booktitle =  {Proc. Eur. Conf. Computer Vision (ECCV)},
-  year      =  {2020}
-}
-```
-
-=======
->>>>>>> 3ef2569f
 ## Results and Models
 
 ### SOLO
