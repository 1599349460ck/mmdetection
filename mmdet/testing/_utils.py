# Copyright (c) OpenMMLab. All rights reserved.
import copy
from os.path import dirname, exists, join

import numpy as np
import torch
from mmengine.config import Config
from mmengine.dataset import pseudo_collate
from mmengine.structures import InstanceData, PixelData

from mmdet.utils.util_random import ensure_rng
from ..registry import TASK_UTILS
from ..structures import DetDataSample, TrackDataSample
from ..structures.bbox import HorizontalBoxes


def _get_config_directory():
    """Find the predefined detector config directory."""
    try:
        # Assume we are running in the source mmdetection repo
        repo_dpath = dirname(dirname(dirname(__file__)))
    except NameError:
        # For IPython development when this __file__ is not defined
        import mmdet
        repo_dpath = dirname(dirname(mmdet.__file__))
    config_dpath = join(repo_dpath, 'configs')
    if not exists(config_dpath):
        raise Exception('Cannot find config path')
    return config_dpath


def _get_config_module(fname):
    """Load a configuration as a python module."""
    config_dpath = _get_config_directory()
    config_fpath = join(config_dpath, fname)
    config_mod = Config.fromfile(config_fpath)
    return config_mod


def get_detector_cfg(fname):
    """Grab configs necessary to create a detector.

    These are deep copied to allow for safe modification of parameters without
    influencing other tests.
    """
    config = _get_config_module(fname)
    model = copy.deepcopy(config.model)
    return model


def get_roi_head_cfg(fname):
    """Grab configs necessary to create a roi_head.

    These are deep copied to allow for safe modification of parameters without
    influencing other tests.
    """
    config = _get_config_module(fname)
    model = copy.deepcopy(config.model)

    roi_head = model.roi_head
    train_cfg = None if model.train_cfg is None else model.train_cfg.rcnn
    test_cfg = None if model.test_cfg is None else model.test_cfg.rcnn
    roi_head.update(dict(train_cfg=train_cfg, test_cfg=test_cfg))
    return roi_head


def _rand_bboxes(rng, num_boxes, w, h):
    cx, cy, bw, bh = rng.rand(num_boxes, 4).T

    tl_x = ((cx * w) - (w * bw / 2)).clip(0, w)
    tl_y = ((cy * h) - (h * bh / 2)).clip(0, h)
    br_x = ((cx * w) + (w * bw / 2)).clip(0, w)
    br_y = ((cy * h) + (h * bh / 2)).clip(0, h)

    bboxes = np.vstack([tl_x, tl_y, br_x, br_y]).T
    return bboxes


def _rand_masks(rng, num_boxes, bboxes, img_w, img_h):
    from mmdet.structures.mask import BitmapMasks
    masks = np.zeros((num_boxes, img_h, img_w))
    for i, bbox in enumerate(bboxes):
        bbox = bbox.astype(np.int32)
        mask = (rng.rand(1, bbox[3] - bbox[1], bbox[2] - bbox[0]) >
                0.3).astype(np.int64)
        masks[i:i + 1, bbox[1]:bbox[3], bbox[0]:bbox[2]] = mask
    return BitmapMasks(masks, height=img_h, width=img_w)


def demo_mm_inputs(batch_size=2,
                   image_shapes=(3, 128, 128),
                   num_items=None,
                   num_classes=10,
                   sem_seg_output_strides=1,
                   with_mask=False,
                   with_semantic=False,
                   use_box_type=False,
                   device='cpu'):
    """Create a superset of inputs needed to run test or train batches.

    Args:
        batch_size (int): batch size. Defaults to 2.
        image_shapes (List[tuple], Optional): image shape.
            Defaults to (3, 128, 128)
        num_items (None | List[int]): specifies the number
            of boxes in each batch item. Default to None.
        num_classes (int): number of different labels a
            box might have. Defaults to 10.
        with_mask (bool): Whether to return mask annotation.
            Defaults to False.
        with_semantic (bool): whether to return semantic.
            Defaults to False.
        device (str): Destination device type. Defaults to cpu.
    """
    rng = np.random.RandomState(0)

    if isinstance(image_shapes, list):
        assert len(image_shapes) == batch_size
    else:
        image_shapes = [image_shapes] * batch_size

    if isinstance(num_items, list):
        assert len(num_items) == batch_size

    packed_inputs = []
    for idx in range(batch_size):
        image_shape = image_shapes[idx]
        c, h, w = image_shape

        image = rng.randint(0, 255, size=image_shape, dtype=np.uint8)

        mm_inputs = dict()
        mm_inputs['inputs'] = torch.from_numpy(image).to(device)

        img_meta = {
            'img_id': idx,
            'img_shape': image_shape[1:],
            'ori_shape': image_shape[1:],
            'filename': '<demo>.png',
            'scale_factor': np.array([1.1, 1.2]),
            'flip': False,
            'flip_direction': None,
            'border': [1, 1, 1, 1]  # Only used by CenterNet
        }

        data_sample = DetDataSample()
        data_sample.set_metainfo(img_meta)

        # gt_instances
        gt_instances = InstanceData()
        if num_items is None:
            num_boxes = rng.randint(1, 10)
        else:
            num_boxes = num_items[idx]

        bboxes = _rand_bboxes(rng, num_boxes, w, h)
        labels = rng.randint(1, num_classes, size=num_boxes)
        # TODO: remove this part when all model adapted with BaseBoxes
        if use_box_type:
            gt_instances.bboxes = HorizontalBoxes(bboxes, dtype=torch.float32)
        else:
            gt_instances.bboxes = torch.FloatTensor(bboxes)
        gt_instances.labels = torch.LongTensor(labels)

        if with_mask:
            masks = _rand_masks(rng, num_boxes, bboxes, w, h)
            gt_instances.masks = masks

        # TODO: waiting for ci to be fixed
        # masks = np.random.randint(0, 2, (len(bboxes), h, w), dtype=np.uint8)
        # gt_instances.mask = BitmapMasks(masks, h, w)

        data_sample.gt_instances = gt_instances

        # ignore_instances
        ignore_instances = InstanceData()
        bboxes = _rand_bboxes(rng, num_boxes, w, h)
        if use_box_type:
            ignore_instances.bboxes = HorizontalBoxes(
                bboxes, dtype=torch.float32)
        else:
            ignore_instances.bboxes = torch.FloatTensor(bboxes)
        data_sample.ignored_instances = ignore_instances

        # gt_sem_seg
        if with_semantic:
            # assume gt_semantic_seg using scale 1/8 of the img
            gt_semantic_seg = torch.from_numpy(
                np.random.randint(
                    0,
                    num_classes, (1, h // sem_seg_output_strides,
                                  w // sem_seg_output_strides),
                    dtype=np.uint8))
            gt_sem_seg_data = dict(sem_seg=gt_semantic_seg)
            data_sample.gt_sem_seg = PixelData(**gt_sem_seg_data)

        mm_inputs['data_samples'] = data_sample.to(device)

        # TODO: gt_ignore

        packed_inputs.append(mm_inputs)
    data = pseudo_collate(packed_inputs)
    return data


def demo_mm_proposals(image_shapes, num_proposals, device='cpu'):
    """Create a list of fake porposals.

    Args:
        image_shapes (list[tuple[int]]): Batch image shapes.
        num_proposals (int): The number of fake proposals.
    """
    rng = np.random.RandomState(0)

    results = []
    for img_shape in image_shapes:
        result = InstanceData()
        w, h = img_shape[1:]
        proposals = _rand_bboxes(rng, num_proposals, w, h)
        result.bboxes = torch.from_numpy(proposals).float()
        result.scores = torch.from_numpy(rng.rand(num_proposals)).float()
        result.labels = torch.zeros(num_proposals).long()
        results.append(result.to(device))
    return results


def demo_mm_sampling_results(proposals_list,
                             batch_gt_instances,
                             batch_gt_instances_ignore=None,
                             assigner_cfg=None,
                             sampler_cfg=None,
                             feats=None):
    """Create sample results that can be passed to BBoxHead.get_targets."""
    assert len(proposals_list) == len(batch_gt_instances)
    if batch_gt_instances_ignore is None:
        batch_gt_instances_ignore = [None for _ in batch_gt_instances]
    else:
        assert len(batch_gt_instances_ignore) == len(batch_gt_instances)

    default_assigner_cfg = dict(
        type='MaxIoUAssigner',
        pos_iou_thr=0.5,
        neg_iou_thr=0.5,
        min_pos_iou=0.5,
        ignore_iof_thr=-1)
    assigner_cfg = assigner_cfg if assigner_cfg is not None \
        else default_assigner_cfg
    default_sampler_cfg = dict(
        type='RandomSampler',
        num=512,
        pos_fraction=0.25,
        neg_pos_ub=-1,
        add_gt_as_proposals=True)
    sampler_cfg = sampler_cfg if sampler_cfg is not None \
        else default_sampler_cfg
    bbox_assigner = TASK_UTILS.build(assigner_cfg)
    bbox_sampler = TASK_UTILS.build(sampler_cfg)

    sampling_results = []
    for i in range(len(batch_gt_instances)):
        if feats is not None:
            feats = [lvl_feat[i][None] for lvl_feat in feats]
        # rename proposals.bboxes to proposals.priors
        proposals = proposals_list[i]
        proposals.priors = proposals.pop('bboxes')

        assign_result = bbox_assigner.assign(proposals, batch_gt_instances[i],
                                             batch_gt_instances_ignore[i])
        sampling_result = bbox_sampler.sample(
            assign_result, proposals, batch_gt_instances[i], feats=feats)
        sampling_results.append(sampling_result)

    return sampling_results


<<<<<<< HEAD
def random_boxes(num=1, scale=1, rng=None):
    """Simple version of ``kwimage.Boxes.random``
    Returns:
        Tensor: shape (n, 4) in x1, y1, x2, y2 format.
    References:
        https://gitlab.kitware.com/computer-vision/kwimage/blob/master/kwimage/structs/boxes.py#L1390 # noqa: E501
    Example:
        >>> num = 3
        >>> scale = 512
        >>> rng = 0
        >>> boxes = random_boxes(num, scale, rng)
        >>> print(boxes)
        tensor([[280.9925, 278.9802, 308.6148, 366.1769],
                [216.9113, 330.6978, 224.0446, 456.5878],
                [405.3632, 196.3221, 493.3953, 270.7942]])
    """
    rng = ensure_rng(rng)

    tlbr = rng.rand(num, 4).astype(np.float32)

    tl_x = np.minimum(tlbr[:, 0], tlbr[:, 2])
    tl_y = np.minimum(tlbr[:, 1], tlbr[:, 3])
    br_x = np.maximum(tlbr[:, 0], tlbr[:, 2])
    br_y = np.maximum(tlbr[:, 1], tlbr[:, 3])

    tlbr[:, 0] = tl_x * scale
    tlbr[:, 1] = tl_y * scale
    tlbr[:, 2] = br_x * scale
    tlbr[:, 3] = br_y * scale

    boxes = torch.from_numpy(tlbr)
    return boxes
=======
def demo_track_inputs(batch_size=1,
                      num_frames=2,
                      key_frames_inds=None,
                      image_shapes=(3, 128, 128),
                      num_items=None,
                      num_classes=10,
                      with_mask=False,
                      apply_sampling=False,
                      with_semantic=False):
    """Create a superset of inputs needed to run test or train batches.

    Args:
        batch_size (int): batch size. Default to 2.
        frame_id (int): the frame id.
        num_key_frames (int): the number of key frames.
        num_ref_frames (int): the number of reference frames.
        image_shapes (List[tuple], Optional): image shape.
            Default to (3, 128, 128)
        num_items (None | List[int]): specifies the number
            of boxes in each batch item. Default to None.
        num_classes (int): number of different labels a
            box might have. Default to 10.
        with_mask (bool): Whether to return mask annotation.
            Defaults to False.
        apply_sampling (bool): whether to apply sampling.
        with_semantic (bool): whether to return semantic.
            Default to False.
    """
    rng = np.random.RandomState(0)

    # Make sure the length of image_shapes is equal to ``batch_size``
    if isinstance(image_shapes, list):
        assert len(image_shapes) == batch_size
    else:
        image_shapes = [image_shapes] * batch_size

    packed_inputs = []
    for idx in range(batch_size):
        mm_inputs = dict(inputs=dict())
        _, h, w = image_shapes[idx]

        imgs = rng.randint(
            0, 255, size=(num_frames, *image_shapes[idx]), dtype=np.uint8)
        mm_inputs['inputs'] = torch.from_numpy(imgs)

        img_meta = {
            'img_id': idx,
            'img_shape': image_shapes[idx][-2:],
            'ori_shape': image_shapes[idx][-2:],
            'filename': '<demo>.png',
            'scale_factor': np.array([1.1, 1.2]),
            'flip': False,
            'flip_direction': None,
            'is_video_data': True,
        }

        video_data_samples = []
        for i in range(num_frames):
            data_sample = DetDataSample()
            if apply_sampling:
                img_meta['frame_id'] = 0
            else:
                img_meta['frame_id'] = i
            data_sample.set_metainfo(img_meta)

            # gt_instances
            gt_instances = InstanceData()
            if num_items is None:
                num_boxes = rng.randint(1, 10)
            else:
                num_boxes = num_items[idx]

            bboxes = _rand_bboxes(rng, num_boxes, w, h)
            labels = rng.randint(0, num_classes, size=num_boxes)
            instances_id = rng.randint(100, num_classes + 100, size=num_boxes)
            gt_instances.bboxes = torch.FloatTensor(bboxes)
            gt_instances.labels = torch.LongTensor(labels)
            gt_instances.instances_id = torch.LongTensor(instances_id)

            if with_mask:
                masks = _rand_masks(rng, num_boxes, bboxes, w, h)
                gt_instances.masks = masks

            data_sample.gt_instances = gt_instances
            # ignore_instances
            ignore_instances = InstanceData()
            bboxes = _rand_bboxes(rng, num_boxes, w, h)
            ignore_instances.bboxes = bboxes
            data_sample.ignored_instances = ignore_instances

            video_data_samples.append(data_sample)

        track_data_sample = TrackDataSample()
        track_data_sample.video_data_samples = video_data_samples
        if key_frames_inds is not None:
            assert isinstance(
                key_frames_inds,
                list) and len(key_frames_inds) < num_frames and max(
                    key_frames_inds) < num_frames
            ref_frames_inds = [
                i for i in range(num_frames) if i not in key_frames_inds
            ]
            track_data_sample.set_metainfo(
                dict(key_frames_inds=key_frames_inds))
            track_data_sample.set_metainfo(
                dict(ref_frames_inds=ref_frames_inds))
        mm_inputs['data_samples'] = track_data_sample

        # TODO: gt_ignore
        packed_inputs.append(mm_inputs)
    data = pseudo_collate(packed_inputs)
    return data
>>>>>>> 52c5afbe


# TODO: Support full ceph
def replace_to_ceph(cfg):
    file_client_args = dict(
        backend='petrel',
        path_mapping=dict({
            './data/': 's3://openmmlab/datasets/detection/',
            'data/': 's3://openmmlab/datasets/detection/'
        }))

    # TODO: name is a reserved interface, which will be used later.
    def _process_pipeline(dataset, name):

        def replace_img(pipeline):
            if pipeline['type'] == 'LoadImageFromFile':
                pipeline['file_client_args'] = file_client_args

        def replace_ann(pipeline):
            if pipeline['type'] == 'LoadAnnotations' or pipeline[
                    'type'] == 'LoadPanopticAnnotations':
                pipeline['file_client_args'] = file_client_args

        if 'pipeline' in dataset:
            replace_img(dataset.pipeline[0])
            replace_ann(dataset.pipeline[1])
            if 'dataset' in dataset:
                # dataset wrapper
                replace_img(dataset.dataset.pipeline[0])
                replace_ann(dataset.dataset.pipeline[1])
        else:
            # dataset wrapper
            replace_img(dataset.dataset.pipeline[0])
            replace_ann(dataset.dataset.pipeline[1])

    def _process_evaluator(evaluator, name):
        if evaluator['type'] == 'CocoPanopticMetric':
            evaluator['file_client_args'] = file_client_args

    # half ceph
    _process_pipeline(cfg.train_dataloader.dataset, cfg.filename)
    _process_pipeline(cfg.val_dataloader.dataset, cfg.filename)
    _process_pipeline(cfg.test_dataloader.dataset, cfg.filename)
    _process_evaluator(cfg.val_evaluator, cfg.filename)
    _process_evaluator(cfg.test_evaluator, cfg.filename)<|MERGE_RESOLUTION|>--- conflicted
+++ resolved
@@ -273,7 +273,6 @@
     return sampling_results
 
 
-<<<<<<< HEAD
 def random_boxes(num=1, scale=1, rng=None):
     """Simple version of ``kwimage.Boxes.random``
     Returns:
@@ -306,7 +305,8 @@
 
     boxes = torch.from_numpy(tlbr)
     return boxes
-=======
+
+
 def demo_track_inputs(batch_size=1,
                       num_frames=2,
                       key_frames_inds=None,
@@ -419,7 +419,6 @@
         packed_inputs.append(mm_inputs)
     data = pseudo_collate(packed_inputs)
     return data
->>>>>>> 52c5afbe
 
 
 # TODO: Support full ceph
