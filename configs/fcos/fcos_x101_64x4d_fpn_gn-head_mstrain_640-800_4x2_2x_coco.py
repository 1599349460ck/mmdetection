_base_ = './fcos_r50_caffe_fpn_gn-head_4x4_1x_coco.py'
model = dict(
    pretrained='open-mmlab://resnext101_64x4d',
    backbone=dict(
        type='ResNeXt',
        depth=101,
        groups=64,
        base_width=4,
        num_stages=4,
        out_indices=(0, 1, 2, 3),
        frozen_stages=1,
        norm_cfg=dict(type='BN', requires_grad=True),
        norm_eval=True,
        style='pytorch'))
img_norm_cfg = dict(
    mean=[123.675, 116.28, 103.53], std=[58.395, 57.12, 57.375], to_rgb=True)
train_pipeline = [
    dict(type='LoadImageFromFile'),
    dict(type='LoadAnnotations', with_bbox=True),
    dict(
        type='Resize',
        img_scale=[(1333, 640), (1333, 800)],
        multiscale_mode='value',
        keep_ratio=True),
    dict(type='RandomFlip', flip_ratio=0.5),
    dict(type='Normalize', **img_norm_cfg),
    dict(type='Pad', size_divisor=32),
    dict(type='DefaultFormatBundle'),
    dict(type='Collect', keys=['img', 'gt_bboxes', 'gt_labels']),
]
test_pipeline = [
    dict(type='LoadImageFromFile'),
    dict(
        type='MultiScaleFlipAug',
        img_scale=(1333, 800),
        flip=False,
        transforms=[
            dict(type='Resize', keep_ratio=True),
            dict(type='RandomFlip'),
            dict(type='Normalize', **img_norm_cfg),
            dict(type='Pad', size_divisor=32),
            dict(type='ImageToTensor', keys=['img']),
            dict(type='Collect', keys=['img']),
        ])
]
data = dict(
    samples_per_gpu=2,
    workers_per_gpu=2,
    train=dict(pipeline=train_pipeline),
    val=dict(pipeline=test_pipeline),
    test=dict(pipeline=test_pipeline))
# optimizer
optimizer = dict(
    lr=0.01, paramwise_cfg=dict(bias_lr_mult=2., bias_decay_mult=0.))
<<<<<<< HEAD
optimizer_config = dict(
    _delete_=True, grad_clip=dict(max_norm=35, norm_type=2))
=======
optimizer_config = dict(_delete_=True, grad_clip=None)
>>>>>>> d522281a
# learning policy
lr_config = dict(warmup='constant', step=[16, 22])
total_epochs = 24<|MERGE_RESOLUTION|>--- conflicted
+++ resolved
@@ -52,12 +52,7 @@
 # optimizer
 optimizer = dict(
     lr=0.01, paramwise_cfg=dict(bias_lr_mult=2., bias_decay_mult=0.))
-<<<<<<< HEAD
-optimizer_config = dict(
-    _delete_=True, grad_clip=dict(max_norm=35, norm_type=2))
-=======
 optimizer_config = dict(_delete_=True, grad_clip=None)
->>>>>>> d522281a
 # learning policy
 lr_config = dict(warmup='constant', step=[16, 22])
 total_epochs = 24