--- conflicted
+++ resolved
@@ -5,13 +5,9 @@
       Training Techniques:
         - Mixed Precision Training
       Training Resources: 8x V100 GPUs
-<<<<<<< HEAD
-    Paper: https://arxiv.org/abs/1710.03740
-=======
     Paper:
       URL: https://arxiv.org/abs/1710.03740
       Title: 'Mixed Precision Training'
->>>>>>> 30f5f873
     README: configs/fp16/README.md
     Code:
       URL: https://github.com/open-mmlab/mmdetection/blob/v2.0.0/mmdet/core/fp16/hooks.py#L11
