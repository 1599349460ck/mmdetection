# Copyright (c) OpenMMLab. All rights reserved.
from .dist_utils import (DistOptimizerHook, all_reduce_dict, allreduce_grads,
                         reduce_mean)
<<<<<<< HEAD
from .misc import (flip_tensor, mask2ndarray, multi_apply, select_single_mlvl,
                   unmap)

__all__ = [
    'allreduce_grads', 'DistOptimizerHook', 'reduce_mean', 'multi_apply',
    'unmap', 'mask2ndarray', 'flip_tensor', 'select_single_mlvl',
    'all_reduce_dict'
=======
from .misc import (center_of_mass, flip_tensor, generate_coordinate,
                   mask2ndarray, multi_apply, select_single_mlvl, unmap)

__all__ = [
    'allreduce_grads', 'DistOptimizerHook', 'reduce_mean', 'multi_apply',
    'unmap', 'mask2ndarray', 'flip_tensor', 'all_reduce_dict',
    'center_of_mass', 'generate_coordinate', 'select_single_mlvl'
>>>>>>> e114eac0
]<|MERGE_RESOLUTION|>--- conflicted
+++ resolved
@@ -1,15 +1,6 @@
 # Copyright (c) OpenMMLab. All rights reserved.
 from .dist_utils import (DistOptimizerHook, all_reduce_dict, allreduce_grads,
                          reduce_mean)
-<<<<<<< HEAD
-from .misc import (flip_tensor, mask2ndarray, multi_apply, select_single_mlvl,
-                   unmap)
-
-__all__ = [
-    'allreduce_grads', 'DistOptimizerHook', 'reduce_mean', 'multi_apply',
-    'unmap', 'mask2ndarray', 'flip_tensor', 'select_single_mlvl',
-    'all_reduce_dict'
-=======
 from .misc import (center_of_mass, flip_tensor, generate_coordinate,
                    mask2ndarray, multi_apply, select_single_mlvl, unmap)
 
@@ -17,5 +8,4 @@
     'allreduce_grads', 'DistOptimizerHook', 'reduce_mean', 'multi_apply',
     'unmap', 'mask2ndarray', 'flip_tensor', 'all_reduce_dict',
     'center_of_mass', 'generate_coordinate', 'select_single_mlvl'
->>>>>>> e114eac0
 ]