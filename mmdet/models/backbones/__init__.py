<<<<<<< HEAD
from .efficientnet import EfficientNet
=======
from .detectors_resnet import DetectoRS_ResNet
from .detectors_resnext import DetectoRS_ResNeXt
>>>>>>> b05c17e3
from .hourglass import HourglassNet
from .hrnet import HRNet
from .regnet import RegNet
from .res2net import Res2Net
from .resnet import ResNet, ResNetV1d
from .resnext import ResNeXt
from .ssd_vgg import SSDVGG

__all__ = [
    'RegNet', 'ResNet', 'ResNetV1d', 'ResNeXt', 'SSDVGG', 'HRNet', 'Res2Net',
<<<<<<< HEAD
    'HourglassNet', 'EfficientNet'
=======
    'HourglassNet', 'DetectoRS_ResNet', 'DetectoRS_ResNeXt'
>>>>>>> b05c17e3
]<|MERGE_RESOLUTION|>--- conflicted
+++ resolved
@@ -1,9 +1,6 @@
-<<<<<<< HEAD
-from .efficientnet import EfficientNet
-=======
 from .detectors_resnet import DetectoRS_ResNet
 from .detectors_resnext import DetectoRS_ResNeXt
->>>>>>> b05c17e3
+from .efficientnet import EfficientNet
 from .hourglass import HourglassNet
 from .hrnet import HRNet
 from .regnet import RegNet
@@ -14,9 +11,5 @@
 
 __all__ = [
     'RegNet', 'ResNet', 'ResNetV1d', 'ResNeXt', 'SSDVGG', 'HRNet', 'Res2Net',
-<<<<<<< HEAD
-    'HourglassNet', 'EfficientNet'
-=======
-    'HourglassNet', 'DetectoRS_ResNet', 'DetectoRS_ResNeXt'
->>>>>>> b05c17e3
+    'HourglassNet', 'DetectoRS_ResNet', 'DetectoRS_ResNeXt', 'EfficientNet'
 ]