--- conflicted
+++ resolved
@@ -2,12 +2,7 @@
 import numpy as np
 import torch
 
-<<<<<<< HEAD
-from mmdet.core.utils.misc import arange, meshgrid
-
-=======
 from .builder import ANCHOR_GENERATORS
->>>>>>> c77ccbbf
 
 
 @ANCHOR_GENERATORS.register_module()
@@ -56,23 +51,6 @@
         tensor([[-9., -9., 9., 9.]])]
     """
 
-<<<<<<< HEAD
-    def __init__(self, base_size, scales, ratios, scale_major=True, ctr=None,
-                 widths=None, heights=None):
-        self.base_size = base_size
-        if widths is not None and heights is not None:
-            self.clustered = True
-            assert len(heights) == len(widths)
-            self.heights = torch.Tensor(heights)
-            self.widths = torch.Tensor(widths)
-        else:
-            self.clustered = False
-            self.scales = torch.Tensor(scales)
-            self.ratios = torch.Tensor(ratios)
-            self.scale_major = scale_major
-
-        self.ctr = ctr
-=======
     def __init__(self,
                  strides,
                  ratios,
@@ -124,7 +102,6 @@
         self.scale_major = scale_major
         self.centers = centers
         self.center_offset = center_offset
->>>>>>> c77ccbbf
         self.base_anchors = self.gen_base_anchors()
 
     @property
@@ -162,43 +139,6 @@
         else:
             x_center, y_center = center
 
-<<<<<<< HEAD
-        if self.clustered:
-            ws = self.widths
-            hs = self.heights
-        else:
-            h_ratios = torch.sqrt(self.ratios)
-            w_ratios = 1 / h_ratios
-            if self.scale_major:
-                ws = (w * w_ratios[:, None] * self.scales[None, :]).view(-1)
-                hs = (h * h_ratios[:, None] * self.scales[None, :]).view(-1)
-            else:
-                ws = (w * self.scales[:, None] * w_ratios[None, :]).view(-1)
-                hs = (h * self.scales[:, None] * h_ratios[None, :]).view(-1)
-
-        # yapf: disable
-        base_anchors = torch.stack(
-            [
-                x_ctr - 0.5 * (ws - 1), y_ctr - 0.5 * (hs - 1),
-                x_ctr + 0.5 * (ws - 1), y_ctr + 0.5 * (hs - 1)
-            ],
-            dim=-1).round()
-        # yapf: enable
-
-        return base_anchors
-
-    def grid_anchors(self, featmap_size, stride=16, device='cuda'):
-        base_anchors = self.base_anchors.to(device)
-
-        shift_x = arange(
-            start=0, end=featmap_size[1], dtype=torch.float32,
-            device=device) * stride
-        shift_y = arange(
-            start=0, end=featmap_size[0], dtype=torch.float32,
-            device=device) * stride
-        shift_xx, shift_yy = meshgrid(shift_x, shift_y)
-        shifts = torch.stack([shift_xx, shift_yy, shift_xx, shift_yy], dim=1)
-=======
         h_ratios = torch.sqrt(ratios)
         w_ratios = 1 / h_ratios
         if self.scale_major:
@@ -262,7 +202,6 @@
         shift_y = torch.arange(0, feat_h, device=device) * stride
         shift_xx, shift_yy = self._meshgrid(shift_x, shift_y)
         shifts = torch.stack([shift_xx, shift_yy, shift_xx, shift_yy], dim=-1)
->>>>>>> c77ccbbf
         shifts = shifts.type_as(base_anchors)
         # first feat_w elements correspond to the first row of shifts
         # add A anchors (1, A, 4) to K shifts (K, 1, 4) to get
