--- conflicted
+++ resolved
@@ -12,13 +12,8 @@
 from .loading import (FilterAnnotations, InferencerLoader, LoadAnnotations,
                       LoadEmptyAnnotations, LoadImageFromNDArray,
                       LoadMultiChannelImageFromFiles, LoadPanopticAnnotations,
-<<<<<<< HEAD
-                      LoadProposals, LoadReIDDetAnnotations,
-                      LoadTrackAnnotations)
-=======
                       LoadProposals, LoadTrackAnnotations)
 from .text_transformers import LoadTextAnnotations, RandomSamplingNegPos
->>>>>>> cfd5d3a9
 from .transformers_glip import GTBoxSubOne_GLIP, RandomFlip_GLIP
 from .transforms import (Albu, CachedMixUp, CachedMosaic, CopyPaste, CutOut,
                          Expand, FixScaleResize, FixShapeResize,
@@ -46,9 +41,6 @@
     'LoadTrackAnnotations', 'BaseFrameSample', 'UniformRefFrameSample',
     'PackTrackInputs', 'PackReIDInputs', 'FixScaleResize',
     'ResizeShortestEdge', 'GTBoxSubOne_GLIP', 'RandomFlip_GLIP',
-<<<<<<< HEAD
-    'PackReIDDetInputs', 'LoadReIDDetAnnotations',
-=======
-    'RandomSamplingNegPos', 'LoadTextAnnotations'
->>>>>>> cfd5d3a9
+    'RandomSamplingNegPos', 'LoadTextAnnotations', 'PackReIDDetInputs', 
+    'LoadReIDDetAnnotations',
 ]