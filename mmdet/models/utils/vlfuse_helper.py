# Copyright (c) OpenMMLab. All rights reserved.
# Modified from https://github.com/microsoft/GLIP/blob/main/maskrcnn_benchmark/utils/fuse_helper.py  # noqa
# and https://github.com/microsoft/GLIP/blob/main/maskrcnn_benchmark/modeling/rpn/modeling_bert.py  # noqa
import math
from typing import Dict, List, Optional, Tuple

import torch
import torch.nn as nn
import torch.nn.functional as F
import torch.utils.checkpoint as checkpoint
from mmcv.cnn.bricks import DropPath
from torch import Tensor

try:
    from transformers import BertConfig, BertPreTrainedModel
    from transformers.modeling_utils import apply_chunking_to_forward
    from transformers.models.bert.modeling_bert import \
        BertAttention as HFBertAttention
    from transformers.models.bert.modeling_bert import \
        BertIntermediate as HFBertIntermediate
    from transformers.models.bert.modeling_bert import \
        BertOutput as HFBertOutput
except ImportError:
    BertConfig = None
    BertPreTrainedModel = object
    apply_chunking_to_forward = None
    HFBertAttention = object
    HFBertIntermediate = object
    HFBertOutput = object

MAX_CLAMP_VALUE = 50000


def permute_and_flatten(layer: Tensor, N: int, A: int, C: int, H: int,
                        W: int) -> Tensor:
    """Permute and then flatten a tensor,

       from size (N, A, C, H, W) to (N, H * W * A, C).

    Args:
        layer (Tensor): Tensor of shape (N, C, H, W).
        N (int): Batch size.
        A (int): Number of attention heads.
        C (int): Number of channels.
        H (int): Height of feature map.
        W (int): Width of feature map.

    Returns:
        Tensor: A Tensor of shape (N, H * W * A, C).
    """
    layer = layer.view(N, A, C, H, W)
    layer = layer.permute(0, 3, 4, 1, 2)
    layer = layer.reshape(N, -1, C)
    return layer


def clamp_values(vector: Tensor) -> Tensor:
    """Clamp the values of a vector to the range [-MAX_CLAMP_VALUE,
    MAX_CLAMP_VALUE].

    Args:
        vector (Tensor): Tensor of shape (N, C, H, W).

    Returns:
        Tensor: A Tensor of shape (N, C, H, W) with clamped values.
    """
    vector = torch.clamp(vector, min=-MAX_CLAMP_VALUE, max=MAX_CLAMP_VALUE)
    return vector


class BiMultiHeadAttention(nn.Module):
    """Bidirectional fusion Multi-Head Attention layer.

    Args:
        v_dim (int): The dimension of the vision input.
        l_dim (int): The dimension of the language input.
        embed_dim (int): The embedding dimension for the attention operation.
        num_heads (int): The number of attention heads.
        dropout (float, optional): The dropout probability. Defaults to 0.1.
    """

    def __init__(self,
                 v_dim: int,
                 l_dim: int,
                 embed_dim: int,
                 num_heads: int,
                 dropout: float = 0.1):
        super(BiMultiHeadAttention, self).__init__()

        self.embed_dim = embed_dim
        self.num_heads = num_heads
        self.head_dim = embed_dim // num_heads
        self.v_dim = v_dim
        self.l_dim = l_dim

        assert (
                self.head_dim * self.num_heads == self.embed_dim
        ), 'embed_dim must be divisible by num_heads ' \
           f'(got `embed_dim`: {self.embed_dim} ' \
           f'and `num_heads`: {self.num_heads}).'
        self.scale = self.head_dim**(-0.5)
        self.dropout = dropout

        self.v_proj = nn.Linear(self.v_dim, self.embed_dim)
        self.l_proj = nn.Linear(self.l_dim, self.embed_dim)
        self.values_v_proj = nn.Linear(self.v_dim, self.embed_dim)
        self.values_l_proj = nn.Linear(self.l_dim, self.embed_dim)

        self.out_v_proj = nn.Linear(self.embed_dim, self.v_dim)
        self.out_l_proj = nn.Linear(self.embed_dim, self.l_dim)

        self.stable_softmax_2d = False
        self.clamp_min_for_underflow = True
        self.clamp_max_for_overflow = True

        self._reset_parameters()

    def _shape(self, tensor: Tensor, seq_len: int, bsz: int):
        return tensor.view(bsz, seq_len, self.num_heads,
                           self.head_dim).transpose(1, 2).contiguous()

    def _reset_parameters(self):
        nn.init.xavier_uniform_(self.v_proj.weight)
        self.v_proj.bias.data.fill_(0)
        nn.init.xavier_uniform_(self.l_proj.weight)
        self.l_proj.bias.data.fill_(0)
        nn.init.xavier_uniform_(self.values_v_proj.weight)
        self.values_v_proj.bias.data.fill_(0)
        nn.init.xavier_uniform_(self.values_l_proj.weight)
        self.values_l_proj.bias.data.fill_(0)
        nn.init.xavier_uniform_(self.out_v_proj.weight)
        self.out_v_proj.bias.data.fill_(0)
        nn.init.xavier_uniform_(self.out_l_proj.weight)
        self.out_l_proj.bias.data.fill_(0)

    def forward(
            self,
            vision: Tensor,
            lang: Tensor,
            attention_mask_l: Optional[Tensor] = None
    ) -> Tuple[Tensor, Tensor]:
        bsz, tgt_len, _ = vision.size()

        query_states = self.v_proj(vision) * self.scale
        key_states = self._shape(self.l_proj(lang), -1, bsz)
        value_v_states = self._shape(self.values_v_proj(vision), -1, bsz)
        value_l_states = self._shape(self.values_l_proj(lang), -1, bsz)

        proj_shape = (bsz * self.num_heads, -1, self.head_dim)
        query_states = self._shape(query_states, tgt_len,
                                   bsz).view(*proj_shape)
        key_states = key_states.view(*proj_shape)
        value_v_states = value_v_states.view(*proj_shape)
        value_l_states = value_l_states.view(*proj_shape)

        src_len = key_states.size(1)
        attn_weights = torch.bmm(query_states, key_states.transpose(1, 2))

        if attn_weights.size() != (bsz * self.num_heads, tgt_len, src_len):
            raise ValueError(
                f'Attention weights should be of '
                f'size {(bsz * self.num_heads, tgt_len, src_len)}, '
                f'but is {attn_weights.size()}')

        if self.stable_softmax_2d:
            attn_weights = attn_weights - attn_weights.max()

        if self.clamp_min_for_underflow:
            # Do not increase -50000, data type half has quite limited range
            attn_weights = torch.clamp(attn_weights, min=-MAX_CLAMP_VALUE)
        if self.clamp_max_for_overflow:
            # Do not increase 50000, data type half has quite limited range
            attn_weights = torch.clamp(attn_weights, max=MAX_CLAMP_VALUE)

        attn_weights_T = attn_weights.transpose(1, 2)
        attn_weights_l = (
            attn_weights_T -
            torch.max(attn_weights_T, dim=-1, keepdim=True)[0])
        if self.clamp_min_for_underflow:
            # Do not increase -50000, data type half has quite limited range
            attn_weights_l = torch.clamp(attn_weights_l, min=-MAX_CLAMP_VALUE)
        if self.clamp_max_for_overflow:
            # Do not increase 50000, data type half has quite limited range
            attn_weights_l = torch.clamp(attn_weights_l, max=MAX_CLAMP_VALUE)

        attn_weights_l = attn_weights_l.softmax(dim=-1)

        if attention_mask_l is not None:
            assert (attention_mask_l.dim() == 2)
            attention_mask = attention_mask_l.unsqueeze(1).unsqueeze(1)
            attention_mask = attention_mask.expand(bsz, 1, tgt_len, src_len)
            attention_mask = attention_mask.masked_fill(
                attention_mask == 0, -9e15)

            if attention_mask.size() != (bsz, 1, tgt_len, src_len):
                raise ValueError('Attention mask should be of '
                                 f'size {(bsz, 1, tgt_len, src_len)}')
            attn_weights = attn_weights.view(bsz, self.num_heads, tgt_len,
                                             src_len) + attention_mask
            attn_weights = attn_weights.view(bsz * self.num_heads, tgt_len,
                                             src_len)

        attn_weights_v = nn.functional.softmax(attn_weights, dim=-1)

        attn_probs_v = F.dropout(
            attn_weights_v, p=self.dropout, training=self.training)
        attn_probs_l = F.dropout(
            attn_weights_l, p=self.dropout, training=self.training)

        attn_output_v = torch.bmm(attn_probs_v, value_l_states)
        attn_output_l = torch.bmm(attn_probs_l, value_v_states)

        if attn_output_v.size() != (bsz * self.num_heads, tgt_len,
                                    self.head_dim):
            raise ValueError(
                '`attn_output_v` should be of '
                f'size {(bsz, self.num_heads, tgt_len, self.head_dim)}, '
                f'but is {attn_output_v.size()}')

        if attn_output_l.size() != (bsz * self.num_heads, src_len,
                                    self.head_dim):
            raise ValueError(
                '`attn_output_l` should be of size '
                f'{(bsz, self.num_heads, src_len, self.head_dim)}, '
                f'but is {attn_output_l.size()}')

        attn_output_v = attn_output_v.view(bsz, self.num_heads, tgt_len,
                                           self.head_dim)
        attn_output_v = attn_output_v.transpose(1, 2)
        attn_output_v = attn_output_v.reshape(bsz, tgt_len, self.embed_dim)

        attn_output_l = attn_output_l.view(bsz, self.num_heads, src_len,
                                           self.head_dim)
        attn_output_l = attn_output_l.transpose(1, 2)
        attn_output_l = attn_output_l.reshape(bsz, src_len, self.embed_dim)

        attn_output_v = self.out_v_proj(attn_output_v)
        attn_output_l = self.out_l_proj(attn_output_l)

        return attn_output_v, attn_output_l


class BiAttentionBlock(nn.Module):
    """BiAttentionBlock Module:

    First, multi-level visual features are concat; Then the concat visual
    feature and lang feature are fused by attention; Finally the newly visual
    feature are split into multi levels.

    Args:
        v_dim (int): The dimension of the visual features.
        l_dim (int): The dimension of the language feature.
        embed_dim (int): The embedding dimension for the attention operation.
        num_heads (int): The number of attention heads.
        dropout (float, optional): The dropout probability. Defaults to 0.1.
        drop_path (float, optional): The drop path probability.
            Defaults to 0.0.
        init_values (float, optional):
            The initial value for the scaling parameter.
            Defaults to 1e-4.
    """

    def __init__(self,
                 v_dim: int,
                 l_dim: int,
                 embed_dim: int,
                 num_heads: int,
                 dropout: float = 0.1,
                 drop_path: float = .0,
                 init_values: float = 1e-4):
        super().__init__()

        # pre layer norm
        self.layer_norm_v = nn.LayerNorm(v_dim)
        self.layer_norm_l = nn.LayerNorm(l_dim)
        self.attn = BiMultiHeadAttention(
            v_dim=v_dim,
            l_dim=l_dim,
            embed_dim=embed_dim,
            num_heads=num_heads,
            dropout=dropout)

        # add layer scale for training stability
        self.drop_path = DropPath(
            drop_path) if drop_path > 0. else nn.Identity()
        self.gamma_v = nn.Parameter(
            init_values * torch.ones(v_dim), requires_grad=True)
        self.gamma_l = nn.Parameter(
            init_values * torch.ones(l_dim), requires_grad=True)

<<<<<<< HEAD
    def forward(self,
                vf0: Tensor,
                vf1: Tensor,
                vf2: Tensor,
                vf3: Tensor,
                vf4: Tensor,
                lang_feature: Tensor,
                attention_mask_l=None):
        visual_features = [vf0, vf1, vf2, vf3, vf4]
=======
    def forward(
        self,
        visual_features: Tuple[Tensor],
        lang_feature: Tensor,
        attention_mask_l: Optional[Tensor] = None
    ) -> Tuple[List[Tensor], Tensor]:

>>>>>>> af816d3b
        size_per_level, visual_features_flatten = [], []
        for i, feat_per_level in enumerate(visual_features):
            bs, c, h, w = feat_per_level.shape
            size_per_level.append([h, w])
            feat = permute_and_flatten(feat_per_level, bs, -1, c, h, w)
            visual_features_flatten.append(feat)
        visual_features_flatten = torch.cat(visual_features_flatten, dim=1)
        new_v, new_lang_feature = self.single_attention_call(
            visual_features_flatten,
            lang_feature,
            attention_mask_l=attention_mask_l)
        # [bs, N, C] -> [bs, C, N]
        new_v = new_v.transpose(1, 2).contiguous()

        start = 0
        # fvfs is mean fusion_visual_features
        fvfs = []
        for (h, w) in size_per_level:
            new_v_per_level = new_v[:, :,
                                    start:start + h * w].view(bs, -1, h,
                                                              w).contiguous()
            fvfs.append(new_v_per_level)
            start += h * w

        return fvfs[0], fvfs[1], fvfs[2], fvfs[3], fvfs[4], new_lang_feature

    def single_attention_call(
            self,
            visual: Tensor,
            lang: Tensor,
            attention_mask_l: Optional[Tensor] = None
    ) -> Tuple[Tensor, Tensor]:
        """Perform a single attention call between the visual and language
        inputs.

        Args:
        visual (Tensor): The visual input tensor.
        lang (Tensor): The language input tensor.
        attention_mask_l (Optional[Tensor]):
            An optional attention mask tensor for the language input.

        Returns:
            Tuple[Tensor, Tensor]: A tuple containing the updated
                visual and language tensors after the attention call.
        """
        visual = self.layer_norm_v(visual)
        lang = self.layer_norm_l(lang)
        delta_v, delta_l = self.attn(
            visual, lang, attention_mask_l=attention_mask_l)
        # visual, lang = visual + delta_v, l + delta_l
        visual = visual + self.drop_path(self.gamma_v * delta_v)
        lang = lang + self.drop_path(self.gamma_l * delta_l)
        return visual, lang


class VLFuse(nn.Module):
    """Early Fusion Module.

    Args:
        v_dim (int): Dimension of visual features.
        l_dim (int): Dimension of language features.
        embed_dim (int): The embedding dimension for the attention operation.
        num_heads (int): Number of attention heads.
        dropout (float): Dropout probability.
        drop_path (float): Drop path probability.
        use_checkpoint (bool): Whether to use PyTorch's checkpoint function.
    """

    def __init__(self,
                 v_dim: int = 256,
                 l_dim: int = 768,
                 embed_dim: int = 2048,
                 num_heads: int = 8,
                 dropout: float = 0.1,
                 drop_path: float = 0.0,
                 use_checkpoint: bool = False):
        super().__init__()
        self.use_checkpoint = use_checkpoint
        self.b_attn = BiAttentionBlock(
            v_dim=v_dim,
            l_dim=l_dim,
            embed_dim=embed_dim,
            num_heads=num_heads,
            dropout=dropout,
            drop_path=drop_path,
            init_values=1.0 / 6.0)

    def forward(self, x: dict) -> dict:
        """Forward pass of the VLFuse module."""
        visual_features = x['visual']
        language_dict_features = x['lang']

        if self.use_checkpoint:
            # vf is mean visual_features
            # checkpoint does not allow complex data structures as input,
            # such as list, so we must split them.
            vf0, vf1, vf2, vf3, vf4, language_features = checkpoint.checkpoint(
                self.b_attn, *visual_features,
                language_dict_features['hidden'],
                language_dict_features['masks'])
        else:
            vf0, vf1, vf2, vf3, vf4, language_features = self.b_attn(
                *visual_features, language_dict_features['hidden'],
                language_dict_features['masks'])

        language_dict_features['hidden'] = language_features
        fused_language_dict_features = language_dict_features

        features_dict = {
            'visual': [vf0, vf1, vf2, vf3, vf4],
            'lang': fused_language_dict_features
        }

        return features_dict


class BertEncoderLayer(BertPreTrainedModel):
    """A modified version of the `BertLayer` class from the
    `transformers.models.bert.modeling_bert` module.

    Args:
        config (:class:`~transformers.BertConfig`):
            The configuration object that
            contains various parameters for the model.
        clamp_min_for_underflow (bool, optional):
            Whether to clamp the minimum value of the hidden states
             to prevent underflow. Defaults to `False`.
        clamp_max_for_overflow (bool, optional):
            Whether to clamp the maximum value of the hidden states
            to prevent overflow. Defaults to `False`.
    """

    def __init__(self,
                 config: BertConfig,
                 clamp_min_for_underflow: bool = False,
                 clamp_max_for_overflow: bool = False):
        super().__init__(config)
        self.config = config
        self.chunk_size_feed_forward = config.chunk_size_feed_forward
        self.seq_len_dim = 1

        self.attention = BertAttention(config, clamp_min_for_underflow,
                                       clamp_max_for_overflow)
        self.intermediate = BertIntermediate(config)
        self.output = BertOutput(config)

    def forward(
        self, inputs: Dict[str, Dict[str, torch.Tensor]]
    ) -> Dict[str, Dict[str, torch.Tensor]]:
        """Applies the BertEncoderLayer to the input features."""
        language_dict_features = inputs['lang']
        hidden_states = language_dict_features['hidden']
        attention_mask = language_dict_features['masks']

        device = hidden_states.device
        input_shape = hidden_states.size()[:-1]
        extended_attention_mask = self.get_extended_attention_mask(
            attention_mask, input_shape, device)

        self_attention_outputs = self.attention(
            hidden_states,
            extended_attention_mask,
            None,
            output_attentions=False,
            past_key_value=None)
        attention_output = self_attention_outputs[0]
        outputs = self_attention_outputs[1:]
        layer_output = apply_chunking_to_forward(self.feed_forward_chunk,
                                                 self.chunk_size_feed_forward,
                                                 self.seq_len_dim,
                                                 attention_output)
        outputs = (layer_output, ) + outputs
        hidden_states = outputs[0]

        language_dict_features['hidden'] = hidden_states

        features_dict = {
            'visual': inputs['visual'],
            'lang': language_dict_features
        }

        return features_dict

    def feed_forward_chunk(self, attention_output: Tensor) -> Tensor:
        """Applies the intermediate and output layers of the BertEncoderLayer
        to a chunk of the input sequence."""
        intermediate_output = self.intermediate(attention_output)
        layer_output = self.output(intermediate_output, attention_output)
        return layer_output


# The following code is the same as the Huggingface code,
# with the only difference being the additional clamp operation.
class BertSelfAttention(nn.Module):
    """BERT self-attention layer from Huggingface transformers.

    Compared to the BertSelfAttention of Huggingface, only add the clamp.

    Args:
        config (:class:`~transformers.BertConfig`):
            The configuration object that
            contains various parameters for the model.
        clamp_min_for_underflow (bool, optional):
            Whether to clamp the minimum value of the hidden states
             to prevent underflow. Defaults to `False`.
        clamp_max_for_overflow (bool, optional):
            Whether to clamp the maximum value of the hidden states
            to prevent overflow. Defaults to `False`.
    """

    def __init__(self,
                 config: BertConfig,
                 clamp_min_for_underflow: bool = False,
                 clamp_max_for_overflow: bool = False):
        super().__init__()
        if config.hidden_size % config.num_attention_heads != 0 and \
                not hasattr(config, 'embedding_size'):
            raise ValueError(f'The hidden size ({config.hidden_size}) is '
                             'not a multiple of the number of attention '
                             f'heads ({config.num_attention_heads})')

        self.num_attention_heads = config.num_attention_heads
        self.attention_head_size = int(config.hidden_size /
                                       config.num_attention_heads)
        self.all_head_size = self.num_attention_heads * \
            self.attention_head_size

        self.query = nn.Linear(config.hidden_size, self.all_head_size)
        self.key = nn.Linear(config.hidden_size, self.all_head_size)
        self.value = nn.Linear(config.hidden_size, self.all_head_size)

        self.dropout = nn.Dropout(config.attention_probs_dropout_prob)
        self.position_embedding_type = getattr(config,
                                               'position_embedding_type',
                                               'absolute')
        if self.position_embedding_type == 'relative_key' or \
                self.position_embedding_type == 'relative_key_query':
            self.max_position_embeddings = config.max_position_embeddings
            self.distance_embedding = nn.Embedding(
                2 * config.max_position_embeddings - 1,
                self.attention_head_size)
        self.clamp_min_for_underflow = clamp_min_for_underflow
        self.clamp_max_for_overflow = clamp_max_for_overflow

        self.is_decoder = config.is_decoder

    def transpose_for_scores(self, x: Tensor) -> Tensor:
        """Transpose the dimensions of `x`."""
        new_x_shape = x.size()[:-1] + (self.num_attention_heads,
                                       self.attention_head_size)
        x = x.view(*new_x_shape)
        return x.permute(0, 2, 1, 3)

    def forward(
        self,
        hidden_states: Tensor,
        attention_mask: Optional[Tensor] = None,
        head_mask: Optional[Tensor] = None,
        encoder_hidden_states: Optional[Tensor] = None,
        encoder_attention_mask: Optional[Tensor] = None,
        past_key_value: Optional[Tuple[Tensor, Tensor]] = None,
        output_attentions: bool = False,
    ) -> Tuple[Tensor, ...]:
        """Perform a forward pass through the BERT self-attention layer."""

        mixed_query_layer = self.query(hidden_states)

        # If this is instantiated as a cross-attention module, the keys
        # and values come from an encoder; the attention mask needs to be
        # such that the encoder's padding tokens are not attended to.
        is_cross_attention = encoder_hidden_states is not None

        if is_cross_attention and past_key_value is not None:
            # reuse k,v, cross_attentions
            key_layer = past_key_value[0]
            value_layer = past_key_value[1]
            attention_mask = encoder_attention_mask
        elif is_cross_attention:
            key_layer = self.transpose_for_scores(
                self.key(encoder_hidden_states))
            value_layer = self.transpose_for_scores(
                self.value(encoder_hidden_states))
            attention_mask = encoder_attention_mask
        elif past_key_value is not None:
            key_layer = self.transpose_for_scores(self.key(hidden_states))
            value_layer = self.transpose_for_scores(self.value(hidden_states))
            key_layer = torch.cat([past_key_value[0], key_layer], dim=2)
            value_layer = torch.cat([past_key_value[1], value_layer], dim=2)
        else:
            key_layer = self.transpose_for_scores(self.key(hidden_states))
            value_layer = self.transpose_for_scores(self.value(hidden_states))

        query_layer = self.transpose_for_scores(mixed_query_layer)

        if self.is_decoder:
            past_key_value = (key_layer, value_layer)

        # Take the dot product between "query" and "key"
        # to get the raw attention scores.
        attention_scores = torch.matmul(query_layer,
                                        key_layer.transpose(-1, -2))

        if self.position_embedding_type == 'relative_key' or \
                self.position_embedding_type == 'relative_key_query':
            seq_length = hidden_states.size()[1]
            position_ids_l = torch.arange(
                seq_length, dtype=torch.long,
                device=hidden_states.device).view(-1, 1)
            position_ids_r = torch.arange(
                seq_length, dtype=torch.long,
                device=hidden_states.device).view(1, -1)
            distance = position_ids_l - position_ids_r
            positional_embedding = self.distance_embedding(
                distance + self.max_position_embeddings - 1)
            positional_embedding = positional_embedding.to(
                dtype=query_layer.dtype)  # fp16 compatibility

            if self.position_embedding_type == 'relative_key':
                relative_position_scores = torch.einsum(
                    'bhld,lrd->bhlr', query_layer, positional_embedding)
                attention_scores = attention_scores + relative_position_scores
            elif self.position_embedding_type == 'relative_key_query':
                relative_position_scores_query = torch.einsum(
                    'bhld,lrd->bhlr', query_layer, positional_embedding)
                relative_position_scores_key = torch.einsum(
                    'bhrd,lrd->bhlr', key_layer, positional_embedding)
                attention_scores = attention_scores + \
                    relative_position_scores_query + \
                    relative_position_scores_key

        attention_scores = attention_scores / math.sqrt(
            self.attention_head_size)

        if self.clamp_min_for_underflow:
            attention_scores = torch.clamp(
                attention_scores, min=-MAX_CLAMP_VALUE
            )  # Do not increase -50000, data type half has quite limited range
        if self.clamp_max_for_overflow:
            attention_scores = torch.clamp(
                attention_scores, max=MAX_CLAMP_VALUE
            )  # Do not increase 50000, data type half has quite limited range

        if attention_mask is not None:
            # Apply the attention mask is
            # (precomputed for all layers in BertModel forward() function)
            attention_scores = attention_scores + attention_mask

        # Normalize the attention scores to probabilities.
        attention_probs = nn.Softmax(dim=-1)(attention_scores)

        # This is actually dropping out entire tokens to attend to, which might
        # seem a bit unusual, but is taken from the original Transformer paper.
        attention_probs = self.dropout(attention_probs)

        # Mask heads if we want to
        if head_mask is not None:
            attention_probs = attention_probs * head_mask

        context_layer = torch.matmul(attention_probs, value_layer)

        context_layer = context_layer.permute(0, 2, 1, 3).contiguous()
        new_context_layer_shape = context_layer.size()[:-2] + (
            self.all_head_size, )
        context_layer = context_layer.view(*new_context_layer_shape)

        outputs = (context_layer,
                   attention_probs) if output_attentions else (context_layer, )

        if self.is_decoder:
            outputs = outputs + (past_key_value, )
        return outputs


class BertAttention(HFBertAttention):
    """BertAttention is made up of self-attention and intermediate+output.

    Compared to the BertAttention of Huggingface, only add the clamp.

    Args:
        config (:class:`~transformers.BertConfig`):
            The configuration object that
            contains various parameters for the model.
        clamp_min_for_underflow (bool, optional):
            Whether to clamp the minimum value of the hidden states
             to prevent underflow. Defaults to `False`.
        clamp_max_for_overflow (bool, optional):
            Whether to clamp the maximum value of the hidden states
            to prevent overflow. Defaults to `False`.
    """

    def __init__(self,
                 config: BertConfig,
                 clamp_min_for_underflow: bool = False,
                 clamp_max_for_overflow: bool = False):
        super().__init__(config)
        self.self = BertSelfAttention(config, clamp_min_for_underflow,
                                      clamp_max_for_overflow)


class BertIntermediate(HFBertIntermediate):
    """Modified from transformers.models.bert.modeling_bert.BertIntermediate.

    Compared to the BertIntermediate of Huggingface, only add the clamp.
    """

    def forward(self, hidden_states: Tensor) -> Tensor:
        hidden_states = self.dense(hidden_states)
        hidden_states = clamp_values(hidden_states)
        hidden_states = self.intermediate_act_fn(hidden_states)
        hidden_states = clamp_values(hidden_states)
        return hidden_states


class BertOutput(HFBertOutput):
    """Modified from transformers.models.bert.modeling_bert.BertOutput.

    Compared to the BertOutput of Huggingface, only add the clamp.
    """

    def forward(self, hidden_states: Tensor, input_tensor: Tensor) -> Tensor:
        hidden_states = self.dense(hidden_states)
        hidden_states = self.dropout(hidden_states)
        hidden_states = clamp_values(hidden_states)
        hidden_states = self.LayerNorm(hidden_states + input_tensor)
        hidden_states = clamp_values(hidden_states)
        return hidden_states<|MERGE_RESOLUTION|>--- conflicted
+++ resolved
@@ -2,7 +2,7 @@
 # Modified from https://github.com/microsoft/GLIP/blob/main/maskrcnn_benchmark/utils/fuse_helper.py  # noqa
 # and https://github.com/microsoft/GLIP/blob/main/maskrcnn_benchmark/modeling/rpn/modeling_bert.py  # noqa
 import math
-from typing import Dict, List, Optional, Tuple
+from typing import Dict, Optional, Tuple
 
 import torch
 import torch.nn as nn
@@ -288,7 +288,6 @@
         self.gamma_l = nn.Parameter(
             init_values * torch.ones(l_dim), requires_grad=True)
 
-<<<<<<< HEAD
     def forward(self,
                 vf0: Tensor,
                 vf1: Tensor,
@@ -298,15 +297,6 @@
                 lang_feature: Tensor,
                 attention_mask_l=None):
         visual_features = [vf0, vf1, vf2, vf3, vf4]
-=======
-    def forward(
-        self,
-        visual_features: Tuple[Tensor],
-        lang_feature: Tensor,
-        attention_mask_l: Optional[Tensor] = None
-    ) -> Tuple[List[Tensor], Tensor]:
-
->>>>>>> af816d3b
         size_per_level, visual_features_flatten = [], []
         for i, feat_per_level in enumerate(visual_features):
             bs, c, h, w = feat_per_level.shape
