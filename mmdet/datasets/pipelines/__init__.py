--- conflicted
+++ resolved
@@ -1,9 +1,6 @@
-<<<<<<< HEAD
-from .auto_augment import AutoAugment, Rotate, Shear, Translate
-=======
 from .auto_augment import (AutoAugment, BrightnessTransform, ColorTransform,
-                           ContrastTransform, EqualizeTransform, Rotate, Shear)
->>>>>>> 53bd2bbe
+                           ContrastTransform, EqualizeTransform, Rotate, Shear,
+                           Translate)
 from .compose import Compose
 from .formating import (Collect, DefaultFormatBundle, ImageToTensor,
                         ToDataContainer, ToTensor, Transpose, to_tensor)
@@ -23,10 +20,6 @@
     'Resize', 'RandomFlip', 'Pad', 'RandomCrop', 'Normalize', 'SegRescale',
     'MinIoURandomCrop', 'Expand', 'PhotoMetricDistortion', 'Albu',
     'InstaBoost', 'RandomCenterCropPad', 'AutoAugment', 'CutOut', 'Shear',
-<<<<<<< HEAD
-    'Rotate', 'Translate'
-=======
     'Rotate', 'ColorTransform', 'EqualizeTransform', 'BrightnessTransform',
-    'ContrastTransform'
->>>>>>> 53bd2bbe
+    'ContrastTransform', 'Translate'
 ]