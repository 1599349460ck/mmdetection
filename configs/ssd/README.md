# SSD: Single Shot MultiBox Detector

## Introduction

<!-- [ALGORITHM] -->

```latex
@article{Liu_2016,
   title={SSD: Single Shot MultiBox Detector},
   journal={ECCV},
   author={Liu, Wei and Anguelov, Dragomir and Erhan, Dumitru and Szegedy, Christian and Reed, Scott and Fu, Cheng-Yang and Berg, Alexander C.},
   year={2016},
}
```

## Results and models

| Backbone | Size  | Style | Lr schd | Mem (GB) | Inf time (fps) | box AP | Config | Download |
| :------: | :---: | :---: | :-----: | :------: | :------------: | :----: | :------: |  :--------: |
<<<<<<< HEAD
|  VGG16   |  300  | caffe |  120e   |   10.2   |  43.7          |  25.6  | [config](https://github.com/open-mmlab/mmdetection/tree/master/configs/ssd/ssd300_coco.py) | [model](http://download.openmmlab.com/mmdetection/v2.0/ssd/ssd300_coco/ssd300_coco_20200307-a92d2092.pth) &#124; [log](http://download.openmmlab.com/mmdetection/v2.0/ssd/ssd300_coco/ssd300_coco_20200307_174216.log.json) |
|  VGG16   |  512  | caffe |  120e   |   9.3    |  30.7          |  29.4  | [config](https://github.com/open-mmlab/mmdetection/tree/master/configs/ssd/ssd512_coco.py) | [model](http://download.openmmlab.com/mmdetection/v2.0/ssd/ssd512_coco/ssd512_coco_20200308-038c5591.pth) &#124; [log](http://download.openmmlab.com/mmdetection/v2.0/ssd/ssd512_coco/ssd512_coco_20200308_134447.log.json) |

## Notice

We refactored SSD neck and head for more flexible usage. If users want to use the old version of
ssd checkpoints, we provide a scripts `tools/model_converters/upgrade_ssd_version.py` to convert the model weights.

```bash
python tools/model_converters/upgrade_ssd_version.py ${OLD_MODEL_PATH} ${NEW_MODEL_PATH}

```

- OLD_MODEL_PATH: the path to load the old version SSD model.
- NEW_MODEL_PATH: the path to save the converted model weights.
=======
|  VGG16   |  300  | caffe |  120e   |   10.2   |  43.7          |  25.6  | [config](https://github.com/open-mmlab/mmdetection/tree/master/configs/ssd/ssd300_coco.py) | [model](https://download.openmmlab.com/mmdetection/v2.0/ssd/ssd300_coco/ssd300_coco_20200307-a92d2092.pth) &#124; [log](https://download.openmmlab.com/mmdetection/v2.0/ssd/ssd300_coco/ssd300_coco_20200307_174216.log.json) |
|  VGG16   |  512  | caffe |  120e   |   9.3    |  30.7          |  29.4  | [config](https://github.com/open-mmlab/mmdetection/tree/master/configs/ssd/ssd512_coco.py) | [model](https://download.openmmlab.com/mmdetection/v2.0/ssd/ssd512_coco/ssd512_coco_20200308-038c5591.pth) &#124; [log](https://download.openmmlab.com/mmdetection/v2.0/ssd/ssd512_coco/ssd512_coco_20200308_134447.log.json) |
>>>>>>> 87ad4809
<|MERGE_RESOLUTION|>--- conflicted
+++ resolved
@@ -17,9 +17,8 @@
 
 | Backbone | Size  | Style | Lr schd | Mem (GB) | Inf time (fps) | box AP | Config | Download |
 | :------: | :---: | :---: | :-----: | :------: | :------------: | :----: | :------: |  :--------: |
-<<<<<<< HEAD
-|  VGG16   |  300  | caffe |  120e   |   10.2   |  43.7          |  25.6  | [config](https://github.com/open-mmlab/mmdetection/tree/master/configs/ssd/ssd300_coco.py) | [model](http://download.openmmlab.com/mmdetection/v2.0/ssd/ssd300_coco/ssd300_coco_20200307-a92d2092.pth) &#124; [log](http://download.openmmlab.com/mmdetection/v2.0/ssd/ssd300_coco/ssd300_coco_20200307_174216.log.json) |
-|  VGG16   |  512  | caffe |  120e   |   9.3    |  30.7          |  29.4  | [config](https://github.com/open-mmlab/mmdetection/tree/master/configs/ssd/ssd512_coco.py) | [model](http://download.openmmlab.com/mmdetection/v2.0/ssd/ssd512_coco/ssd512_coco_20200308-038c5591.pth) &#124; [log](http://download.openmmlab.com/mmdetection/v2.0/ssd/ssd512_coco/ssd512_coco_20200308_134447.log.json) |
+|  VGG16   |  300  | caffe |  120e   |   10.2   |  43.7          |  25.6  | [config](https://github.com/open-mmlab/mmdetection/tree/master/configs/ssd/ssd300_coco.py) | [model](https://download.openmmlab.com/mmdetection/v2.0/ssd/ssd300_coco/ssd300_coco_20200307-a92d2092.pth) &#124; [log](https://download.openmmlab.com/mmdetection/v2.0/ssd/ssd300_coco/ssd300_coco_20200307_174216.log.json) |
+|  VGG16   |  512  | caffe |  120e   |   9.3    |  30.7          |  29.4  | [config](https://github.com/open-mmlab/mmdetection/tree/master/configs/ssd/ssd512_coco.py) | [model](https://download.openmmlab.com/mmdetection/v2.0/ssd/ssd512_coco/ssd512_coco_20200308-038c5591.pth) &#124; [log](https://download.openmmlab.com/mmdetection/v2.0/ssd/ssd512_coco/ssd512_coco_20200308_134447.log.json) |
 
 ## Notice
 
@@ -32,8 +31,4 @@
 ```
 
 - OLD_MODEL_PATH: the path to load the old version SSD model.
-- NEW_MODEL_PATH: the path to save the converted model weights.
-=======
-|  VGG16   |  300  | caffe |  120e   |   10.2   |  43.7          |  25.6  | [config](https://github.com/open-mmlab/mmdetection/tree/master/configs/ssd/ssd300_coco.py) | [model](https://download.openmmlab.com/mmdetection/v2.0/ssd/ssd300_coco/ssd300_coco_20200307-a92d2092.pth) &#124; [log](https://download.openmmlab.com/mmdetection/v2.0/ssd/ssd300_coco/ssd300_coco_20200307_174216.log.json) |
-|  VGG16   |  512  | caffe |  120e   |   9.3    |  30.7          |  29.4  | [config](https://github.com/open-mmlab/mmdetection/tree/master/configs/ssd/ssd512_coco.py) | [model](https://download.openmmlab.com/mmdetection/v2.0/ssd/ssd512_coco/ssd512_coco_20200308-038c5591.pth) &#124; [log](https://download.openmmlab.com/mmdetection/v2.0/ssd/ssd512_coco/ssd512_coco_20200308_134447.log.json) |
->>>>>>> 87ad4809
+- NEW_MODEL_PATH: the path to save the converted model weights.