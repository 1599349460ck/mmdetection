from .auto_augment import AutoAugment
from .compose import Compose
from .formating import (Collect, ImageToTensor, ToDataContainer, ToTensor,
                        Transpose, to_tensor)
from .instaboost import InstaBoost
from .loading import (LoadAnnotations, LoadImageFromFile,
                      LoadMultiChannelImageFromFiles,
                      LoadMultiImagesFromMultiFiles, LoadProposals)
from .test_time_aug import MultiScaleFlipAug
from .transforms import (Albu, Expand, MinIoURandomCrop, Normalize, Pad,
                         PhotoMetricDistortion, RandomCenterCropPad,
                         RandomCrop, RandomFlip, Resize, SegRescale)

__all__ = [
    'Compose', 'to_tensor', 'ToTensor', 'ImageToTensor', 'ToDataContainer',
    'Transpose', 'Collect', 'LoadAnnotations', 'LoadImageFromFile',
<<<<<<< HEAD
    'LoadMultiImagesFromMultiFiles', 'LoadMultiChannelImageFromFiles',
    'LoadProposals', 'MultiScaleFlipAug', 'Resize', 'RandomFlip', 'Pad',
    'RandomCrop', 'Normalize', 'SegRescale', 'MinIoURandomCrop', 'Expand',
    'PhotoMetricDistortion', 'Albu', 'InstaBoost'
=======
    'LoadMultiChannelImageFromFiles', 'LoadProposals', 'MultiScaleFlipAug',
    'Resize', 'RandomFlip', 'Pad', 'RandomCrop', 'Normalize', 'SegRescale',
    'MinIoURandomCrop', 'Expand', 'PhotoMetricDistortion', 'Albu',
    'InstaBoost', 'RandomCenterCropPad', 'AutoAugment'
>>>>>>> 5e69769a
]<|MERGE_RESOLUTION|>--- conflicted
+++ resolved
@@ -14,15 +14,9 @@
 __all__ = [
     'Compose', 'to_tensor', 'ToTensor', 'ImageToTensor', 'ToDataContainer',
     'Transpose', 'Collect', 'LoadAnnotations', 'LoadImageFromFile',
-<<<<<<< HEAD
-    'LoadMultiImagesFromMultiFiles', 'LoadMultiChannelImageFromFiles',
+    'LoadMultiChannelImageFromFiles', 'LoadMultiImagesFromMultiFiles',
     'LoadProposals', 'MultiScaleFlipAug', 'Resize', 'RandomFlip', 'Pad',
     'RandomCrop', 'Normalize', 'SegRescale', 'MinIoURandomCrop', 'Expand',
-    'PhotoMetricDistortion', 'Albu', 'InstaBoost'
-=======
-    'LoadMultiChannelImageFromFiles', 'LoadProposals', 'MultiScaleFlipAug',
-    'Resize', 'RandomFlip', 'Pad', 'RandomCrop', 'Normalize', 'SegRescale',
-    'MinIoURandomCrop', 'Expand', 'PhotoMetricDistortion', 'Albu',
-    'InstaBoost', 'RandomCenterCropPad', 'AutoAugment'
->>>>>>> 5e69769a
+    'PhotoMetricDistortion', 'Albu', 'InstaBoost', 'RandomCenterCropPad',
+    'AutoAugment'
 ]