# Copyright (c) OpenMMLab. All rights reserved.
from mmengine.config import ConfigDict

from mmdet.registry import MODELS
from mmdet.utils import OptConfigType, OptMultiConfig
from .two_stage import TwoStageDetector


@MODELS.register_module()
class PointRend(TwoStageDetector):
    """PointRend: Image Segmentation as Rendering

    This detector is the implementation of
    `PointRend <https://arxiv.org/abs/1912.08193>`_.

    """

    def __init__(self,
<<<<<<< HEAD
                 backbone,
                 rpn_head,
                 roi_head,
                 train_cfg,
                 test_cfg,
                 neck=None,
                 init_cfg=None):
        super(PointRend, self).__init__(
=======
                 backbone: ConfigDict,
                 rpn_head: ConfigDict,
                 roi_head: ConfigDict,
                 train_cfg: ConfigDict,
                 test_cfg: ConfigDict,
                 neck: OptConfigType = None,
                 data_preprocessor: OptConfigType = None,
                 init_cfg: OptMultiConfig = None) -> None:
        super().__init__(
>>>>>>> ecac3a77
            backbone=backbone,
            neck=neck,
            rpn_head=rpn_head,
            roi_head=roi_head,
            train_cfg=train_cfg,
            test_cfg=test_cfg,
<<<<<<< HEAD
            init_cfg=init_cfg)
=======
            init_cfg=init_cfg,
            data_preprocessor=data_preprocessor)
>>>>>>> ecac3a77
<|MERGE_RESOLUTION|>--- conflicted
+++ resolved
@@ -16,16 +16,6 @@
     """
 
     def __init__(self,
-<<<<<<< HEAD
-                 backbone,
-                 rpn_head,
-                 roi_head,
-                 train_cfg,
-                 test_cfg,
-                 neck=None,
-                 init_cfg=None):
-        super(PointRend, self).__init__(
-=======
                  backbone: ConfigDict,
                  rpn_head: ConfigDict,
                  roi_head: ConfigDict,
@@ -35,16 +25,11 @@
                  data_preprocessor: OptConfigType = None,
                  init_cfg: OptMultiConfig = None) -> None:
         super().__init__(
->>>>>>> ecac3a77
             backbone=backbone,
             neck=neck,
             rpn_head=rpn_head,
             roi_head=roi_head,
             train_cfg=train_cfg,
             test_cfg=test_cfg,
-<<<<<<< HEAD
-            init_cfg=init_cfg)
-=======
             init_cfg=init_cfg,
-            data_preprocessor=data_preprocessor)
->>>>>>> ecac3a77
+            data_preprocessor=data_preprocessor)