--- conflicted
+++ resolved
@@ -18,17 +18,11 @@
 
 
 def voc_classes():
-<<<<<<< HEAD
-    return ['incomplete not_strong',
-            'negative',
-            'complete not_strong',
-            'incomplete strong',
-            'complete strong']
-    # return [
-    #     'aeroplane', 'bicycle', 'bird', 'boat', 'bottle', 'bus', 'car', 'cat',
-    #     'chair', 'cow', 'diningtable', 'dog', 'horse', 'motorbike', 'person',
-    #     'pottedplant', 'sheep', 'sofa', 'train', 'tvmonitor'
-    # ]
+    return [
+        'aeroplane', 'bicycle', 'bird', 'boat', 'bottle', 'bus', 'car', 'cat',
+        'chair', 'cow', 'diningtable', 'dog', 'horse', 'motorbike', 'person',
+        'pottedplant', 'sheep', 'sofa', 'train', 'tvmonitor'
+    ]
 
 
 def her2_classes():
@@ -37,14 +31,6 @@
             'complete not_strong',
             'incomplete strong',
             'complete strong']
-=======
-    return [
-        'aeroplane', 'bicycle', 'bird', 'boat', 'bottle', 'bus', 'car', 'cat',
-        'chair', 'cow', 'diningtable', 'dog', 'horse', 'motorbike', 'person',
-        'pottedplant', 'sheep', 'sofa', 'train', 'tvmonitor'
-    ]    
-
->>>>>>> 98fdfd10
 
 def imagenet_det_classes():
     return [
@@ -98,13 +84,8 @@
 
 
 def coco_classes():
-<<<<<<< HEAD
-    return [
-        'positive','negative','stromal','lymphocyte'
-    ]
-=======
     return ['positive', 'negative', 'stromal', 'lymphocyte']
->>>>>>> 98fdfd10
+
     # return [
     #     'person', 'bicycle', 'car', 'motorcycle', 'airplane', 'bus', 'train',
     #     'truck', 'boat', 'traffic_light', 'fire_hydrant', 'stop_sign',
