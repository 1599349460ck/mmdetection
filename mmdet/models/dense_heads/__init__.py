from .anchor_free_head import AnchorFreeHead
from .anchor_head import AnchorHead
from .atss_head import ATSSHead
from .autoassign_head import AutoAssignHead
from .cascade_rpn_head import CascadeRPNHead, StageCascadeRPNHead
from .centripetal_head import CentripetalHead
from .corner_head import CornerHead
from .deformable_detr_head import DeformableDETRHead
from .detr_head import DETRHead
from .embedding_rpn_head import EmbeddingRPNHead
from .fcos_head import FCOSHead
from .fovea_head import FoveaHead
from .free_anchor_retina_head import FreeAnchorRetinaHead
from .fsaf_head import FSAFHead
from .ga_retina_head import GARetinaHead
from .ga_rpn_head import GARPNHead
from .gfl_head import GFLHead
from .guided_anchor_head import FeatureAdaption, GuidedAnchorHead
from .ld_head import LDHead
from .nasfcos_head import NASFCOSHead
from .paa_head import PAAHead
from .pisa_retinanet_head import PISARetinaHead
from .pisa_ssd_head import PISASSDHead
from .reppoints_head import RepPointsHead
from .retina_head import RetinaHead
from .retina_sepbn_head import RetinaSepBNHead
from .rpn_head import RPNHead
from .sabl_retina_head import SABLRetinaHead
from .ssd_head import SSDHead
from .vfnet_head import VFNetHead
from .yolact_head import YOLACTHead, YOLACTProtonet, YOLACTSegmHead
from .yolo_head import YOLOV3Head
from .yolof_head import YOLOFHead

__all__ = [
    'AnchorFreeHead', 'AnchorHead', 'GuidedAnchorHead', 'FeatureAdaption',
    'RPNHead', 'GARPNHead', 'RetinaHead', 'RetinaSepBNHead', 'GARetinaHead',
    'SSDHead', 'FCOSHead', 'RepPointsHead', 'FoveaHead',
    'FreeAnchorRetinaHead', 'ATSSHead', 'FSAFHead', 'NASFCOSHead',
    'PISARetinaHead', 'PISASSDHead', 'GFLHead', 'CornerHead', 'YOLACTHead',
    'YOLACTSegmHead', 'YOLACTProtonet', 'YOLOV3Head', 'PAAHead',
    'SABLRetinaHead', 'CentripetalHead', 'VFNetHead', 'StageCascadeRPNHead',
    'CascadeRPNHead', 'EmbeddingRPNHead', 'LDHead', 'CascadeRPNHead',
<<<<<<< HEAD
    'AutoAssignHead', 'DeformableDETRHead', 'DETRHead'
=======
    'AutoAssignHead', 'DETRHead', 'YOLOFHead'
>>>>>>> 2a856efb
]<|MERGE_RESOLUTION|>--- conflicted
+++ resolved
@@ -41,9 +41,5 @@
     'YOLACTSegmHead', 'YOLACTProtonet', 'YOLOV3Head', 'PAAHead',
     'SABLRetinaHead', 'CentripetalHead', 'VFNetHead', 'StageCascadeRPNHead',
     'CascadeRPNHead', 'EmbeddingRPNHead', 'LDHead', 'CascadeRPNHead',
-<<<<<<< HEAD
-    'AutoAssignHead', 'DeformableDETRHead', 'DETRHead'
-=======
-    'AutoAssignHead', 'DETRHead', 'YOLOFHead'
->>>>>>> 2a856efb
+    'AutoAssignHead', 'DETRHead', 'YOLOFHead', 'DeformableDETRHead'
 ]