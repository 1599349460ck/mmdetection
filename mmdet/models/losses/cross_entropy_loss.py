--- conflicted
+++ resolved
@@ -16,11 +16,8 @@
                   avg_factor=None,
                   class_weight=None,
                   ignore_index=-100,
-<<<<<<< HEAD
+                  avg_non_ignore=False,
                   label_smoothing=0.0):
-=======
-                  avg_non_ignore=False):
->>>>>>> 3e269315
     """Calculate the CrossEntropy loss.
 
     Args:
@@ -34,15 +31,11 @@
         class_weight (list[float], optional): The weight for each class.
         ignore_index (int | None): The label index to be ignored.
             If None, it will be set to default value. Default: -100.
-<<<<<<< HEAD
+        avg_non_ignore (bool): The flag decides to whether the loss is
+            only averaged over non-ignored targets. Default: False.
         label_smoothing (float, optional): A float in range [0.0, 1.0].
             Specifies the amount of smoothing when computing the loss, where
             0.0 means no smoothing. Defaults to 0.0.
-=======
-        avg_non_ignore (bool): The flag decides to whether the loss is
-            only averaged over non-ignored targets. Default: False.
-
->>>>>>> 3e269315
     Returns:
         torch.Tensor: The calculated loss
     """
@@ -110,11 +103,8 @@
                          avg_factor=None,
                          class_weight=None,
                          ignore_index=-100,
-<<<<<<< HEAD
+                         avg_non_ignore=False,
                          label_smoothing=0.0):
-=======
-                         avg_non_ignore=False):
->>>>>>> 3e269315
     """Calculate the binary CrossEntropy loss.
 
     Args:
@@ -132,15 +122,11 @@
         class_weight (list[float], optional): The weight for each class.
         ignore_index (int | None): The label index to be ignored.
             If None, it will be set to default value. Default: -100.
-<<<<<<< HEAD
+        avg_non_ignore (bool): The flag decides to whether the loss is
+            only averaged over non-ignored targets. Default: False.
         label_smoothing (float, optional): A float in range [0.0, 1.0].
             Specifies the amount of smoothing when computing the loss,
             where 0.0 means no smoothing. Defaults to 0.0.
-=======
-        avg_non_ignore (bool): The flag decides to whether the loss is
-            only averaged over non-ignored targets. Default: False.
-
->>>>>>> 3e269315
     Returns:
         torch.Tensor: The calculated loss.
     """
@@ -183,11 +169,8 @@
                        avg_factor=None,
                        class_weight=None,
                        ignore_index=None,
-<<<<<<< HEAD
-                       label_smoothing=0.0):
-=======
+                       label_smoothing=0.0,
                        **kwargs):
->>>>>>> 3e269315
     """Calculate the CrossEntropy loss for masks.
 
     Args:
@@ -244,11 +227,8 @@
                  class_weight=None,
                  ignore_index=None,
                  loss_weight=1.0,
-<<<<<<< HEAD
+                 avg_non_ignore=False,
                  label_smoothing=0.0):
-=======
-                 avg_non_ignore=False):
->>>>>>> 3e269315
         """CrossEntropyLoss.
 
         Args:
@@ -263,14 +243,11 @@
             ignore_index (int | None): The label index to be ignored.
                 Defaults to None.
             loss_weight (float, optional): Weight of the loss. Defaults to 1.0.
-<<<<<<< HEAD
+            avg_non_ignore (bool): The flag decides to whether the loss is
+                only averaged over non-ignored targets. Default: False.
             label_smoothing (float, optional): A float in range [0.0, 1.0].
                 Specifies the amount of smoothing when computing the loss,
                 where 0.0 means no smoothing. Defaults to 0.0.
-=======
-            avg_non_ignore (bool): The flag decides to whether the loss is
-                only averaged over non-ignored targets. Default: False.
->>>>>>> 3e269315
         """
         super(CrossEntropyLoss, self).__init__()
         assert (use_sigmoid is False) or (use_mask is False)
@@ -280,9 +257,7 @@
         self.loss_weight = loss_weight
         self.class_weight = class_weight
         self.ignore_index = ignore_index
-<<<<<<< HEAD
         self.label_smoothing = label_smoothing
-=======
         self.avg_non_ignore = avg_non_ignore
         if ((ignore_index is not None) and not self.avg_non_ignore
                 and self.reduction == 'mean'):
@@ -291,7 +266,6 @@
                 'ignore the certain label and average loss over non-ignore '
                 'labels, which is the same with PyTorch official '
                 'cross_entropy, set ``avg_non_ignore=True``.')
->>>>>>> 3e269315
 
         if self.use_sigmoid:
             self.cls_criterion = binary_cross_entropy
@@ -347,10 +321,7 @@
             reduction=reduction,
             avg_factor=avg_factor,
             ignore_index=ignore_index,
-<<<<<<< HEAD
+            avg_non_ignore=self.avg_non_ignore,
             label_smoothing=self.label_smoothing,
-=======
-            avg_non_ignore=self.avg_non_ignore,
->>>>>>> 3e269315
             **kwargs)
         return loss_cls