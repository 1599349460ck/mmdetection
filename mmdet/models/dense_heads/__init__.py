--- conflicted
+++ resolved
@@ -1,11 +1,8 @@
 from .anchor_free_head import AnchorFreeHead
 from .anchor_head import AnchorHead
 from .atss_head import ATSSHead
-<<<<<<< HEAD
 from .cascade_rpn_head import CascadeRPNHead, StageCascadeRPNHead
-=======
 from .corner_head import CornerHead
->>>>>>> 6acf6be9
 from .fcos_head import FCOSHead
 from .fovea_head import FoveaHead
 from .free_anchor_retina_head import FreeAnchorRetinaHead
@@ -24,17 +21,10 @@
 from .ssd_head import SSDHead
 
 __all__ = [
-<<<<<<< HEAD
-    'AnchorHead', 'GuidedAnchorHead', 'FeatureAdaption', 'RPNHead',
-    'GARPNHead', 'RetinaHead', 'RetinaSepBNHead', 'GARetinaHead', 'SSDHead',
-    'FCOSHead', 'RepPointsHead', 'FoveaHead', 'FreeAnchorRetinaHead',
-    'ATSSHead', 'FSAFHead', 'NASFCOSHead', 'PISARetinaHead', 'PISASSDHead',
-    'StageCascadeRPNHead', 'CascadeRPNHead'
-=======
     'AnchorFreeHead', 'AnchorHead', 'GuidedAnchorHead', 'FeatureAdaption',
     'RPNHead', 'GARPNHead', 'RetinaHead', 'RetinaSepBNHead', 'GARetinaHead',
     'SSDHead', 'FCOSHead', 'RepPointsHead', 'FoveaHead',
     'FreeAnchorRetinaHead', 'ATSSHead', 'FSAFHead', 'NASFCOSHead',
-    'PISARetinaHead', 'PISASSDHead', 'GFLHead', 'CornerHead'
->>>>>>> 6acf6be9
+    'PISARetinaHead', 'PISASSDHead', 'GFLHead', 'CornerHead', 'CascadeRPNHead',
+    'StageCascadeRPNHead'
 ]