--- conflicted
+++ resolved
@@ -19,9 +19,5 @@
     'CityScapesMetric', 'CocoMetric', 'CocoPanopticMetric', 'OpenImagesMetric',
     'VOCMetric', 'LVISMetric', 'CrowdHumanMetric', 'DumpProposals',
     'CocoOccludedSeparatedMetric', 'DumpDetResults', 'BaseVideoMetric',
-<<<<<<< HEAD
-    'MOTChallengeMetric', 'CocoVideoMetric', 'ReIDMetrics'
-=======
     'MOTChallengeMetric', 'CocoVideoMetric', 'ReIDMetrics', 'YouTubeVISMetric'
->>>>>>> f6d8e616
 ]