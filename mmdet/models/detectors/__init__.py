--- conflicted
+++ resolved
@@ -69,9 +69,6 @@
     'TwoStagePanopticSegmentor', 'PanopticFPN', 'QueryInst', 'LAD', 'TOOD',
     'MaskFormer', 'DDOD', 'Mask2Former', 'SemiBaseDetector', 'SoftTeacher',
     'RTMDet', 'Detectron2Wrapper', 'CrowdDet', 'CondInst', 'BoxInst',
-<<<<<<< HEAD
-    'DetectionTransformer', 'ConditionalDETR', 'DINO', 'DABDETR', 'RTDETR'
-=======
-    'DetectionTransformer', 'ConditionalDETR', 'DINO', 'DABDETR', 'GLIP'
->>>>>>> f2f89254
+    'DetectionTransformer', 'ConditionalDETR', 'DINO', 'DABDETR', 'GLIP',
+    'RTDETR'
 ]