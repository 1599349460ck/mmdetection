import argparse
import os.path as osp
import shutil
import tempfile

import mmcv
import torch
import torch.distributed as dist
from mmcv.runner import load_checkpoint, get_dist_info
from mmcv.parallel import MMDataParallel, MMDistributedDataParallel

from mmdet.apis import init_dist
from mmdet.core import results2json, coco_eval
from mmdet.datasets import build_dataloader, get_dataset
from mmdet.models import build_detector


def single_gpu_test(model, data_loader, show=False):
    model.eval()
    results = []
    dataset = data_loader.dataset
    prog_bar = mmcv.ProgressBar(len(dataset))
    for i, data in enumerate(data_loader):
        with torch.no_grad():
            result = model(return_loss=False, rescale=not show, **data)
        results.append(result)

        if show:
<<<<<<< HEAD
            model.module.show_result(
                data, result, dataset.img_norm_cfg, dataset=dataset.CLASSES)
=======
            model.module.show_result(data,
                                     result,
                                     dataset.img_norm_cfg,
                                     dataset=dataset.CLASSES)
>>>>>>> c52cdd62

        batch_size = data['img'][0].size(0)
        for _ in range(batch_size):
            prog_bar.update()
    return results


def multi_gpu_test(model, data_loader, tmpdir=None):
    model.eval()
    results = []
    dataset = data_loader.dataset
    rank, world_size = get_dist_info()
    if rank == 0:
        prog_bar = mmcv.ProgressBar(len(dataset))
    for i, data in enumerate(data_loader):
        with torch.no_grad():
            result = model(return_loss=False, rescale=True, **data)
        results.append(result)

        if rank == 0:
            batch_size = data['img'][0].size(0)
            for _ in range(batch_size * world_size):
                prog_bar.update()

    # collect results from all ranks
    results = collect_results(results, len(dataset), tmpdir)

    return results


def collect_results(result_part, size, tmpdir=None):
    rank, world_size = get_dist_info()
    # create a tmp dir if it is not specified
    if tmpdir is None:
        MAX_LEN = 512
        # 32 is whitespace
        dir_tensor = torch.full((MAX_LEN, ),
                                32,
                                dtype=torch.uint8,
                                device='cuda')
        if rank == 0:
            tmpdir = tempfile.mkdtemp()
            tmpdir = torch.tensor(bytearray(tmpdir.encode()),
                                  dtype=torch.uint8,
                                  device='cuda')
            dir_tensor[:len(tmpdir)] = tmpdir
        dist.broadcast(dir_tensor, 0)
        tmpdir = dir_tensor.cpu().numpy().tobytes().decode().rstrip()
    else:
        mmcv.mkdir_or_exist(tmpdir)
    # dump the part result to the dir
    mmcv.dump(result_part, osp.join(tmpdir, 'part_{}.pkl'.format(rank)))
    dist.barrier()
    # collect all parts
    if rank != 0:
        return None
    else:
        # load results of all parts from tmp dir
        part_list = []
        for i in range(world_size):
            part_file = osp.join(tmpdir, 'part_{}.pkl'.format(i))
            part_list.append(mmcv.load(part_file))
        # sort the results
        ordered_results = []
        for res in zip(*part_list):
            ordered_results.extend(list(res))
        # the dataloader may pad some samples
        ordered_results = ordered_results[:size]
        # remove tmp dir
        shutil.rmtree(tmpdir)
        return ordered_results


def parse_args():
    parser = argparse.ArgumentParser(description='MMDet test detector')
    parser.add_argument('config', help='test config file path')
    parser.add_argument('checkpoint', help='checkpoint file')
    parser.add_argument('--out', help='output result file')
    parser.add_argument(
        '--eval',
        type=str,
        nargs='+',
        choices=['proposal', 'proposal_fast', 'bbox', 'segm', 'keypoints'],
        help='eval types')
    parser.add_argument('--show', action='store_true', help='show results')
    parser.add_argument('--tmpdir', help='tmp dir for writing some results')
    parser.add_argument('--launcher',
                        choices=['none', 'pytorch', 'slurm', 'mpi'],
                        default='none',
                        help='job launcher')
    parser.add_argument('--local_rank', type=int, default=0)
    args = parser.parse_args()
    return args


def main():
    args = parse_args()

    if args.out is not None and not args.out.endswith(('.pkl', '.pickle')):
        raise ValueError('The output file must be a pkl file.')

    cfg = mmcv.Config.fromfile(args.config)
    # set cudnn_benchmark
    if cfg.get('cudnn_benchmark', False):
        torch.backends.cudnn.benchmark = True
    cfg.model.pretrained = None
    cfg.data.test.test_mode = True

    # init distributed env first, since logger depends on the dist info.
    if args.launcher == 'none':
        distributed = False
    else:
        distributed = True
        init_dist(args.launcher, **cfg.dist_params)

    # build the dataloader
    # TODO: support multiple images per gpu (only minor changes are needed)
    dataset = get_dataset(cfg.data.test)
    data_loader = build_dataloader(dataset,
                                   imgs_per_gpu=1,
                                   workers_per_gpu=cfg.data.workers_per_gpu,
                                   dist=distributed,
                                   shuffle=False)

    # build the model and load checkpoint
    model = build_detector(cfg.model, train_cfg=None, test_cfg=cfg.test_cfg)
    load_checkpoint(model, args.checkpoint, map_location='cpu')

    if not distributed:
        model = MMDataParallel(model, device_ids=[0])
        outputs = single_gpu_test(model, data_loader, args.show)
    else:
        model = MMDistributedDataParallel(model.cuda())
        outputs = multi_gpu_test(model, data_loader, args.tmpdir)

    rank, _ = get_dist_info()
    if args.out and rank == 0:
        print('\nwriting results to {}'.format(args.out))
        mmcv.dump(outputs, args.out)
        eval_types = args.eval
        if eval_types:
            print('Starting evaluate {}'.format(' and '.join(eval_types)))
            if eval_types == ['proposal_fast']:
                result_file = args.out
                coco_eval(result_file, eval_types, dataset.coco)
            else:
                if not isinstance(outputs[0], dict):
                    result_files = results2json(dataset, outputs, args.out)
                    coco_eval(result_files, eval_types, dataset.coco)
                else:
                    for name in outputs[0]:
                        print('\nEvaluating {}'.format(name))
                        outputs_ = [out[name] for out in outputs]
                        result_file = args.out + '.{}'.format(name)
                        result_files = results2json(dataset, outputs_,
                                                    result_file)
                        coco_eval(result_files, eval_types, dataset.coco)


if __name__ == '__main__':
    main()<|MERGE_RESOLUTION|>--- conflicted
+++ resolved
@@ -26,15 +26,10 @@
         results.append(result)
 
         if show:
-<<<<<<< HEAD
-            model.module.show_result(
-                data, result, dataset.img_norm_cfg, dataset=dataset.CLASSES)
-=======
             model.module.show_result(data,
                                      result,
                                      dataset.img_norm_cfg,
                                      dataset=dataset.CLASSES)
->>>>>>> c52cdd62
 
         batch_size = data['img'][0].size(0)
         for _ in range(batch_size):
