# Copyright (c) OpenMMLab. All rights reserved.
from .collect_env import collect_env
from .logger import get_caller_name, get_root_logger, log_img_scale
<<<<<<< HEAD
from .misc import find_latest_checkpoint
from .replace import replace_config
=======
from .misc import find_latest_checkpoint, update_data_root
>>>>>>> bab144cd
from .setup_env import setup_multi_processes

__all__ = [
    'get_root_logger', 'collect_env', 'find_latest_checkpoint',
<<<<<<< HEAD
    'setup_multi_processes', 'get_caller_name', 'log_img_scale',
    'replace_config'
=======
    'update_data_root', 'setup_multi_processes', 'get_caller_name',
    'log_img_scale'
>>>>>>> bab144cd
]<|MERGE_RESOLUTION|>--- conflicted
+++ resolved
@@ -1,21 +1,11 @@
 # Copyright (c) OpenMMLab. All rights reserved.
 from .collect_env import collect_env
 from .logger import get_caller_name, get_root_logger, log_img_scale
-<<<<<<< HEAD
-from .misc import find_latest_checkpoint
-from .replace import replace_config
-=======
 from .misc import find_latest_checkpoint, update_data_root
->>>>>>> bab144cd
 from .setup_env import setup_multi_processes
 
 __all__ = [
     'get_root_logger', 'collect_env', 'find_latest_checkpoint',
-<<<<<<< HEAD
-    'setup_multi_processes', 'get_caller_name', 'log_img_scale',
-    'replace_config'
-=======
     'update_data_root', 'setup_multi_processes', 'get_caller_name',
     'log_img_scale'
->>>>>>> bab144cd
 ]