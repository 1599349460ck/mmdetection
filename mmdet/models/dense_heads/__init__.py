--- conflicted
+++ resolved
@@ -37,12 +37,7 @@
     'FreeAnchorRetinaHead', 'ATSSHead', 'FSAFHead', 'NASFCOSHead',
     'PISARetinaHead', 'PISASSDHead', 'GFLHead', 'CornerHead', 'YOLACTHead',
     'YOLACTSegmHead', 'YOLACTProtonet', 'YOLOV3Head', 'PAAHead',
-<<<<<<< HEAD
-    'SABLRetinaHead', 'CentripetalHead', 'VFNetHead', 'DETRHead',
-    'StageCascadeRPNHead', 'CascadeRPNHead', 'EmbeddingRPNHead'
-=======
-    'SABLRetinaHead', 'CentripetalHead', 'VFNetHead', 'TransformerHead',
+    'SABLRetinaHead', 'CentripetalHead', 'VFNetHead',
     'StageCascadeRPNHead', 'CascadeRPNHead', 'EmbeddingRPNHead', 'LDHead',
-    'CascadeRPNHead', 'AutoAssignHead'
->>>>>>> 2313bd76
+    'CascadeRPNHead', 'AutoAssignHead', 'DETRHead'
 ]