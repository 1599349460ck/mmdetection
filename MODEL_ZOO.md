--- conflicted
+++ resolved
@@ -48,415 +48,4 @@
 |    R-50-FPN     | pytorch |   2x    |    -     |          -          |       -        |  57.6  |    [model](https://s3.ap-northeast-2.amazonaws.com/open-mmlab/mmdetection/models/rpn_r50_fpn_2x_20181010-88a4a471.pth)     |
 |    R-101-FPN    |  caffe  |   1x    |   5.2    |        0.379        |      13.9      |  59.4  |                                                             -                                                              |
 |    R-101-FPN    | pytorch |   1x    |   5.4    |        0.396        |      14.4      |  58.6  |    [model](https://s3.ap-northeast-2.amazonaws.com/open-mmlab/mmdetection/models/rpn_r101_fpn_1x_20181129-f50da4bd.pth)    |
-|    R-101-FPN    | pytorch |   2x    |    -     |          -          |       -        |  59.1  |    [model](https://s3.ap-northeast-2.amazonaws.com/open-mmlab/mmdetection/models/rpn_r101_fpn_2x_20181129-e42c6c9a.pth)    |
-| X-101-32x4d-FPN | pytorch |   1x    |   6.6    |        0.589        |      11.8      |  59.4  | [model](https://s3.ap-northeast-2.amazonaws.com/open-mmlab/mmdetection/models/rpn_x101_32x4d_fpn_1x_20181218-7e379d26.pth) |
-| X-101-32x4d-FPN | pytorch |   2x    |    -     |          -          |       -        |  59.9  | [model](https://s3.ap-northeast-2.amazonaws.com/open-mmlab/mmdetection/models/rpn_x101_32x4d_fpn_2x_20181218-0510af40.pth) |
-| X-101-64x4d-FPN | pytorch |   1x    |   9.5    |        0.955        |      8.3       |  59.8  | [model](https://s3.ap-northeast-2.amazonaws.com/open-mmlab/mmdetection/models/rpn_x101_64x4d_fpn_1x_20181218-c1a24f1f.pth) |
-| X-101-64x4d-FPN | pytorch |   2x    |    -     |          -          |       -        |  60.0  | [model](https://s3.ap-northeast-2.amazonaws.com/open-mmlab/mmdetection/models/rpn_x101_64x4d_fpn_2x_20181218-c22bdd70.pth) |
-
-### Faster R-CNN
-
-|    Backbone     |  Style  | Lr schd | Mem (GB) | Train time (s/iter) | Inf time (fps) | box AP |                                                              Download                                                              |
-| :-------------: | :-----: | :-----: | :------: | :-----------------: | :------------: | :----: | :--------------------------------------------------------------------------------------------------------------------------------: |
-|     R-50-C4     |  caffe  |   1x    |    -     |          -          |      9.5       |  34.9  |      [model](https://s3.ap-northeast-2.amazonaws.com/open-mmlab/mmdetection/models/faster_rcnn_r50_caffe_c4_1x-75ecfdfa.pth)       |
-|     R-50-C4     |  caffe  |   2x    |   4.0    |        0.39         |      9.3       |  36.5  |      [model](https://s3.ap-northeast-2.amazonaws.com/open-mmlab/mmdetection/models/faster_rcnn_r50_caffe_c4_2x-71c67f27.pth)       |
-|     R-50-C4     | pytorch |   1x    |    -     |          -          |      9.3       |  33.9  |         [model](https://s3.ap-northeast-2.amazonaws.com/open-mmlab/mmdetection/models/faster_rcnn_r50_c4_1x-642cf91f.pth)          |
-|     R-50-C4     | pytorch |   2x    |    -     |          -          |      9.4       |  35.9  |         [model](https://s3.ap-northeast-2.amazonaws.com/open-mmlab/mmdetection/models/faster_rcnn_r50_c4_2x-6e4fdf4f.pth)          |
-|    R-50-FPN     |  caffe  |   1x    |   3.6    |        0.333        |      13.5      |  36.6  |                                                                 -                                                                  |
-|    R-50-FPN     | pytorch |   1x    |   3.8    |        0.353        |      13.6      |  36.4  |    [model](https://s3.ap-northeast-2.amazonaws.com/open-mmlab/mmdetection/models/faster_rcnn_r50_fpn_1x_20181010-3d1b3351.pth)     |
-|    R-50-FPN     | pytorch |   2x    |    -     |          -          |       -        |  37.7  |    [model](https://s3.ap-northeast-2.amazonaws.com/open-mmlab/mmdetection/models/faster_rcnn_r50_fpn_2x_20181010-443129e1.pth)     |
-|    R-101-FPN    |  caffe  |   1x    |   5.5    |        0.465        |      11.5      |  38.8  |                                                                 -                                                                  |
-|    R-101-FPN    | pytorch |   1x    |   5.7    |        0.474        |      11.9      |  38.5  |    [model](https://s3.ap-northeast-2.amazonaws.com/open-mmlab/mmdetection/models/faster_rcnn_r101_fpn_1x_20181129-d1468807.pth)    |
-|    R-101-FPN    | pytorch |   2x    |    -     |          -          |       -        |  39.4  |    [model](https://s3.ap-northeast-2.amazonaws.com/open-mmlab/mmdetection/models/faster_rcnn_r101_fpn_2x_20181129-73e7ade7.pth)    |
-| X-101-32x4d-FPN | pytorch |   1x    |   6.9    |        0.672        |      10.3      |  40.1  | [model](https://s3.ap-northeast-2.amazonaws.com/open-mmlab/mmdetection/models/faster_rcnn_x101_32x4d_fpn_1x_20181218-ad81c133.pth) |
-| X-101-32x4d-FPN | pytorch |   2x    |    -     |          -          |       -        |  40.4  | [model](https://s3.ap-northeast-2.amazonaws.com/open-mmlab/mmdetection/models/faster_rcnn_x101_32x4d_fpn_2x_20181218-0ed58946.pth) |
-| X-101-64x4d-FPN | pytorch |   1x    |   9.8    |        1.040        |      7.3       |  41.3  | [model](https://s3.ap-northeast-2.amazonaws.com/open-mmlab/mmdetection/models/faster_rcnn_x101_64x4d_fpn_1x_20181218-c9c69c8f.pth) |
-| X-101-64x4d-FPN | pytorch |   2x    |    -     |          -          |       -        |  40.7  | [model](https://s3.ap-northeast-2.amazonaws.com/open-mmlab/mmdetection/models/faster_rcnn_x101_64x4d_fpn_2x_20181218-fe94f9b8.pth) |
-
-### Mask R-CNN
-
-|    Backbone     |  Style  | Lr schd | Mem (GB) | Train time (s/iter) | Inf time (fps) | box AP | mask AP |                                                             Download                                                             |
-| :-------------: | :-----: | :-----: | :------: | :-----------------: | :------------: | :----: | :-----: | :------------------------------------------------------------------------------------------------------------------------------: |
-|     R-50-C4     |  caffe  |   1x    |    -     |          -          |      8.1       |  35.9  |  31.5   |      [model](https://s3.ap-northeast-2.amazonaws.com/open-mmlab/mmdetection/models/mask_rcnn_r50_caffe_c4_1x-02a4ad3b.pth)       |
-|     R-50-C4     |  caffe  |   2x    |   4.2    |        0.43         |      8.1       |  37.9  |  32.9   |      [model](https://s3.ap-northeast-2.amazonaws.com/open-mmlab/mmdetection/models/mask_rcnn_r50_caffe_c4_2x-d150973a.pth)       |
-|     R-50-C4     | pytorch |   1x    |    -     |          -          |      7.9       |  35.1  |  31.2   |         [model](https://s3.ap-northeast-2.amazonaws.com/open-mmlab/mmdetection/models/mask_rcnn_r50_c4_1x-a83bdd40.pth)          |
-|     R-50-C4     | pytorch |   2x    |    -     |          -          |      8.0       |  37.2  |  32.5   |         [model](https://s3.ap-northeast-2.amazonaws.com/open-mmlab/mmdetection/models/mask_rcnn_r50_c4_2x-3cf169a9.pth)          |
-|    R-50-FPN     |  caffe  |   1x    |   3.8    |        0.430        |      10.2      |  37.4  |  34.3   |                                                                -                                                                 |
-|    R-50-FPN     | pytorch |   1x    |   3.9    |        0.453        |      10.6      |  37.3  |  34.2   |    [model](https://s3.ap-northeast-2.amazonaws.com/open-mmlab/mmdetection/models/mask_rcnn_r50_fpn_1x_20181010-069fa190.pth)     |
-|    R-50-FPN     | pytorch |   2x    |    -     |          -          |       -        |  38.5  |  35.1   |    [model](https://s3.ap-northeast-2.amazonaws.com/open-mmlab/mmdetection/models/mask_rcnn_r50_fpn_2x_20181010-41d35c05.pth)     |
-|    R-101-FPN    |  caffe  |   1x    |   5.7    |        0.534        |      9.4       |  39.9  |  36.1   |                                                                -                                                                 |
-|    R-101-FPN    | pytorch |   1x    |   5.8    |        0.571        |      9.5       |  39.4  |  35.9   |    [model](https://s3.ap-northeast-2.amazonaws.com/open-mmlab/mmdetection/models/mask_rcnn_r101_fpn_1x_20181129-34ad1961.pth)    |
-|    R-101-FPN    | pytorch |   2x    |    -     |          -          |       -        |  40.3  |  36.5   |    [model](https://s3.ap-northeast-2.amazonaws.com/open-mmlab/mmdetection/models/mask_rcnn_r101_fpn_2x_20181129-a254bdfc.pth)    |
-| X-101-32x4d-FPN | pytorch |   1x    |   7.1    |        0.759        |      8.3       |  41.1  |  37.1   | [model](https://s3.ap-northeast-2.amazonaws.com/open-mmlab/mmdetection/models/mask_rcnn_x101_32x4d_fpn_1x_20181218-44e635cc.pth) |
-| X-101-32x4d-FPN | pytorch |   2x    |    -     |          -          |       -        |  41.4  |  37.1   | [model](https://s3.ap-northeast-2.amazonaws.com/open-mmlab/mmdetection/models/mask_rcnn_x101_32x4d_fpn_2x_20181218-f023dffa.pth) |
-| X-101-64x4d-FPN | pytorch |   1x    |   10.0   |        1.102        |      6.5       |  42.1  |  38.0   | [model](https://s3.ap-northeast-2.amazonaws.com/open-mmlab/mmdetection/models/mask_rcnn_x101_64x4d_fpn_1x_20181218-cb159987.pth) |
-| X-101-64x4d-FPN | pytorch |   2x    |    -     |          -          |       -        |  42.0  |  37.7   | [model](https://s3.ap-northeast-2.amazonaws.com/open-mmlab/mmdetection/models/mask_rcnn_x101_64x4d_fpn_2x_20181218-ea936e44.pth) |
-
-### Fast R-CNN (with pre-computed proposals)
-
-| Backbone  |  Style  |  Type  | Lr schd | Mem (GB) | Train time (s/iter) | Inf time (fps) | box AP | mask AP |                                                            Download                                                             |
-| :-------: | :-----: | :----: | :-----: | :------: | :-----------------: | :------------: | :----: | :-----: | :-----------------------------------------------------------------------------------------------------------------------------: |
-|  R-50-C4  |  caffe  | Faster |   1x    |    -     |          -          |      6.7       |  35.0  |    -    |      [model](https://s3.ap-northeast-2.amazonaws.com/open-mmlab/mmdetection/models/fast_rcnn_r50_caffe_c4_1x-0ef9a60b.pth)      |
-|  R-50-C4  |  caffe  | Faster |   2x    |   3.8    |        0.34         |      6.6       |  36.4  |    -    |         [model](https://s3.ap-northeast-2.amazonaws.com/open-mmlab/mmdetection/models/fast_rcnn_r50_c4_2x-657a9fc6.pth)         |
-|  R-50-C4  | pytorch | Faster |   1x    |    -     |          -          |      6.3       |  34.2  |    -    |         [model](https://s3.ap-northeast-2.amazonaws.com/open-mmlab/mmdetection/models/fast_rcnn_r50_c4_1x-2bc00ca9.pth)         |
-|  R-50-C4  | pytorch | Faster |   2x    |    -     |          -          |      6.1       |  35.8  |    -    |      [model](https://s3.ap-northeast-2.amazonaws.com/open-mmlab/mmdetection/models/fast_rcnn_r50_caffe_c4_2x-9171d0fc.pth)      |
-| R-50-FPN  |  caffe  | Faster |   1x    |   3.3    |        0.242        |      18.4      |  36.6  |    -    |                                                                -                                                                |
-| R-50-FPN  | pytorch | Faster |   1x    |   3.5    |        0.250        |      16.5      |  35.8  |    -    |    [model](https://s3.ap-northeast-2.amazonaws.com/open-mmlab/mmdetection/models/fast_rcnn_r50_fpn_1x_20181010-08160859.pth)    |
-|  R-50-C4  |  caffe  |  Mask  |   1x    |    -     |          -          |      8.1       |  35.9  |  31.5   |   [model](https://s3.ap-northeast-2.amazonaws.com/open-mmlab/mmdetection/models/fast_mask_rcnn_r50_caffe_c4_1x-b43f7f3c.pth)    |
-|  R-50-C4  |  caffe  |  Mask  |   2x    |   4.2    |        0.43         |      8.1       |  37.9  |  32.9   |   [model](https://s3.ap-northeast-2.amazonaws.com/open-mmlab/mmdetection/models/fast_mask_rcnn_r50_caffe_c4_2x-e3580184.pth)    |
-|  R-50-C4  | pytorch |  Mask  |   1x    |    -     |          -          |      7.9       |  35.1  |  31.2   |      [model](https://s3.ap-northeast-2.amazonaws.com/open-mmlab/mmdetection/models/fast_mask_rcnn_r50_c4_1x-bc7fa8c8.pth)       |
-|  R-50-C4  | pytorch |  Mask  |   2x    |    -     |          -          |      8.0       |  37.2  |  32.5   | [model](https://s3.ap-northeast-2.amazonaws.com/open-mmlab/mmdetection/models/fast_mask_rcnn_r50_fpn_2x_20181010-5048cb03.pth)  |
-| R-50-FPN  | pytorch | Faster |   2x    |    -     |          -          |       -        |  37.1  |    -    |    [model](https://s3.ap-northeast-2.amazonaws.com/open-mmlab/mmdetection/models/fast_rcnn_r50_fpn_2x_20181010-d263ada5.pth)    |
-| R-101-FPN |  caffe  | Faster |   1x    |   5.2    |        0.355        |      14.4      |  38.6  |    -    |                                                                -                                                                |
-| R-101-FPN | pytorch | Faster |   1x    |   5.4    |        0.388        |      13.2      |  38.1  |    -    |   [model](https://s3.ap-northeast-2.amazonaws.com/open-mmlab/mmdetection/models/fast_rcnn_r101_fpn_1x_20181129-ffaa2eb0.pth)    |
-| R-101-FPN | pytorch | Faster |   2x    |    -     |          -          |       -        |  38.8  |    -    |   [model](https://s3.ap-northeast-2.amazonaws.com/open-mmlab/mmdetection/models/fast_rcnn_r101_fpn_2x_20181129-9dba92ce.pth)    |
-| R-50-FPN  |  caffe  |  Mask  |   1x    |   3.4    |        0.328        |      12.8      |  37.3  |  34.5   |                                                                -                                                                |
-| R-50-FPN  | pytorch |  Mask  |   1x    |   3.5    |        0.346        |      12.7      |  36.8  |  34.1   | [model](https://s3.ap-northeast-2.amazonaws.com/open-mmlab/mmdetection/models/fast_mask_rcnn_r50_fpn_1x_20181010-e030a38f.pth)  |
-| R-50-FPN  | pytorch |  Mask  |   2x    |    -     |          -          |       -        |  37.9  |  34.8   | [model](https://s3.ap-northeast-2.amazonaws.com/open-mmlab/mmdetection/models/fast_mask_rcnn_r50_fpn_2x_20181010-5048cb03.pth)  |
-| R-101-FPN |  caffe  |  Mask  |   1x    |   5.2    |        0.429        |      11.2      |  39.4  |  36.1   |                                                                -                                                                |
-| R-101-FPN | pytorch |  Mask  |   1x    |   5.4    |        0.462        |      10.9      |  38.9  |  35.8   | [model](https://s3.ap-northeast-2.amazonaws.com/open-mmlab/mmdetection/models/fast_mask_rcnn_r101_fpn_1x_20181129-2273fa9b.pth) |
-| R-101-FPN | pytorch |  Mask  |   2x    |    -     |          -          |       -        |  39.9  |  36.4   | [model](https://s3.ap-northeast-2.amazonaws.com/open-mmlab/mmdetection/models/fast_mask_rcnn_r101_fpn_2x_20181129-bf63ec5e.pth) |
-
-### RetinaNet
-
-|    Backbone     |  Style  | Lr schd | Mem (GB) | Train time (s/iter) | Inf time (fps) | box AP |                                                             Download                                                             |
-| :-------------: | :-----: | :-----: | :------: | :-----------------: | :------------: | :----: | :------------------------------------------------------------------------------------------------------------------------------: |
-|    R-50-FPN     |  caffe  |   1x    |   3.4    |        0.285        |      12.5      |  35.8  |                                                                -                                                                 |
-|    R-50-FPN     | pytorch |   1x    |   3.6    |        0.308        |      12.1      |  35.6  |    [model](https://s3.ap-northeast-2.amazonaws.com/open-mmlab/mmdetection/models/retinanet_r50_fpn_1x_20181125-7b0c2548.pth)     |
-|    R-50-FPN     | pytorch |   2x    |    -     |          -          |       -        |  36.5  |    [model](https://s3.ap-northeast-2.amazonaws.com/open-mmlab/mmdetection/models/retinanet_r50_fpn_2x_20181125-8b724df2.pth)     |
-|    R-101-FPN    |  caffe  |   1x    |   5.3    |        0.410        |      10.4      |  37.8  |                                                                -                                                                 |
-|    R-101-FPN    | pytorch |   1x    |   5.5    |        0.429        |      10.9      |  37.7  |    [model](https://s3.ap-northeast-2.amazonaws.com/open-mmlab/mmdetection/models/retinanet_r101_fpn_1x_20181129-f016f384.pth)    |
-|    R-101-FPN    | pytorch |   2x    |    -     |          -          |       -        |  38.1  |    [model](https://s3.ap-northeast-2.amazonaws.com/open-mmlab/mmdetection/models/retinanet_r101_fpn_2x_20181129-72c14526.pth)    |
-| X-101-32x4d-FPN | pytorch |   1x    |   6.7    |        0.632        |      9.3       |  39.0  | [model](https://s3.ap-northeast-2.amazonaws.com/open-mmlab/mmdetection/models/retinanet_x101_32x4d_fpn_1x_20190501-967812ba.pth) |
-| X-101-32x4d-FPN | pytorch |   2x    |    -     |          -          |       -        |  39.3  | [model](https://s3.ap-northeast-2.amazonaws.com/open-mmlab/mmdetection/models/retinanet_x101_32x4d_fpn_2x_20181218-8596452d.pth) |
-| X-101-64x4d-FPN | pytorch |   1x    |   9.6    |        0.993        |      7.0       |  40.0  | [model](https://s3.ap-northeast-2.amazonaws.com/open-mmlab/mmdetection/models/retinanet_x101_64x4d_fpn_1x_20181218-a0a22662.pth) |
-| X-101-64x4d-FPN | pytorch |   2x    |    -     |          -          |       -        |  39.6  | [model](https://s3.ap-northeast-2.amazonaws.com/open-mmlab/mmdetection/models/retinanet_x101_64x4d_fpn_2x_20181218-5e88d045.pth) |
-
-### Cascade R-CNN
-
-|    Backbone     |  Style  | Lr schd | Mem (GB) | Train time (s/iter) | Inf time (fps) | box AP |                                                              Download                                                               |
-| :-------------: | :-----: | :-----: | :------: | :-----------------: | :------------: | :----: | :---------------------------------------------------------------------------------------------------------------------------------: |
-|     R-50-C4     |  caffe  |   1x    |   8.7    |        0.92         |      5.0       |  38.7  |      [model](https://s3.ap-northeast-2.amazonaws.com/open-mmlab/mmdetection/models/cascade_rcnn_r50_caffe_c4_1x-7c85c62b.pth)       |
-|    R-50-FPN     |  caffe  |   1x    |   3.9    |        0.464        |      10.9      |  40.5  |                                                                  -                                                                  |
-|    R-50-FPN     | pytorch |   1x    |   4.1    |        0.455        |      11.9      |  40.4  |    [model](https://s3.ap-northeast-2.amazonaws.com/open-mmlab/mmdetection/models/cascade_rcnn_r50_fpn_1x_20190501-3b6211ab.pth)     |
-|    R-50-FPN     | pytorch |   20e   |    -     |          -          |       -        |  41.1  |    [model](https://s3.ap-northeast-2.amazonaws.com/open-mmlab/mmdetection/models/cascade_rcnn_r50_fpn_20e_20181123-db483a09.pth)    |
-|    R-101-FPN    |  caffe  |   1x    |   5.8    |        0.569        |      9.6       |  42.4  |                                                                  -                                                                  |
-|    R-101-FPN    | pytorch |   1x    |   6.0    |        0.584        |      10.3      |  42.0  |    [model](https://s3.ap-northeast-2.amazonaws.com/open-mmlab/mmdetection/models/cascade_rcnn_r101_fpn_1x_20181129-d64ebac7.pth)    |
-|    R-101-FPN    | pytorch |   20e   |    -     |          -          |       -        |  42.5  |   [model](https://s3.ap-northeast-2.amazonaws.com/open-mmlab/mmdetection/models/cascade_rcnn_r101_fpn_20e_20181129-b46dcede.pth)    |
-| X-101-32x4d-FPN | pytorch |   1x    |   7.2    |        0.770        |      8.9       |  43.6  | [model](https://s3.ap-northeast-2.amazonaws.com/open-mmlab/mmdetection/models/cascade_rcnn_x101_32x4d_fpn_1x_20190501-af628be5.pth) |
-| X-101-32x4d-FPN | pytorch |   20e   |    -     |          -          |       -        |  44.0  | [model](https://s3.ap-northeast-2.amazonaws.com/open-mmlab/mmdetection/models/cascade_rcnn_x101_32x4d_fpn_2x_20181218-28f73c4c.pth) |
-| X-101-64x4d-FPN | pytorch |   1x    |   10.0   |        1.133        |      6.7       |  44.5  | [model](https://s3.ap-northeast-2.amazonaws.com/open-mmlab/mmdetection/models/cascade_rcnn_x101_64x4d_fpn_1x_20181218-e2dc376a.pth) |
-| X-101-64x4d-FPN | pytorch |   20e   |    -     |          -          |       -        |  44.7  | [model](https://s3.ap-northeast-2.amazonaws.com/open-mmlab/mmdetection/models/cascade_rcnn_x101_64x4d_fpn_2x_20181218-5add321e.pth) |
-
-### Cascade Mask R-CNN
-
-|    Backbone     |  Style  | Lr schd | Mem (GB) | Train time (s/iter) | Inf time (fps) | box AP | mask AP |                                                                 Download                                                                  |
-| :-------------: | :-----: | :-----: | :------: | :-----------------: | :------------: | :----: | :-----: | :---------------------------------------------------------------------------------------------------------------------------------------: |
-|     R-50-C4     |  caffe  |   1x    |   9.1    |        0.99         |      4.5       |  39.3  |  32.8   |       [model](https://s3.ap-northeast-2.amazonaws.com/open-mmlab/mmdetection/models/cascade_mask_rcnn_r50_caffe_c4_1x-f72cc254.pth)       |
-|    R-50-FPN     |  caffe  |   1x    |   5.1    |        0.692        |      7.6       |  40.9  |  35.5   |                                                                     -                                                                     |
-|    R-50-FPN     | pytorch |   1x    |   5.3    |        0.683        |      7.4       |  41.2  |  35.7   |     [model](https://s3.ap-northeast-2.amazonaws.com/open-mmlab/mmdetection/models/cascade_mask_rcnn_r50_fpn_1x_20181123-88b170c9.pth)     |
-|    R-50-FPN     | pytorch |   20e   |    -     |          -          |       -        |  42.3  |  36.6   |    [model](https://s3.ap-northeast-2.amazonaws.com/open-mmlab/mmdetection/models/cascade_mask_rcnn_r50_fpn_20e_20181123-6e0c9713.pth)     |
-|    R-101-FPN    |  caffe  |   1x    |   7.0    |        0.803        |      7.2       |  43.1  |  37.2   |                                                                     -                                                                     |
-|    R-101-FPN    | pytorch |   1x    |   7.2    |        0.807        |      6.8       |  42.6  |  37.0   |    [model](https://s3.ap-northeast-2.amazonaws.com/open-mmlab/mmdetection/models/cascade_mask_rcnn_r101_fpn_1x_20181129-64f00602.pth)     |
-|    R-101-FPN    | pytorch |   20e   |    -     |          -          |       -        |  43.3  |  37.6   |    [model](https://s3.ap-northeast-2.amazonaws.com/open-mmlab/mmdetection/models/cascade_mask_rcnn_r101_fpn_20e_20181129-cb85151d.pth)    |
-| X-101-32x4d-FPN | pytorch |   1x    |   8.4    |        0.976        |      6.6       |  44.4  |  38.2   | [model](https://s3.ap-northeast-2.amazonaws.com/open-mmlab/mmdetection/models/cascade_mask_rcnn_x101_32x4d_fpn_1x_20181218-1d944c89.pth)  |
-| X-101-32x4d-FPN | pytorch |   20e   |    -     |          -          |       -        |  44.7  |  38.6   | [model](https://s3.ap-northeast-2.amazonaws.com/open-mmlab/mmdetection/models/cascade_mask_rcnn_x101_32x4d_fpn_20e_20181218-761a3473.pth) |
-| X-101-64x4d-FPN | pytorch |   1x    |   11.4   |        1.33         |      5.3       |  45.4  |  39.1   | [model](https://s3.ap-northeast-2.amazonaws.com/open-mmlab/mmdetection/models/cascade_mask_rcnn_x101_64x4d_fpn_1x_20190501-827e0a70.pth)  |
-| X-101-64x4d-FPN | pytorch |   20e   |    -     |          -          |       -        |  45.7  |  39.4   | [model](https://s3.ap-northeast-2.amazonaws.com/open-mmlab/mmdetection/models/cascade_mask_rcnn_x101_64x4d_fpn_20e_20181218-630773a7.pth) |
-
-**Notes:**
-
-- The `20e` schedule in Cascade (Mask) R-CNN indicates decreasing the lr at 16 and 19 epochs, with a total of 20 epochs.
-
-### Hybrid Task Cascade (HTC)
-
-|    Backbone     |  Style  | Lr schd | Mem (GB) | Train time (s/iter) | Inf time (fps) | box AP | mask AP |                                                            Download                                                             |
-| :-------------: | :-----: | :-----: | :------: | :-----------------: | :------------: | :----: | :-----: | :-----------------------------------------------------------------------------------------------------------------------------: |
-|    R-50-FPN     | pytorch |   1x    |   7.4    |        0.936        |      4.1       |  42.1  |  37.3   |     [model](https://s3.ap-northeast-2.amazonaws.com/open-mmlab/mmdetection/models/htc/htc_r50_fpn_1x_20190408-878c1712.pth)     |
-|    R-50-FPN     | pytorch |   20e   |    -     |          -          |       -        |  43.2  |  38.1   |    [model](https://s3.ap-northeast-2.amazonaws.com/open-mmlab/mmdetection/models/htc/htc_r50_fpn_20e_20190408-c03b7015.pth)     |
-|    R-101-FPN    | pytorch |   20e   |   9.3    |        1.051        |      4.0       |  44.9  |  39.4   |    [model](https://s3.ap-northeast-2.amazonaws.com/open-mmlab/mmdetection/models/htc/htc_r101_fpn_20e_20190408-a2e586db.pth)    |
-| X-101-32x4d-FPN | pytorch |   20e   |   5.8    |        0.769        |      3.8       |  46.1  |  40.3   | [model](https://s3.ap-northeast-2.amazonaws.com/open-mmlab/mmdetection/models/htc/htc_x101_32x4d_fpn_20e_20190408-9eae4d0b.pth) |
-| X-101-64x4d-FPN | pytorch |   20e   |   7.5    |        1.120        |      3.5       |  46.9  |  40.8   | [model](https://s3.ap-northeast-2.amazonaws.com/open-mmlab/mmdetection/models/htc/htc_x101_64x4d_fpn_20e_20190408-497f2561.pth) |
-
-**Notes:**
-
-- Please refer to [Hybrid Task Cascade](configs/htc/README.md) for details and more a powerful model (50.7/43.9).
-
-### SSD
-
-| Backbone | Size  | Style | Lr schd | Mem (GB) | Train time (s/iter) | Inf time (fps) | box AP |                                                             Download                                                              |
-| :------: | :---: | :---: | :-----: | :------: | :-----------------: | :------------: | :----: | :-------------------------------------------------------------------------------------------------------------------------------: |
-|  VGG16   |  300  | caffe |  120e   |   3.5    |        0.256        |  25.9 / 34.6   |  25.7  | [model](https://s3.ap-northeast-2.amazonaws.com/open-mmlab/mmdetection/models/ssd300_coco_vgg16_caffe_120e_20181221-84d7110b.pth) |
-|  VGG16   |  512  | caffe |  120e   |   7.6    |        0.412        |  20.7 / 25.4   |  29.3  | [model](https://s3.ap-northeast-2.amazonaws.com/open-mmlab/mmdetection/models/ssd512_coco_vgg16_caffe_120e_20181221-d48b0be8.pth) |
-
-### SSD (PASCAL VOC)
-
-| Backbone | Size  | Style | Lr schd | Mem (GB) | Train time (s/iter) | Inf time (fps) | box AP |                                                             Download                                                             |
-| :------: | :---: | :---: | :-----: | :------: | :-----------------: | :------------: | :----: | :------------------------------------------------------------------------------------------------------------------------------: |
-|  VGG16   |  300  | caffe |  240e   |   2.5    |        0.159        |  35.7 / 53.6   |  77.5  | [model](https://s3.ap-northeast-2.amazonaws.com/open-mmlab/mmdetection/models/ssd300_voc_vgg16_caffe_240e_20190501-7160d09a.pth) |
-|  VGG16   |  512  | caffe |  240e   |   4.3    |        0.214        |  27.5 / 35.9   |  80.0  | [model](https://s3.ap-northeast-2.amazonaws.com/open-mmlab/mmdetection/models/ssd512_voc_vgg16_caffe_240e_20190501-ff194be1.pth) |
-
-**Notes:**
-
-- `cudnn.benchmark` is set as `True` for SSD training and testing.
-- Inference time is reported for batch size = 1 and batch size = 8.
-- The speed difference between VOC and COCO is caused by model parameters and nms.
-
-### Group Normalization (GN)
-
-Please refer to [Group Normalization](configs/gn/README.md) for details.
-
-### Weight Standardization
-
-Please refer to [Weight Standardization](configs/gn+ws/README.md) for details.
-
-### Deformable Convolution v2
-
-Please refer to [Deformable Convolutional Networks](configs/dcn/README.md) for details.
-
-<<<<<<< HEAD
-### Libra R-CNN
-
-Please refer to [Libra R-CNN](configs/libra_rcnn/README.md) for details.
-=======
-### Guided Anchoring
-
-Please refer to [Guided Anchoring](configs/guided_anchoring/README.md) for details.
-
->>>>>>> 60501860
-
-## Comparison with Detectron and maskrcnn-benchmark
-
-We compare mmdetection with [Detectron](https://github.com/facebookresearch/Detectron)
-and [maskrcnn-benchmark](https://github.com/facebookresearch/maskrcnn-benchmark). The backbone used is R-50-FPN.
-
-In general, mmdetection has 3 advantages over Detectron.
-
-- **Higher performance** (especially in terms of mask AP)
-- **Faster training speed**
-- **Memory efficient**
-
-### Performance
-
-Detectron and maskrcnn-benchmark use caffe-style ResNet as the backbone.
-We report results using both caffe-style (weights converted from
-[here](https://github.com/facebookresearch/Detectron/blob/master/MODEL_ZOO.md#imagenet-pretrained-models))
-and pytorch-style (weights from the official model zoo) ResNet backbone,
-indicated as *pytorch-style results* / *caffe-style results*.
-
-We find that pytorch-style ResNet usually converges slower than caffe-style ResNet,
-thus leading to slightly lower results in 1x schedule, but the final results
-of 2x schedule is higher.
-
-<table>
-  <tr>
-    <th>Type</th>
-    <th>Lr schd</th>
-    <th>Detectron</th>
-    <th>maskrcnn-benchmark</th>
-    <th>mmdetection</th>
-  </tr>
-  <tr>
-    <td rowspan="2">RPN</td>
-    <td>1x</td>
-    <td>57.2</td>
-    <td>-</td>
-    <td>57.1 / 58.2</td>
-  </tr>
-  <tr>
-    <td>2x</td>
-    <td>-</td>
-    <td>-</td>
-    <td>57.6 / -</td>
-  </tr>
-  <tr>
-    <td rowspan="2">Faster R-CNN</td>
-    <td>1x</td>
-    <td>36.7</td>
-    <td>36.8</td>
-    <td>36.4 / 36.6</td>
-  </tr>
-  <tr>
-    <td>2x</td>
-    <td>37.9</td>
-    <td>-</td>
-    <td>37.7 / -</td>
-  </tr>
-  <tr>
-    <td rowspan="2">Mask R-CNN</td>
-    <td>1x</td>
-    <td>37.7 &amp; 33.9</td>
-    <td>37.8 &amp; 34.2</td>
-    <td>37.3 &amp; 34.2 / 37.4 &amp; 34.3</td>
-  </tr>
-  <tr>
-    <td>2x</td>
-    <td>38.6 &amp; 34.5</td>
-    <td>-</td>
-    <td>38.5 &amp; 35.1 / -</td>
-  </tr>
-  <tr>
-    <td rowspan="2">Fast R-CNN</td>
-    <td>1x</td>
-    <td>36.4</td>
-    <td>-</td>
-    <td>35.8 / 36.6</td>
-  </tr>
-  <tr>
-    <td>2x</td>
-    <td>36.8</td>
-    <td>-</td>
-    <td>37.1 / -</td>
-  </tr>
-  <tr>
-    <td rowspan="2">Fast R-CNN (w/mask)</td>
-    <td>1x</td>
-    <td>37.3 &amp; 33.7</td>
-    <td>-</td>
-    <td>36.8 &amp; 34.1 / 37.3 &amp; 34.5</td>
-  </tr>
-  <tr>
-    <td>2x</td>
-    <td>37.7 &amp; 34.0</td>
-    <td>-</td>
-    <td>37.9 &amp; 34.8 / -</td>
-  </tr>
-</table>
-
-### Training Speed
-
-The training speed is measure with s/iter. The lower, the better.
-
-<table>
-  <tr>
-    <th>Type</th>
-    <th>Detectron (P100<sup>1</sup>)</th>
-    <th>maskrcnn-benchmark (V100)</th>
-    <th>mmdetection (V100<sup>2</sup>)</th>
-  </tr>
-  <tr>
-    <td>RPN</td>
-    <td>0.416</td>
-    <td>-</td>
-    <td>0.253</td>
-  </tr>
-  <tr>
-    <td>Faster R-CNN</td>
-    <td>0.544</td>
-    <td>0.353</td>
-    <td>0.333</td>
-  </tr>
-  <tr>
-    <td>Mask R-CNN</td>
-    <td>0.889</td>
-    <td>0.454</td>
-    <td>0.430</td>
-  </tr>
-  <tr>
-    <td>Fast R-CNN</td>
-    <td>0.285</td>
-    <td>-</td>
-    <td>0.242</td>
-  </tr>
-  <tr>
-    <td>Fast R-CNN (w/mask)</td>
-    <td>0.377</td>
-    <td>-</td>
-    <td>0.328</td>
-  </tr>
-</table>
-
-\*1. Facebook's Big Basin servers (P100/V100) is slightly faster than the servers we use. mmdetection can also run slightly faster on FB's servers.
-
-\*2. For fair comparison, we list the caffe-style results here.
-
-
-### Inference Speed
-
-The inference speed is measured with fps (img/s) on a single GPU. The higher, the better.
-
-<table>
-  <tr>
-    <th>Type</th>
-    <th>Detectron (P100)</th>
-    <th>maskrcnn-benchmark (V100)</th>
-    <th>mmdetection (V100)</th>
-  </tr>
-  <tr>
-    <td>RPN</td>
-    <td>12.5</td>
-    <td>-</td>
-    <td>16.9</td>
-  </tr>
-  <tr>
-    <td>Faster R-CNN</td>
-    <td>10.3</td>
-    <td>7.9</td>
-    <td>13.5</td>
-  </tr>
-  <tr>
-    <td>Mask R-CNN</td>
-    <td>8.5</td>
-    <td>7.7</td>
-    <td>10.2</td>
-  </tr>
-  <tr>
-    <td>Fast R-CNN</td>
-    <td>12.5</td>
-    <td>-</td>
-    <td>18.4</td>
-  </tr>
-  <tr>
-    <td>Fast R-CNN (w/mask)</td>
-    <td>9.9</td>
-    <td>-</td>
-    <td>12.8</td>
-  </tr>
-</table>
-
-### Training memory
-
-<table>
-  <tr>
-    <th>Type</th>
-    <th>Detectron</th>
-    <th>maskrcnn-benchmark</th>
-    <th>mmdetection</th>
-  </tr>
-  <tr>
-    <td>RPN</td>
-    <td>6.4</td>
-    <td>-</td>
-    <td>3.3</td>
-  </tr>
-  <tr>
-    <td>Faster R-CNN</td>
-    <td>7.2</td>
-    <td>4.4</td>
-    <td>3.6</td>
-  </tr>
-  <tr>
-    <td>Mask R-CNN</td>
-    <td>8.6</td>
-    <td>5.2</td>
-    <td>3.8</td>
-  </tr>
-  <tr>
-    <td>Fast R-CNN</td>
-    <td>6.0</td>
-    <td>-</td>
-    <td>3.3</td>
-  </tr>
-  <tr>
-    <td>Fast R-CNN (w/mask)</td>
-    <td>7.9</td>
-    <td>-</td>
-    <td>3.4</td>
-  </tr>
-</table>
-
-There is no doubt that maskrcnn-benchmark and mmdetection is more memory efficient than Detectron,
-and the main advantage is PyTorch itself. We also perform some memory optimizations to push it forward.
-
-Note that Caffe2 and PyTorch have different apis to obtain memory usage with different implementations.
-For all codebases, `nvidia-smi` shows a larger memory usage than the reported number in the above table.+|    R-101-FPN    | pytorch |   2x    |    - 