--- conflicted
+++ resolved
@@ -1,5 +1,4 @@
 # Copyright (c) OpenMMLab. All rights reserved.
-from .activations import SiLU
 from .bbox_nms import fast_nms, multiclass_nms
 from .brick_wrappers import AdaptiveAvgPool2d, adaptive_avg_pool2d
 from .conv_upsample import ConvUpsample
@@ -28,11 +27,7 @@
     'SimplifiedBasicBlock', 'NormedLinear', 'NormedConv2d', 'InvertedResidual',
     'SELayer', 'ConvUpsample', 'CSPLayer', 'adaptive_avg_pool2d',
     'AdaptiveAvgPool2d', 'PatchEmbed', 'nchw_to_nlc', 'nlc_to_nchw', 'DyReLU',
-<<<<<<< HEAD
-    'ExpMomentumEMA', 'inverse_sigmoid', 'DetrTransformerEncoder',
-    'DetrTransformerDecoder', 'DetrTransformerEncoderLayer',
-    'DetrTransformerDecoderLayer', 'MLP'
-=======
-    'ExpMomentumEMA', 'inverse_sigmoid', 'ChannelAttention', 'SiLU'
->>>>>>> cfe96228
+    'ExpMomentumEMA', 'inverse_sigmoid', 'ChannelAttention', 'SiLU', 'MLP',
+    'DetrTransformerEncoderLayer', 'DetrTransformerDecoderLayer',
+    'DetrTransformerEncoder', 'DetrTransformerDecoder',
 ]