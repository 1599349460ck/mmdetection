--- conflicted
+++ resolved
@@ -29,15 +29,9 @@
 
 ## Results and Models
 
-<<<<<<< HEAD
-| Backbone | size  | Mem (GB) | box AP |                                                 Config                                                 |                                                                                                                                     Download                                                                                                                                     |
-| :------: | :---: | :------: | :----: | :----------------------------------------------------------------------------------------------------: | :------------------------------------------------------------------------------------------------------------------------------------------------------------------------------------------------------------------------------------------------------------------------------: |
-| YOLOX-s  |  640  |   7.6    |  40.5  | [config](https://github.com/open-mmlab/mmdetection/tree/master/configs/yolox/yolox_s_8x8_300e_coco.py) | [model](https://download.openmmlab.com/mmdetection/v2.0/yolox/yolox_s_8x8_300e_coco/yolox_s_8x8_300e_coco_20211121_095711-4592a793.pth) &#124; [log](https://download.openmmlab.com/mmdetection/v2.0/yolox/yolox_s_8x8_300e_coco/yolox_s_8x8_300e_coco_20211121_095711.log.json) |
-=======
 | Backbone  | size   | Mem (GB) |   box AP | Config | Download |
 |:---------:|:-------:|:-------:|:-------:|:--------:|:------:|
 | YOLOX-s | 640 |   7.6      |   40.5  | [config](https://github.com/open-mmlab/mmdetection/tree/master/configs/yolox/yolox_s_8x8_300e_coco.py)       |[model](https://download.openmmlab.com/mmdetection/v2.0/yolox/yolox_s_8x8_300e_coco/yolox_s_8x8_300e_coco_20211121_095711-4592a793.pth) &#124; [log](https://download.openmmlab.com/mmdetection/v2.0/yolox/yolox_s_8x8_300e_coco/yolox_s_8x8_300e_coco_20211121_095711.log.json) |
->>>>>>> d1fb57fe
 
 
 **Note**:
