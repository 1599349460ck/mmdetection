# Copyright (c) OpenMMLab. All rights reserved.
from .atss import ATSS
from .autoassign import AutoAssign
from .base import BaseDetector
from .cascade_rcnn import CascadeRCNN
from .centernet import CenterNet
from .condinst import CondInst
from .cornernet import CornerNet
from .crowddet import CrowdDet
from .d2_wrapper import Detectron2Wrapper
from .ddod import DDOD
from .deformable_detr import DeformableDETR
from .detr import DETR
from .fast_rcnn import FastRCNN
from .faster_rcnn import FasterRCNN
from .fcos import FCOS
from .fovea import FOVEA
from .fsaf import FSAF
from .gfl import GFL
from .grid_rcnn import GridRCNN
from .htc import HybridTaskCascade
from .kd_one_stage import KnowledgeDistillationSingleStageDetector
from .lad import LAD
from .mask2former import Mask2Former
from .mask_rcnn import MaskRCNN
from .mask_scoring_rcnn import MaskScoringRCNN
from .maskformer import MaskFormer
from .nasfcos import NASFCOS
from .paa import PAA
from .panoptic_fpn import PanopticFPN
from .panoptic_two_stage_segmentor import TwoStagePanopticSegmentor
from .point_rend import PointRend
from .queryinst import QueryInst
from .reppoints_detector import RepPointsDetector
from .retinanet import RetinaNet
from .rpn import RPN
from .rtmdet import RTMDet
from .scnet import SCNet
from .semi_base import SemiBaseDetector
from .single_stage import SingleStageDetector
from .soft_teacher import SoftTeacher
from .solo import SOLO
from .solov2 import SOLOv2
from .sparse_rcnn import SparseRCNN
from .tood import TOOD
from .trident_faster_rcnn import TridentFasterRCNN
from .two_stage import TwoStageDetector
from .vfnet import VFNet
from .yolact import YOLACT
from .yolo import YOLOV3
from .yolof import YOLOF
from .yolox import YOLOX

__all__ = [
    'ATSS', 'BaseDetector', 'SingleStageDetector', 'TwoStageDetector', 'RPN',
    'KnowledgeDistillationSingleStageDetector', 'FastRCNN', 'FasterRCNN',
    'MaskRCNN', 'CascadeRCNN', 'HybridTaskCascade', 'RetinaNet', 'FCOS',
    'GridRCNN', 'MaskScoringRCNN', 'RepPointsDetector', 'FOVEA', 'FSAF',
    'NASFCOS', 'PointRend', 'GFL', 'CornerNet', 'PAA', 'YOLOV3', 'YOLACT',
    'VFNet', 'DETR', 'TridentFasterRCNN', 'SparseRCNN', 'SCNet', 'SOLO',
    'SOLOv2', 'DeformableDETR', 'AutoAssign', 'YOLOF', 'CenterNet', 'YOLOX',
    'TwoStagePanopticSegmentor', 'PanopticFPN', 'QueryInst', 'LAD', 'TOOD',
    'MaskFormer', 'DDOD', 'Mask2Former', 'SemiBaseDetector', 'SoftTeacher',
<<<<<<< HEAD
    'RTMDet', 'CondInst'
=======
    'RTMDet', 'Detectron2Wrapper', 'RTMDet', 'CrowdDet'
>>>>>>> 5b0d5b40
]<|MERGE_RESOLUTION|>--- conflicted
+++ resolved
@@ -61,9 +61,5 @@
     'SOLOv2', 'DeformableDETR', 'AutoAssign', 'YOLOF', 'CenterNet', 'YOLOX',
     'TwoStagePanopticSegmentor', 'PanopticFPN', 'QueryInst', 'LAD', 'TOOD',
     'MaskFormer', 'DDOD', 'Mask2Former', 'SemiBaseDetector', 'SoftTeacher',
-<<<<<<< HEAD
-    'RTMDet', 'CondInst'
-=======
-    'RTMDet', 'Detectron2Wrapper', 'RTMDet', 'CrowdDet'
->>>>>>> 5b0d5b40
+    'RTMDet', 'Detectron2Wrapper', 'RTMDet', 'CrowdDet', 'CondInst'
 ]