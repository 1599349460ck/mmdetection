import bisect
import math
from collections import defaultdict
import random
import copy

import numpy as np
from mmcv.utils import print_log
from torch.utils.data.dataset import ConcatDataset as _ConcatDataset
import cv2

from .builder import DATASETS
from .coco import CocoDataset
from .pipelines import Compose
import mmcv

@DATASETS.register_module()
class ConcatDataset(_ConcatDataset):
    """A wrapper of concatenated dataset.

    Same as :obj:`torch.utils.data.dataset.ConcatDataset`, but
    concat the group flag for image aspect ratio.

    Args:
        datasets (list[:obj:`Dataset`]): A list of datasets.
        separate_eval (bool): Whether to evaluate the results
            separately if it is used as validation dataset.
            Defaults to True.
    """

    def __init__(self, datasets, separate_eval=True):
        super(ConcatDataset, self).__init__(datasets)
        self.CLASSES = datasets[0].CLASSES
        self.separate_eval = separate_eval
        if not separate_eval:
            if any([isinstance(ds, CocoDataset) for ds in datasets]):
                raise NotImplementedError(
                    'Evaluating concatenated CocoDataset as a whole is not'
                    ' supported! Please set "separate_eval=True"')
            elif len(set([type(ds) for ds in datasets])) != 1:
                raise NotImplementedError(
                    'All the datasets should have same types')

        if hasattr(datasets[0], 'flag'):
            flags = []
            for i in range(0, len(datasets)):
                flags.append(datasets[i].flag)
            self.flag = np.concatenate(flags)

    def get_cat_ids(self, idx):
        """Get category ids of concatenated dataset by index.

        Args:
            idx (int): Index of data.

        Returns:
            list[int]: All categories in the image of specified index.
        """

        if idx < 0:
            if -idx > len(self):
                raise ValueError(
                    'absolute value of index should not exceed dataset length')
            idx = len(self) + idx
        dataset_idx = bisect.bisect_right(self.cumulative_sizes, idx)
        if dataset_idx == 0:
            sample_idx = idx
        else:
            sample_idx = idx - self.cumulative_sizes[dataset_idx - 1]
        return self.datasets[dataset_idx].get_cat_ids(sample_idx)

    def evaluate(self, results, logger=None, **kwargs):
        """Evaluate the results.

        Args:
            results (list[list | tuple]): Testing results of the dataset.
            logger (logging.Logger | str | None): Logger used for printing
                related information during evaluation. Default: None.

        Returns:
            dict[str: float]: AP results of the total dataset or each separate
            dataset if `self.separate_eval=True`.
        """
        assert len(results) == self.cumulative_sizes[-1], \
            ('Dataset and results have different sizes: '
             f'{self.cumulative_sizes[-1]} v.s. {len(results)}')

        # Check whether all the datasets support evaluation
        for dataset in self.datasets:
            assert hasattr(dataset, 'evaluate'), \
                    f'{type(dataset)} does not implement evaluate function'

        if self.separate_eval:
            dataset_idx = -1
            total_eval_results = dict()
            for size, dataset in zip(self.cumulative_sizes, self.datasets):
                start_idx = 0 if dataset_idx == -1 else \
                    self.cumulative_sizes[dataset_idx]
                end_idx = self.cumulative_sizes[dataset_idx + 1]

                results_per_dataset = results[start_idx:end_idx]
                print_log(
                    f'\nEvaluateing {dataset.ann_file} with '
                    f'{len(results_per_dataset)} images now',
                    logger=logger)

                eval_results_per_dataset = dataset.evaluate(
                    results_per_dataset, logger=logger, **kwargs)
                dataset_idx += 1
                for k, v in eval_results_per_dataset.items():
                    total_eval_results.update({f'{dataset_idx}_{k}': v})

            return total_eval_results
        elif any([isinstance(ds, CocoDataset) for ds in self.datasets]):
            raise NotImplementedError(
                'Evaluating concatenated CocoDataset as a whole is not'
                ' supported! Please set "separate_eval=True"')
        elif len(set([type(ds) for ds in self.datasets])) != 1:
            raise NotImplementedError(
                'All the datasets should have same types')
        else:
            original_data_infos = self.datasets[0].data_infos
            self.datasets[0].data_infos = sum(
                [dataset.data_infos for dataset in self.datasets], [])
            eval_results = self.datasets[0].evaluate(
                results, logger=logger, **kwargs)
            self.datasets[0].data_infos = original_data_infos
            return eval_results


@DATASETS.register_module()
class RepeatDataset:
    """A wrapper of repeated dataset.

    The length of repeated dataset will be `times` larger than the original
    dataset. This is useful when the data loading time is long but the dataset
    is small. Using RepeatDataset can reduce the data loading time between
    epochs.

    Args:
        dataset (:obj:`Dataset`): The dataset to be repeated.
        times (int): Repeat times.
    """

    def __init__(self, dataset, times):
        self.dataset = dataset
        self.times = times
        self.CLASSES = dataset.CLASSES
        if hasattr(self.dataset, 'flag'):
            self.flag = np.tile(self.dataset.flag, times)

        self._ori_len = len(self.dataset)

    def __getitem__(self, idx):
        return self.dataset[idx % self._ori_len]

    def get_cat_ids(self, idx):
        """Get category ids of repeat dataset by index.

        Args:
            idx (int): Index of data.

        Returns:
            list[int]: All categories in the image of specified index.
        """

        return self.dataset.get_cat_ids(idx % self._ori_len)

    def __len__(self):
        """Length after repetition."""
        return self.times * self._ori_len


# Modified from https://github.com/facebookresearch/detectron2/blob/41d475b75a230221e21d9cac5d69655e3415e3a4/detectron2/data/samplers/distributed_sampler.py#L57 # noqa
@DATASETS.register_module()
class ClassBalancedDataset:
    """A wrapper of repeated dataset with repeat factor.

    Suitable for training on class imbalanced datasets like LVIS. Following
    the sampling strategy in the `paper <https://arxiv.org/abs/1908.03195>`_,
    in each epoch, an image may appear multiple times based on its
    "repeat factor".
    The repeat factor for an image is a function of the frequency the rarest
    category labeled in that image. The "frequency of category c" in [0, 1]
    is defined by the fraction of images in the training set (without repeats)
    in which category c appears.
    The dataset needs to instantiate :func:`self.get_cat_ids` to support
    ClassBalancedDataset.

    The repeat factor is computed as followed.

    1. For each category c, compute the fraction # of images
       that contain it: :math:`f(c)`
    2. For each category c, compute the category-level repeat factor:
       :math:`r(c) = max(1, sqrt(t/f(c)))`
    3. For each image I, compute the image-level repeat factor:
       :math:`r(I) = max_{c in I} r(c)`

    Args:
        dataset (:obj:`CustomDataset`): The dataset to be repeated.
        oversample_thr (float): frequency threshold below which data is
            repeated. For categories with ``f_c >= oversample_thr``, there is
            no oversampling. For categories with ``f_c < oversample_thr``, the
            degree of oversampling following the square-root inverse frequency
            heuristic above.
        filter_empty_gt (bool, optional): If set true, images without bounding
            boxes will not be oversampled. Otherwise, they will be categorized
            as the pure background class and involved into the oversampling.
            Default: True.
    """

    def __init__(self, dataset, oversample_thr, filter_empty_gt=True):
        self.dataset = dataset
        self.oversample_thr = oversample_thr
        self.filter_empty_gt = filter_empty_gt
        self.CLASSES = dataset.CLASSES

        repeat_factors = self._get_repeat_factors(dataset, oversample_thr)
        repeat_indices = []
        for dataset_idx, repeat_factor in enumerate(repeat_factors):
            repeat_indices.extend([dataset_idx] * math.ceil(repeat_factor))
        self.repeat_indices = repeat_indices

        flags = []
        if hasattr(self.dataset, 'flag'):
            for flag, repeat_factor in zip(self.dataset.flag, repeat_factors):
                flags.extend([flag] * int(math.ceil(repeat_factor)))
            assert len(flags) == len(repeat_indices)
        self.flag = np.asarray(flags, dtype=np.uint8)

    def _get_repeat_factors(self, dataset, repeat_thr):
        """Get repeat factor for each images in the dataset.

        Args:
            dataset (:obj:`CustomDataset`): The dataset
            repeat_thr (float): The threshold of frequency. If an image
                contains the categories whose frequency below the threshold,
                it would be repeated.

        Returns:
            list[float]: The repeat factors for each images in the dataset.
        """

        # 1. For each category c, compute the fraction # of images
        #   that contain it: f(c)
        category_freq = defaultdict(int)
        num_images = len(dataset)
        for idx in range(num_images):
            cat_ids = set(self.dataset.get_cat_ids(idx))
            if len(cat_ids) == 0 and not self.filter_empty_gt:
                cat_ids = set([len(self.CLASSES)])
            for cat_id in cat_ids:
                category_freq[cat_id] += 1
        for k, v in category_freq.items():
            category_freq[k] = v / num_images

        # 2. For each category c, compute the category-level repeat factor:
        #    r(c) = max(1, sqrt(t/f(c)))
        category_repeat = {
            cat_id: max(1.0, math.sqrt(repeat_thr / cat_freq))
            for cat_id, cat_freq in category_freq.items()
        }

        # 3. For each image I, compute the image-level repeat factor:
        #    r(I) = max_{c in I} r(c)
        repeat_factors = []
        for idx in range(num_images):
            cat_ids = set(self.dataset.get_cat_ids(idx))
            if len(cat_ids) == 0 and not self.filter_empty_gt:
                cat_ids = set([len(self.CLASSES)])
            repeat_factor = 1
            if len(cat_ids) > 0:
                repeat_factor = max(
                    {category_repeat[cat_id]
                     for cat_id in cat_ids})
            repeat_factors.append(repeat_factor)

        return repeat_factors

    def __getitem__(self, idx):
        ori_index = self.repeat_indices[idx]
        return self.dataset[ori_index]

    def __len__(self):
        """Length after repetition."""
        return len(self.repeat_indices)


def adjust_box_anns(bbox, scale_ratio, padw, padh, w_max, h_max):
    bbox[:, 0::2] = np.clip(bbox[:, 0::2] * scale_ratio + padw, 0, w_max)
    bbox[:, 1::2] = np.clip(bbox[:, 1::2] * scale_ratio + padh, 0, h_max)
    return bbox


def box_candidates(box1, box2, wh_thr=2, ar_thr=20, area_thr=0.2):
    # box1(4,n), box2(4,n)
    # Compute candidate boxes which include follwing 5 things:
    # box1 before augment, box2 after augment, wh_thr (pixels), aspect_ratio_thr, area_ratio
    w1, h1 = box1[2] - box1[0], box1[3] - box1[1]
    w2, h2 = box2[2] - box2[0], box2[3] - box2[1]
    ar = np.maximum(w2 / (h2 + 1e-16), h2 / (w2 + 1e-16))  # aspect ratio
    return (
            (w2 > wh_thr)
            & (h2 > wh_thr)
            & (w2 * h2 / (w1 * h1 + 1e-16) > area_thr)
            & (ar < ar_thr)
    )  # candidates


@DATASETS.register_module()
class MosaicMixUpDataset:
    def __init__(self,
                 dataset,
                 mosaic_pipeline=None,
                 mixup_pipeline=None,
                 pipeline=None,
                 img_scale=(640, 640),
                 mosaic=True,
                 mixup=True,
                 mixup_scale=(0.5, 1.5),
                 pad_value=114.0):
        self.dataset = dataset
        self.CLASSES = dataset.CLASSES
        self.flag =dataset.flag
        self.mosaic_pipeline = Compose(mosaic_pipeline) if mosaic_pipeline is not None else None
        self.mixup_pipeline = Compose(mixup_pipeline) if mixup_pipeline is not None else None
        self.pipeline = Compose(pipeline) if pipeline is not None else None
        self.mosaic = mosaic
        self.mixup = mixup
        self.mixup_scale = mixup_scale
        self.mixup_flip_ratio = 0.5
        self.pad_value = pad_value
        self.img_scale = img_scale  # h,w
        self.dynamic_scale = img_scale
        self.num_sample = len(dataset)

    def __len__(self):
        return self.num_sample

    def __getitem__(self, idx):
        results = self.dataset[idx]
        if self.mosaic:
            results = self._mosiac(results)
            results = self.mosaic_pipeline(results)
        if self.mixup and results['gt_bboxes'].shape[0] > 0:
            results = self._mixup(results)
<<<<<<< HEAD
        #
        # gt_bboxes = results["gt_bboxes"]
        # img = results["img"]
        # import cv2
        # for i in range(len(gt_bboxes)):
        #     box = gt_bboxes[i]
        #     x1, y1, x2, y2 = int(box[0]), int(box[1]), int(box[2]), int(box[3])
        #     cv2.rectangle(img, (x1, y1), (x2, y2), (0, 0, 255), 1)
        # cv2.imwrite(f"../image/mosaic/{idx}.jpg", img)
=======
>>>>>>> 24b39f53
        return self.pipeline(results)

    def _mixup(self, results):
        jit_factor = random.uniform(*self.mixup_scale)
        is_filp = random.uniform(0, 1) > self.mixup_flip_ratio

        origin_result = results
        origin_img = origin_result['img']
        origin_gt_bboxes = origin_result['gt_bboxes']
        origin_gt_labels = origin_result['gt_labels']

        # 0. retrieve data
        results_i = {'gt_bboxes': []}
        while len(results_i['gt_bboxes']) == 0:
            index = random.randint(0, self.num_sample - 1)
            results_i = copy.deepcopy(self.dataset[index])

        img_i = results_i['img']
        gt_bboxes_i = results_i['gt_bboxes']
        gt_labels_i = results_i['gt_labels']

        if len(img_i.shape) == 3:
            cp_img = np.ones((self.dynamic_scale[0], self.dynamic_scale[1], 3)) * self.pad_value
        else:
            cp_img = np.ones(self.dynamic_scale) * self.pad_value

        # 1. keep_ratio resize
        cp_scale_ratio = min(self.dynamic_scale[0] / img_i.shape[0], self.dynamic_scale[1] / img_i.shape[1])
        resized_img = cv2.resize(
            img_i,
            (int(img_i.shape[1] * cp_scale_ratio), int(img_i.shape[0] * cp_scale_ratio)),
            interpolation=cv2.INTER_LINEAR,
        ).astype(np.float32)

        # 2. padding
        cp_img[:int(img_i.shape[0] * cp_scale_ratio), :int(img_i.shape[1] * cp_scale_ratio)] = resized_img

        # 3. size jit
        cp_img = cv2.resize(
            cp_img,
            (int(cp_img.shape[1] * jit_factor), int(cp_img.shape[0] * jit_factor)),
        )
        cp_scale_ratio *= jit_factor

        # 4. flip
        if is_filp:
            cp_img = cp_img[:, ::-1, :]

        # 5. random crop
        origin_h, origin_w = cp_img.shape[:2]
        target_h, target_w = origin_img.shape[:2]
        padded_img = np.zeros(
            (max(origin_h, target_h), max(origin_w, target_w), 3)
        ).astype(np.uint8)
        padded_img[:origin_h, :origin_w] = cp_img

        x_offset, y_offset = 0, 0
        if padded_img.shape[0] > target_h:
            y_offset = random.randint(0, padded_img.shape[0] - target_h - 1)
        if padded_img.shape[1] > target_w:
            x_offset = random.randint(0, padded_img.shape[1] - target_w - 1)
        padded_cropped_img = padded_img[
                             y_offset: y_offset + target_h, x_offset: x_offset + target_w
                             ]

        # 6  adjust bbox
        cp_bboxes_origin_np = adjust_box_anns(
            gt_bboxes_i, cp_scale_ratio, 0, 0, origin_w, origin_h
        )

        if is_filp:
            cp_bboxes_origin_np[:, 0::2] = (
                    origin_w - cp_bboxes_origin_np[:, 0::2][:, ::-1]
            )

        cp_bboxes_transformed_np = cp_bboxes_origin_np.copy()
        cp_bboxes_transformed_np[:, 0::2] = np.clip(
            cp_bboxes_transformed_np[:, 0::2] - x_offset, 0, target_w
        )
        cp_bboxes_transformed_np[:, 1::2] = np.clip(
            cp_bboxes_transformed_np[:, 1::2] - y_offset, 0, target_h
        )
        keep_list = box_candidates(cp_bboxes_origin_np.T, cp_bboxes_transformed_np.T, 5)

        # 7 mix up
        if keep_list.sum() >= 1.0:
            origin_img = origin_img.astype(np.float32)
            origin_img = 0.5 * origin_img + 0.5 * padded_cropped_img.astype(np.float32)

            cls_labels = gt_labels_i[keep_list]
            box_labels = cp_bboxes_transformed_np[keep_list]
            gt_bboxes = np.concatenate((origin_gt_bboxes, box_labels), axis=0)
            gt_labels = np.concatenate((origin_gt_labels, cls_labels), axis=0)

            origin_result['img'] = origin_img
            origin_result['gt_bboxes'] = gt_bboxes
            origin_result['gt_labels'] = gt_labels

        return origin_result

<<<<<<< HEAD
    def _mosiac(self, top_left):
        input_h, input_w = self.img_scale[0], self.img_scale[1]
        mosaic_labels = []
        mosaic_img = np.full((input_h * 2, input_w * 2, 3), 114, dtype=np.uint8)

        input_dim = self.img_scale
        # yc, xc = s, s  # mosaic center x, y
        xc = int(random.uniform(0.5 * input_dim[0], 1.5 * input_dim[0]))
        yc = int(random.uniform(0.5 * input_dim[1], 1.5 * input_dim[1]))

        indices = [None] + [random.randint(0, len(self.dataset) - 1) for _ in range(3)]

        for i, loc in enumerate(('top_left', 'top_right', 'bottom_left', 'bottom_right')):
            if loc == 'top_left':
                results = top_left
            else:
                results = self.dataset[indices[i]]

            img = results["img"]
            gt_labels = results["gt_labels"]
            gt_bboxes = results["gt_bboxes"]

            _labels = np.concatenate([gt_bboxes, gt_labels[:, None]], axis=1)
            # adaptive for dynamic size
            h0, w0 = img.shape[:2]  # orig hw
            scale = min(1. * input_dim[0] / h0, 1. * input_dim[1] / w0)
            img = mmcv.imresize(img, (int(w0 * scale), int(h0 * scale)), return_scale=False)
            h, w, c = img.shape

            x1a, y1a, x2a, y2a, x1b, y1b, x2b, y2b = \
                self.get_mosaic_coordinate(loc, xc, yc, w, h, input_h, input_w)

            mosaic_img[y1a:y2a, x1a:x2a] = img[y1b:y2b, x1b:x2b]  # img4[ymin:ymax, xmin:xmax]
            padw = x1a - x1b
            padh = y1a - y1b

            labels = _labels.copy()
            if _labels.size > 0:
                labels[:, 0] = scale * _labels[:, 0] + padw
                labels[:, 1] = scale * _labels[:, 1] + padh
                labels[:, 2] = scale * _labels[:, 2] + padw
                labels[:, 3] = scale * _labels[:, 3] + padh
            mosaic_labels.append(labels)

        if len(mosaic_labels):
            mosaic_labels = np.concatenate(mosaic_labels, 0)
            np.clip(mosaic_labels[:, 0], 0, 2 * input_dim[1], out=mosaic_labels[:, 0])
            np.clip(mosaic_labels[:, 1], 0, 2 * input_dim[0], out=mosaic_labels[:, 1])
            np.clip(mosaic_labels[:, 2], 0, 2 * input_dim[1], out=mosaic_labels[:, 2])
            np.clip(mosaic_labels[:, 3], 0, 2 * input_dim[0], out=mosaic_labels[:, 3])

        img, img_shape, gt_bboxes, gt_labels = mosaic_img, mosaic_img.shape, mosaic_labels[:, :4], mosaic_labels[:, 4]

        results["img"] = img
        results["img_shape"] = img_shape
        results["ori_shape"] = img_shape
        results["gt_labels"] = gt_labels

        # import time
        # for i in range(len(gt_bboxes)):
        #     box = gt_bboxes[i]
        #     x1, y1, x2, y2 = int(box[0]), int(box[1]), int(box[2]), int(box[3])
        #     cv2.rectangle(img, (x1, y1), (x2, y2), (0, 0, 255), 1)
        # cv2.imwrite(f"../image/mosaic/{time.time()}.jpg", img)
        return results

    def get_mosaic_coordinate(self, loc, xc, yc, w, h, input_h, input_w):
        # TODO update doc
        # index0 to top left part of image
        if loc == "top_left":
            x1, y1, x2, y2 = max(xc - w, 0), max(yc - h, 0), xc, yc
            small_coord = w - (x2 - x1), h - (y2 - y1), w, h
        # index1 to top right part of image
        elif loc == "top_right":
            x1, y1, x2, y2 = xc, max(yc - h, 0), min(xc + w, input_w * 2), yc
            small_coord = 0, h - (y2 - y1), min(w, x2 - x1), h
        # index2 to bottom left part of image
        elif loc == "bottom_left":
            x1, y1, x2, y2 = max(xc - w, 0), yc, xc, min(input_h * 2, yc + h)
            small_coord = w - (x2 - x1), 0, w, min(y2 - y1, h)
        # index2 to bottom right part of image
        elif loc == "bottom_right":
            x1, y1, x2, y2 = xc, yc, min(xc + w, input_w * 2), min(input_h * 2, yc + h)  # noqa
            small_coord = 0, 0, min(w, x2 - x1), min(y2 - y1, h)
        return [x1, y1, x2, y2, *small_coord]
=======
>>>>>>> 24b39f53
<|MERGE_RESOLUTION|>--- conflicted
+++ resolved
@@ -88,7 +88,7 @@
         # Check whether all the datasets support evaluation
         for dataset in self.datasets:
             assert hasattr(dataset, 'evaluate'), \
-                    f'{type(dataset)} does not implement evaluate function'
+                f'{type(dataset)} does not implement evaluate function'
 
         if self.separate_eval:
             dataset_idx = -1
@@ -344,18 +344,6 @@
             results = self.mosaic_pipeline(results)
         if self.mixup and results['gt_bboxes'].shape[0] > 0:
             results = self._mixup(results)
-<<<<<<< HEAD
-        #
-        # gt_bboxes = results["gt_bboxes"]
-        # img = results["img"]
-        # import cv2
-        # for i in range(len(gt_bboxes)):
-        #     box = gt_bboxes[i]
-        #     x1, y1, x2, y2 = int(box[0]), int(box[1]), int(box[2]), int(box[3])
-        #     cv2.rectangle(img, (x1, y1), (x2, y2), (0, 0, 255), 1)
-        # cv2.imwrite(f"../image/mosaic/{idx}.jpg", img)
-=======
->>>>>>> 24b39f53
         return self.pipeline(results)
 
     def _mixup(self, results):
@@ -456,7 +444,6 @@
 
         return origin_result
 
-<<<<<<< HEAD
     def _mosiac(self, top_left):
         input_h, input_w = self.img_scale[0], self.img_scale[1]
         mosaic_labels = []
@@ -541,6 +528,4 @@
         elif loc == "bottom_right":
             x1, y1, x2, y2 = xc, yc, min(xc + w, input_w * 2), min(input_h * 2, yc + h)  # noqa
             small_coord = 0, 0, min(w, x2 - x1), min(y2 - y1, h)
-        return [x1, y1, x2, y2, *small_coord]
-=======
->>>>>>> 24b39f53
+        return [x1, y1, x2, y2, *small_coord]