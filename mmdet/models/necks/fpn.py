--- conflicted
+++ resolved
@@ -174,14 +174,6 @@
         # build top-down path
         used_backbone_levels = len(laterals)
         for i in range(used_backbone_levels - 1, 0, -1):
-<<<<<<< HEAD
-            prev_shape = laterals[i - 1].shape[2:]
-            # convert prev_shape from torch.Size to tuple
-            # so that we can convert F.interpolate into ONNX
-            prev_shape = tuple(int(e) for e in prev_shape)
-            laterals[i - 1] += F.interpolate(
-                laterals[i], size=prev_shape, mode='nearest')
-=======
             # In some cases, fixing `scale factor` (e.g. 2) is preferred, but
             #  it cannot co-exist with `size` in `F.interpolate`.
             if 'scale_factor' in self.upsample_cfg:
@@ -189,9 +181,11 @@
                                                  **self.upsample_cfg)
             else:
                 prev_shape = laterals[i - 1].shape[2:]
+                # convert prev_shape from torch.Size to tuple
+                # so that we can convert F.interpolate into ONNX
+                prev_shape = tuple(int(e) for e in prev_shape)
                 laterals[i - 1] += F.interpolate(
                     laterals[i], size=prev_shape, **self.upsample_cfg)
->>>>>>> 145a2d5c
 
         # build outputs
         # part 1: from original levels
