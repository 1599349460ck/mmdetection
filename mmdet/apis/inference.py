import warnings

import matplotlib.pyplot as plt
import mmcv
import torch
from mmcv.parallel import collate, scatter
from mmcv.runner import load_checkpoint

from mmdet.core import get_classes
from mmdet.datasets.pipelines import Compose
from mmdet.models import build_detector
from mmdet.ops import RoIAlign, RoIPool


def init_detector(config, checkpoint=None, device='cuda:0'):
    """Initialize a detector from config file.

    Args:
        config (str or :obj:`mmcv.Config`): Config file path or the config
            object.
        checkpoint (str, optional): Checkpoint path. If left as None, the model
            will not load any weights.

    Returns:
        nn.Module: The constructed detector.
    """
    if isinstance(config, str):
        config = mmcv.Config.fromfile(config)
    elif not isinstance(config, mmcv.Config):
        raise TypeError('config must be a filename or Config object, '
                        f'but got {type(config)}')
    config.model.pretrained = None
    model = build_detector(config.model, test_cfg=config.test_cfg)
    if checkpoint is not None:
        checkpoint = load_checkpoint(model, checkpoint)
        if 'CLASSES' in checkpoint['meta']:
            model.CLASSES = checkpoint['meta']['CLASSES']
        else:
            warnings.simplefilter('once')
            warnings.warn('Class names are not saved in the checkpoint\'s '
                          'meta data, use COCO classes by default.')
            model.CLASSES = get_classes('coco')
    model.cfg = config  # save the config in the model for convenience
    model.to(device)
    model.eval()
    return model


class LoadImage(object):

    def __call__(self, results):
        if isinstance(results['img'], str):
            results['filename'] = results['img']
        else:
            results['filename'] = None
        img = mmcv.imread(results['img'])
        results['img'] = img
        results['img_shape'] = img.shape
        results['ori_shape'] = img.shape
        return results


def inference_detector(model, img):
    """Inference image(s) with the detector.

    Args:
        model (nn.Module): The loaded detector.
        imgs (str/ndarray or list[str/ndarray]): Either image files or loaded
            images.

    Returns:
        If imgs is a str, a generator will be returned, otherwise return the
        detection results directly.
    """
    cfg = model.cfg
    device = next(model.parameters()).device  # model device
    # build the data pipeline
    test_pipeline = [LoadImage()] + cfg.data.test.pipeline[1:]
    test_pipeline = Compose(test_pipeline)
    # prepare data
    data = dict(img=img)
    data = test_pipeline(data)
    data = collate([data], samples_per_gpu=1)
    if next(model.parameters()).is_cuda:
        # scatter to specified GPU
        data = scatter(data, [device])[0]
    else:
        # Use torchvision ops for CPU mode instead
        for m in model.modules():
            if isinstance(m, (RoIPool, RoIAlign)):
                if not m.aligned:
                    # aligned=False is not implemented on CPU
                    # set use_torchvision on-the-fly
                    m.use_torchvision = True
        warnings.warn('We set use_torchvision=True in CPU mode.')
        # just get the actual data from DataContainer
        data['img_metas'] = data['img_metas'][0].data

    # forward the model
    with torch.no_grad():
        result = model(return_loss=False, rescale=True, **data)
    return result


async def async_inference_detector(model, img):
    """Async inference image(s) with the detector.

    Args:
        model (nn.Module): The loaded detector.
        imgs (str/ndarray or list[str/ndarray]): Either image files or loaded
            images.

    Returns:
        Awaitable detection results.
    """
    cfg = model.cfg
    device = next(model.parameters()).device  # model device
    # build the data pipeline
    test_pipeline = [LoadImage()] + cfg.data.test.pipeline[1:]
    test_pipeline = Compose(test_pipeline)
    # prepare data
    data = dict(img=img)
    data = test_pipeline(data)
    data = scatter(collate([data], samples_per_gpu=1), [device])[0]

    # We don't restore `torch.is_grad_enabled()` value during concurrent
    # inference since execution can overlap
    torch.set_grad_enabled(False)
    result = await model.aforward_test(rescale=True, **data)
    return result


<<<<<<< HEAD
# TODO: merge this method with the one in BaseDetector
def show_result(img,
                result,
                class_names,
                score_thr=0.3,
                wait_time=0,
                show=True,
                out_file=None):
    """Visualize the detection results on the image.

    Args:
        img (str or np.ndarray): Image filename or loaded image.
        result (tuple[list] or list): The detection result, can be either
            (bbox, segm) or just bbox.
        class_names (list[str] or tuple[str]): A list of class names.
        score_thr (float): The threshold to visualize the bboxes and masks.
        wait_time (int): Value of waitKey param.
        show (bool, optional): Whether to show the image with opencv or not.
        out_file (str, optional): If specified, the visualization result will
            be written to the out file instead of shown in a window.

    Returns:
        np.ndarray or None: If neither `show` nor `out_file` is specified, the
            visualized image is returned, otherwise None is returned.
    """
    assert isinstance(class_names, (tuple, list))
    img = mmcv.imread(img)
    img = img.copy()
    if isinstance(result, tuple):
        bbox_result, segm_result = result
    else:
        bbox_result, segm_result = result, None
    bboxes = np.vstack(bbox_result)
    labels = [
        np.full(bbox.shape[0], i, dtype=np.int32)
        for i, bbox in enumerate(bbox_result)
    ]
    labels = np.concatenate(labels)
    # draw segmentation masks
    if segm_result is not None:
        segms = mmcv.concat_list(segm_result)
        inds = np.where(bboxes[:, -1] > score_thr)[0]
        np.random.seed(42)
        color_masks = [
            np.random.randint(0, 256, (1, 3), dtype=np.uint8)
            for _ in range(max(labels) + 1)
        ]
        for i in inds:
            i = int(i)
            color_mask = color_masks[labels[i]]
            mask = maskUtils.decode(segms[i]).astype(np.bool)
            img[mask] = img[mask] * 0.5 + color_mask * 0.5
    # if out_file specified, do not show image in window
    if out_file is not None:
        show = False
    # draw bounding boxes
    print("# draw bounding boxes")
    mmcv.imshow_det_bboxes(
        img,
        bboxes,
        labels,
        class_names=class_names,
        score_thr=score_thr,
        show=show,
        wait_time=wait_time,
        out_file=out_file
        #,
        #thickness=3,
        #font_scale=0.9,
        #bbox_color='red',
        #text_color='red'
        )
    if not (show or out_file):
        return img


def show_result_pyplot(img,
                       result,
                       class_names,
                       score_thr=0.3,
                       fig_size=(15, 10)):
=======
def show_result_pyplot(model, img, result, score_thr=0.3, fig_size=(15, 10)):
>>>>>>> ba58ddac
    """Visualize the detection results on the image.

    Args:
        model (nn.Module): The loaded detector.
        img (str or np.ndarray): Image filename or loaded image.
        result (tuple[list] or list): The detection result, can be either
            (bbox, segm) or just bbox.
        score_thr (float): The threshold to visualize the bboxes and masks.
        fig_size (tuple): Figure size of the pyplot figure.
    """
    if hasattr(model, 'module'):
        model = model.module
    img = model.show_result(img, result, score_thr=score_thr, show=False)
    plt.figure(figsize=fig_size)
    plt.imshow(mmcv.bgr2rgb(img))
    plt.show()<|MERGE_RESOLUTION|>--- conflicted
+++ resolved
@@ -129,92 +129,7 @@
     result = await model.aforward_test(rescale=True, **data)
     return result
 
-
-<<<<<<< HEAD
-# TODO: merge this method with the one in BaseDetector
-def show_result(img,
-                result,
-                class_names,
-                score_thr=0.3,
-                wait_time=0,
-                show=True,
-                out_file=None):
-    """Visualize the detection results on the image.
-
-    Args:
-        img (str or np.ndarray): Image filename or loaded image.
-        result (tuple[list] or list): The detection result, can be either
-            (bbox, segm) or just bbox.
-        class_names (list[str] or tuple[str]): A list of class names.
-        score_thr (float): The threshold to visualize the bboxes and masks.
-        wait_time (int): Value of waitKey param.
-        show (bool, optional): Whether to show the image with opencv or not.
-        out_file (str, optional): If specified, the visualization result will
-            be written to the out file instead of shown in a window.
-
-    Returns:
-        np.ndarray or None: If neither `show` nor `out_file` is specified, the
-            visualized image is returned, otherwise None is returned.
-    """
-    assert isinstance(class_names, (tuple, list))
-    img = mmcv.imread(img)
-    img = img.copy()
-    if isinstance(result, tuple):
-        bbox_result, segm_result = result
-    else:
-        bbox_result, segm_result = result, None
-    bboxes = np.vstack(bbox_result)
-    labels = [
-        np.full(bbox.shape[0], i, dtype=np.int32)
-        for i, bbox in enumerate(bbox_result)
-    ]
-    labels = np.concatenate(labels)
-    # draw segmentation masks
-    if segm_result is not None:
-        segms = mmcv.concat_list(segm_result)
-        inds = np.where(bboxes[:, -1] > score_thr)[0]
-        np.random.seed(42)
-        color_masks = [
-            np.random.randint(0, 256, (1, 3), dtype=np.uint8)
-            for _ in range(max(labels) + 1)
-        ]
-        for i in inds:
-            i = int(i)
-            color_mask = color_masks[labels[i]]
-            mask = maskUtils.decode(segms[i]).astype(np.bool)
-            img[mask] = img[mask] * 0.5 + color_mask * 0.5
-    # if out_file specified, do not show image in window
-    if out_file is not None:
-        show = False
-    # draw bounding boxes
-    print("# draw bounding boxes")
-    mmcv.imshow_det_bboxes(
-        img,
-        bboxes,
-        labels,
-        class_names=class_names,
-        score_thr=score_thr,
-        show=show,
-        wait_time=wait_time,
-        out_file=out_file
-        #,
-        #thickness=3,
-        #font_scale=0.9,
-        #bbox_color='red',
-        #text_color='red'
-        )
-    if not (show or out_file):
-        return img
-
-
-def show_result_pyplot(img,
-                       result,
-                       class_names,
-                       score_thr=0.3,
-                       fig_size=(15, 10)):
-=======
 def show_result_pyplot(model, img, result, score_thr=0.3, fig_size=(15, 10)):
->>>>>>> ba58ddac
     """Visualize the detection results on the image.
 
     Args:
