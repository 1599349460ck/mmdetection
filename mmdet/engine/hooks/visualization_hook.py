# Copyright (c) OpenMMLab. All rights reserved.
import os.path as osp
import warnings
from typing import Optional, Sequence

import mmcv
<<<<<<< HEAD
from mmengine.fileio import FileClient, get
=======
from mmengine.fileio import get
>>>>>>> a815cc26
from mmengine.hooks import Hook
from mmengine.runner import Runner
from mmengine.utils import mkdir_or_exist
from mmengine.visualization import Visualizer

from mmdet.datasets.samplers import TrackImgSampler
from mmdet.registry import HOOKS
from mmdet.structures import DetDataSample, TrackDataSample


@HOOKS.register_module()
class DetVisualizationHook(Hook):
    """Detection Visualization Hook. Used to visualize validation and testing
    process prediction results.

    In the testing phase:

    1. If ``show`` is True, it means that only the prediction results are
        visualized without storing data, so ``vis_backends`` needs to
        be excluded.
    2. If ``test_out_dir`` is specified, it means that the prediction results
        need to be saved to ``test_out_dir``. In order to avoid vis_backends
        also storing data, so ``vis_backends`` needs to be excluded.
    3. ``vis_backends`` takes effect if the user does not specify ``show``
        and `test_out_dir``. You can set ``vis_backends`` to WandbVisBackend or
        TensorboardVisBackend to store the prediction result in Wandb or
        Tensorboard.

    Args:
        draw (bool): whether to draw prediction results. If it is False,
            it means that no drawing will be done. Defaults to False.
        interval (int): The interval of visualization. Defaults to 50.
        score_thr (float): The threshold to visualize the bboxes
            and masks. Defaults to 0.3.
        show (bool): Whether to display the drawn image. Default to False.
        wait_time (float): The interval of show (s). Defaults to 0.
        test_out_dir (str, optional): directory where painted images
            will be saved in testing process.
        backend_args (dict, optional): Arguments to instantiate the
            corresponding backend. Defaults to None.
    """

    def __init__(self,
                 draw: bool = False,
                 interval: int = 50,
                 score_thr: float = 0.3,
                 show: bool = False,
                 wait_time: float = 0.,
                 test_out_dir: Optional[str] = None,
                 backend_args: dict = None):
        self._visualizer: Visualizer = Visualizer.get_current_instance()
        self.interval = interval
        self.score_thr = score_thr
        self.show = show
        if self.show:
            # No need to think about vis backends.
            self._visualizer._vis_backends = {}
            warnings.warn('The show is True, it means that only '
                          'the prediction results are visualized '
                          'without storing data, so vis_backends '
                          'needs to be excluded.')

        self.wait_time = wait_time
        self.backend_args = backend_args
        self.draw = draw
        self.test_out_dir = test_out_dir
        self._test_index = 0

    def after_val_iter(self, runner: Runner, batch_idx: int, data_batch: dict,
                       outputs: Sequence[DetDataSample]) -> None:
        """Run after every ``self.interval`` validation iterations.

        Args:
            runner (:obj:`Runner`): The runner of the validation process.
            batch_idx (int): The index of the current batch in the val loop.
            data_batch (dict): Data from dataloader.
            outputs (Sequence[:obj:`DetDataSample`]]): A batch of data samples
                that contain annotations and predictions.
        """
        if self.draw is False:
            return

<<<<<<< HEAD
        # TODO: video level track visualization
        # now only support frame level visualization
        if self.file_client is None:
            self.file_client = FileClient(**self.file_client_args)

=======
>>>>>>> a815cc26
        # There is no guarantee that the same batch of images
        # is visualized for each evaluation.
        total_curr_iter = runner.iter + batch_idx

        # Visualize only the first data
        img_path = outputs[0].img_path
        img_bytes = get(img_path, backend_args=self.backend_args)
        img = mmcv.imfrombytes(img_bytes, channel_order='rgb')

        if total_curr_iter % self.interval == 0:
            self._visualizer.add_datasample(
                osp.basename(img_path) if self.show else 'val_img',
                img,
                data_sample=outputs[0],
                show=self.show,
                wait_time=self.wait_time,
                pred_score_thr=self.score_thr,
                step=total_curr_iter)

    def after_test_iter(self, runner: Runner, batch_idx: int, data_batch: dict,
                        outputs: Sequence[DetDataSample]) -> None:
        """Run after every testing iterations.

        Args:
            runner (:obj:`Runner`): The runner of the testing process.
            batch_idx (int): The index of the current batch in the val loop.
            data_batch (dict): Data from dataloader.
            outputs (Sequence[:obj:`DetDataSample`]): A batch of data samples
                that contain annotations and predictions.
        """
        if self.draw is False:
            return

        if self.test_out_dir is not None:
            self.test_out_dir = osp.join(runner.work_dir, runner.timestamp,
                                         self.test_out_dir)
            mkdir_or_exist(self.test_out_dir)

        for data_sample in outputs:
            self._test_index += 1

            img_path = data_sample.img_path
            img_bytes = get(img_path, backend_args=self.backend_args)
            img = mmcv.imfrombytes(img_bytes, channel_order='rgb')

            out_file = None
            if self.test_out_dir is not None:
                out_file = osp.basename(img_path)
                out_file = osp.join(self.test_out_dir, out_file)

            self._visualizer.add_datasample(
                osp.basename(img_path) if self.show else 'test_img',
                img,
                data_sample=data_sample,
                show=self.show,
                wait_time=self.wait_time,
                pred_score_thr=self.score_thr,
                out_file=out_file,
                step=self._test_index)


@HOOKS.register_module()
class TrackVisualizationHook(Hook):
    """Tracking Visualization Hook. Used to visualize validation and testing
    process prediction results.

    In the testing phase:

    1. If ``show`` is True, it means that only the prediction results are
        visualized without storing data, so ``vis_backends`` needs to
        be excluded.
    2. If ``test_out_dir`` is specified, it means that the prediction results
        need to be saved to ``test_out_dir``. In order to avoid vis_backends
        also storing data, so ``vis_backends`` needs to be excluded.
    3. ``vis_backends`` takes effect if the user does not specify ``show``
        and `test_out_dir``. You can set ``vis_backends`` to WandbVisBackend or
        TensorboardVisBackend to store the prediction result in Wandb or
        Tensorboard.

    Args:
        draw (bool): whether to draw prediction results. If it is False,
            it means that no drawing will be done. Defaults to False.
        frame_interval (int): The interval of visualization. Defaults to 30.
        score_thr (float): The threshold to visualize the bboxes
            and masks. Defaults to 0.3.
        show (bool): Whether to display the drawn image. Default to False.
        wait_time (float): The interval of show (s). Defaults to 0.
        test_out_dir (str, optional): directory where painted images
            will be saved in testing process.
        backend_args (dict): Arguments to instantiate a file client.
            Defaults to ``None``.
    """

    def __init__(self,
                 draw: bool = False,
                 frame_interval: int = 30,
                 score_thr: float = 0.3,
                 show: bool = False,
                 wait_time: float = 0.,
                 test_out_dir: Optional[str] = None,
                 backend_args: dict = None) -> None:
        self._visualizer: Visualizer = Visualizer.get_current_instance()
        self.frame_interval = frame_interval
        self.score_thr = score_thr
        self.show = show
        if self.show:
            # No need to think about vis backends.
            self._visualizer._vis_backends = {}
            warnings.warn('The show is True, it means that only '
                          'the prediction results are visualized '
                          'without storing data, so vis_backends '
                          'needs to be excluded.')

        self.wait_time = wait_time
        self.backend_args = backend_args
        self.draw = draw
        self.test_out_dir = test_out_dir
        self.image_idx = 0

    def after_val_iter(self, runner: Runner, batch_idx: int, data_batch: dict,
                       outputs: Sequence[TrackDataSample]) -> None:
        """Run after every ``self.interval`` validation iteration.

        Args:
            runner (:obj:`Runner`): The runner of the validation process.
            batch_idx (int): The index of the current batch in the val loop.
            data_batch (dict): Data from dataloader.
            outputs (Sequence[:obj:`TrackDataSample`]): Outputs from model.
        """
        if self.draw is False:
            return

        assert len(outputs) == 1,\
            'only batch_size=1 is supported while validating.'

        sampler = runner.val_dataloader.sampler
        if isinstance(sampler, TrackImgSampler):
            if self.every_n_inner_iters(batch_idx, self.frame_interval):
                total_curr_iter = runner.iter + batch_idx
                track_data_sample = outputs[0]
                self.visualize_single_image(track_data_sample[0],
                                            total_curr_iter)
        else:
            # video visualization DefaultSampler
            if self.every_n_inner_iters(batch_idx, 1):
                track_data_sample = outputs[0]
                video_length = len(track_data_sample)

                for frame_id in range(video_length):
                    if frame_id % self.frame_interval == 0:
                        total_curr_iter = runner.iter + self.image_idx + \
                                          frame_id
                        img_data_sample = track_data_sample[frame_id]
                        self.visualize_single_image(img_data_sample,
                                                    total_curr_iter)
                self.image_idx = self.image_idx + video_length

    def after_test_iter(self, runner: Runner, batch_idx: int, data_batch: dict,
                        outputs: Sequence[TrackDataSample]) -> None:
        """Run after every testing iteration.

        Args:
            runner (:obj:`Runner`): The runner of the testing process.
            batch_idx (int): The index of the current batch in the test loop.
            data_batch (dict): Data from dataloader.
            outputs (Sequence[:obj:`TrackDataSample`]): Outputs from model.
        """
        if self.draw is False:
            return

        assert len(outputs) == 1, \
            'only batch_size=1 is supported while testing.'

        if self.test_out_dir is not None:
            self.test_out_dir = osp.join(runner.work_dir, runner.timestamp,
                                         self.test_out_dir)
            mkdir_or_exist(self.test_out_dir)

        sampler = runner.test_dataloader.sampler
        if isinstance(sampler, TrackImgSampler):
            if self.every_n_inner_iters(batch_idx, self.frame_interval):
                track_data_sample = outputs[0]
                self.visualize_single_image(track_data_sample[0], batch_idx)
        else:
            # video visualization DefaultSampler
            if self.every_n_inner_iters(batch_idx, 1):
                track_data_sample = outputs[0]
                video_length = len(track_data_sample)

                for frame_id in range(video_length):
                    if frame_id % self.frame_interval == 0:
                        img_data_sample = track_data_sample[frame_id]
                        self.visualize_single_image(img_data_sample,
                                                    self.image_idx + frame_id)
                self.image_idx = self.image_idx + video_length

    def visualize_single_image(self, img_data_sample: DetDataSample,
                               step: int) -> None:
        """
        Args:
            img_data_sample (DetDataSample): single image output.
            step (int): The index of the current image.
        """
        img_path = img_data_sample.img_path
        img_bytes = get(img_path, backend_args=self.backend_args)
        img = mmcv.imfrombytes(img_bytes, channel_order='rgb')

        out_file = None
        if self.test_out_dir is not None:
            video_name = img_path.split('/')[-3]
            mkdir_or_exist(osp.join(self.test_out_dir, video_name))
            out_file = osp.join(self.test_out_dir, video_name,
                                osp.basename(img_path))

        self._visualizer.add_datasample(
            osp.basename(img_path) if self.show else 'test_img',
            img,
            data_sample=img_data_sample,
            show=self.show,
            wait_time=self.wait_time,
            pred_score_thr=self.score_thr,
            out_file=out_file,
            step=step)<|MERGE_RESOLUTION|>--- conflicted
+++ resolved
@@ -4,11 +4,7 @@
 from typing import Optional, Sequence
 
 import mmcv
-<<<<<<< HEAD
-from mmengine.fileio import FileClient, get
-=======
 from mmengine.fileio import get
->>>>>>> a815cc26
 from mmengine.hooks import Hook
 from mmengine.runner import Runner
 from mmengine.utils import mkdir_or_exist
@@ -91,14 +87,6 @@
         if self.draw is False:
             return
 
-<<<<<<< HEAD
-        # TODO: video level track visualization
-        # now only support frame level visualization
-        if self.file_client is None:
-            self.file_client = FileClient(**self.file_client_args)
-
-=======
->>>>>>> a815cc26
         # There is no guarantee that the same batch of images
         # is visualized for each evaluation.
         total_curr_iter = runner.iter + batch_idx
