--- conflicted
+++ resolved
@@ -271,14 +271,11 @@
                     if self.bbox_head[i].custom_activation:
                         cls_score = self.bbox_head[i].loss_cls.get_activation(
                             cls_score)
-<<<<<<< HEAD
-=======
 
                     # Empty proposal.
                     if cls_score.numel() == 0:
                         break
 
->>>>>>> 30f5f873
                     roi_labels = torch.where(
                         roi_labels == self.bbox_head[i].num_classes,
                         cls_score[:, :-1].argmax(1), roi_labels)
@@ -370,11 +367,7 @@
                     if rois[j].shape[0] > 0:
                         bbox_label = cls_score[j][:, :-1].argmax(dim=1)
                         refined_rois = self.bbox_head[i].regress_by_class(
-<<<<<<< HEAD
-                            rois[j], bbox_label[j], bbox_pred[j], img_metas[j])
-=======
                             rois[j], bbox_label, bbox_pred[j], img_metas[j])
->>>>>>> 30f5f873
                         refine_rois_list.append(refined_rois)
                 rois = torch.cat(refine_rois_list)
 
