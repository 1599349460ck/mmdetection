--- conflicted
+++ resolved
@@ -140,13 +140,8 @@
             img (Tensor): of shape (N, C, H, W) encoding input images.
                 Typically these should be mean centered and std scaled.
 
-<<<<<<< HEAD
             img_metas (list[dict]): list of image info dict where each dict
                 has: 'img_shape', 'scale_factor', 'flip', and my also contain
-=======
-            img_meta (list[dict]): list of image info dict where each dict has:
-                'img_shape', 'scale_factor', 'flip', and may also contain
->>>>>>> 6678a231
                 'filename', 'ori_shape', 'pad_shape', and 'img_norm_cfg'.
                 For details on the values of these keys see
                 `mmdet/datasets/pipelines/formatting.py:Collect`.
@@ -265,9 +260,6 @@
 
         return losses
 
-<<<<<<< HEAD
-    def simple_test(self, img, img_metas, proposals=None, rescale=False):
-=======
     async def async_simple_test(self,
                                 img,
                                 img_meta,
@@ -300,24 +292,17 @@
                 mask_test_cfg=self.test_cfg.get('mask'))
             return bbox_results, segm_results
 
-    def simple_test(self, img, img_meta, proposals=None, rescale=False):
->>>>>>> 6678a231
+    def simple_test(self, img, img_metas, proposals=None, rescale=False):
         """Test without augmentation."""
         assert self.with_bbox, 'Bbox head must be implemented.'
 
         x = self.extract_feat(img)
 
-<<<<<<< HEAD
-        proposal_list = self.simple_test_rpn(
-            x, img_metas,
-            self.test_cfg.rpn) if proposals is None else proposals
-=======
         if proposals is None:
-            proposal_list = self.simple_test_rpn(x, img_meta,
+            proposal_list = self.simple_test_rpn(x, img_metas,
                                                  self.test_cfg.rpn)
         else:
             proposal_list = proposals
->>>>>>> 6678a231
 
         det_bboxes, det_labels = self.simple_test_bboxes(
             x, img_metas, proposal_list, self.test_cfg.rcnn, rescale=rescale)
