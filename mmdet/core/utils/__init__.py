<<<<<<< HEAD
from .dist_utils import DistOptimizerHook, allreduce_grads, reduce_mean
from .misc import (flip_tensor, mask2ndarray, multi_apply, select_single_mlvl,
                   unmap)

__all__ = [
    'allreduce_grads', 'DistOptimizerHook', 'reduce_mean', 'multi_apply',
    'unmap', 'mask2ndarray', 'flip_tensor', 'select_single_mlvl'
=======
from .dist_utils import (DistOptimizerHook, all_reduce_dict, allreduce_grads,
                         reduce_mean)
from .misc import flip_tensor, mask2ndarray, multi_apply, unmap

__all__ = [
    'allreduce_grads', 'DistOptimizerHook', 'reduce_mean', 'multi_apply',
    'unmap', 'mask2ndarray', 'flip_tensor', 'all_reduce_dict'
>>>>>>> abac6d56
]<|MERGE_RESOLUTION|>--- conflicted
+++ resolved
@@ -1,18 +1,10 @@
-<<<<<<< HEAD
-from .dist_utils import DistOptimizerHook, allreduce_grads, reduce_mean
+from .dist_utils import (DistOptimizerHook, all_reduce_dict, allreduce_grads,
+                         reduce_mean)
 from .misc import (flip_tensor, mask2ndarray, multi_apply, select_single_mlvl,
                    unmap)
 
 __all__ = [
     'allreduce_grads', 'DistOptimizerHook', 'reduce_mean', 'multi_apply',
-    'unmap', 'mask2ndarray', 'flip_tensor', 'select_single_mlvl'
-=======
-from .dist_utils import (DistOptimizerHook, all_reduce_dict, allreduce_grads,
-                         reduce_mean)
-from .misc import flip_tensor, mask2ndarray, multi_apply, unmap
-
-__all__ = [
-    'allreduce_grads', 'DistOptimizerHook', 'reduce_mean', 'multi_apply',
-    'unmap', 'mask2ndarray', 'flip_tensor', 'all_reduce_dict'
->>>>>>> abac6d56
+    'unmap', 'mask2ndarray', 'flip_tensor', 'select_single_mlvl',
+    'all_reduce_dict'
 ]