from .atss import ATSS
from .base import BaseDetector
from .cascade_rcnn import CascadeRCNN
<<<<<<< HEAD
from .cascade_rpn import CascadeRPN
from .double_head_rcnn import DoubleHeadRCNN
=======
>>>>>>> e180ed1e
from .fast_rcnn import FastRCNN
from .faster_rcnn import FasterRCNN
from .fcos import FCOS
from .fovea import FOVEA
from .fsaf import FSAF
from .grid_rcnn import GridRCNN
from .htc import HybridTaskCascade
from .mask_rcnn import MaskRCNN
from .mask_scoring_rcnn import MaskScoringRCNN
from .nasfcos import NASFCOS
from .reppoints_detector import RepPointsDetector
from .retinanet import RetinaNet
from .rpn import RPN
from .single_stage import SingleStageDetector
from .two_stage import TwoStageDetector

__all__ = [
    'ATSS', 'BaseDetector', 'SingleStageDetector', 'TwoStageDetector', 'RPN',
    'FastRCNN', 'FasterRCNN', 'MaskRCNN', 'CascadeRCNN', 'HybridTaskCascade',
<<<<<<< HEAD
    'DoubleHeadRCNN', 'RetinaNet', 'FCOS', 'GridRCNN', 'MaskScoringRCNN',
    'RepPointsDetector', 'FOVEA', 'CascadeRPN'
=======
    'RetinaNet', 'FCOS', 'GridRCNN', 'MaskScoringRCNN', 'RepPointsDetector',
    'FOVEA', 'FSAF', 'NASFCOS'
>>>>>>> e180ed1e
]<|MERGE_RESOLUTION|>--- conflicted
+++ resolved
@@ -1,11 +1,7 @@
 from .atss import ATSS
 from .base import BaseDetector
 from .cascade_rcnn import CascadeRCNN
-<<<<<<< HEAD
 from .cascade_rpn import CascadeRPN
-from .double_head_rcnn import DoubleHeadRCNN
-=======
->>>>>>> e180ed1e
 from .fast_rcnn import FastRCNN
 from .faster_rcnn import FasterRCNN
 from .fcos import FCOS
@@ -25,11 +21,6 @@
 __all__ = [
     'ATSS', 'BaseDetector', 'SingleStageDetector', 'TwoStageDetector', 'RPN',
     'FastRCNN', 'FasterRCNN', 'MaskRCNN', 'CascadeRCNN', 'HybridTaskCascade',
-<<<<<<< HEAD
-    'DoubleHeadRCNN', 'RetinaNet', 'FCOS', 'GridRCNN', 'MaskScoringRCNN',
-    'RepPointsDetector', 'FOVEA', 'CascadeRPN'
-=======
     'RetinaNet', 'FCOS', 'GridRCNN', 'MaskScoringRCNN', 'RepPointsDetector',
-    'FOVEA', 'FSAF', 'NASFCOS'
->>>>>>> e180ed1e
+    'FOVEA', 'FSAF', 'NASFCOS', 'CascadeRPN'
 ]