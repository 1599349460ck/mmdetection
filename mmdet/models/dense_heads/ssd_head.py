import torch
import torch.nn as nn
import torch.nn.functional as F
from mmcv.cnn import ConvModule, DepthwiseSeparableConvModule
from mmcv.runner import force_fp32

from mmdet.core import (build_anchor_generator, build_assigner,
                        build_bbox_coder, build_sampler, multi_apply)
from ..builder import HEADS
from ..losses import smooth_l1_loss
from .anchor_head import AnchorHead


# TODO: add loss evaluator for SSD
@HEADS.register_module()
class SSDHead(AnchorHead):
    """SSD head used in https://arxiv.org/abs/1512.02325.

    Args:
        num_classes (int): Number of categories excluding the background
            category.
        in_channels (int): Number of channels in the input feature map.
        stacked_convs (int): Number of conv layers in cls and reg tower.
            Default: 0.
        feat_channels (int): Number of hidden channels when stacked_convs
            > 0. Default: 256.
        use_depthwise (bool): Whether to use DepthwiseSeparableConv.
            Default: False.
        conv_cfg (dict): Dictionary to construct and config conv layer.
            Default: None.
        norm_cfg (dict): Dictionary to construct and config norm layer.
            Default: None.
        act_cfg (dict): Dictionary to construct and config activation layer.
            Default: None.
        anchor_generator (dict): Config dict for anchor generator
        bbox_coder (dict): Config of bounding box coder.
        reg_decoded_bbox (bool): If true, the regression loss would be
            applied directly on decoded bounding boxes, converting both
            the predicted boxes and regression targets to absolute
            coordinates format. Default False. It should be `True` when
            using `IoULoss`, `GIoULoss`, or `DIoULoss` in the bbox head.
        train_cfg (dict): Training config of anchor head.
        test_cfg (dict): Testing config of anchor head.
        init_cfg (dict or list[dict], optional): Initialization config dict.
    """  # noqa: W605

    def __init__(self,
                 num_classes=80,
                 in_channels=(512, 1024, 512, 256, 256, 256),
                 stacked_convs=0,
                 feat_channels=256,
                 use_depthwise=False,
                 conv_cfg=None,
                 norm_cfg=None,
                 act_cfg=None,
                 anchor_generator=dict(
                     type='SSDAnchorGenerator',
                     scale_major=False,
                     input_size=300,
                     strides=[8, 16, 32, 64, 100, 300],
                     ratios=([2], [2, 3], [2, 3], [2, 3], [2], [2]),
                     basesize_ratio_range=(0.1, 0.9)),
                 bbox_coder=dict(
                     type='DeltaXYWHBBoxCoder',
                     clip_border=True,
                     target_means=[.0, .0, .0, .0],
                     target_stds=[1.0, 1.0, 1.0, 1.0],
                 ),
                 reg_decoded_bbox=False,
                 train_cfg=None,
                 test_cfg=None,
                 init_cfg=dict(
                     type='Xavier',
                     layer='Conv2d',
                     distribution='uniform',
                     bias=0)):
        super(AnchorHead, self).__init__(init_cfg)
        self.num_classes = num_classes
        self.in_channels = in_channels
        self.stacked_convs = stacked_convs
        self.feat_channels = feat_channels
        self.use_depthwise = use_depthwise
        self.conv_cfg = conv_cfg
        self.norm_cfg = norm_cfg
        self.act_cfg = act_cfg

        self.cls_out_channels = num_classes + 1  # add background class
<<<<<<< HEAD
        self.prior_generator = build_anchor_generator(anchor_generator)
        num_anchors = self.prior_generator.num_base_anchors
=======
        self.anchor_generator = build_anchor_generator(anchor_generator)
        self.num_anchors = self.anchor_generator.num_base_anchors
>>>>>>> 0b2d8833

        self._init_layers()

        self.bbox_coder = build_bbox_coder(bbox_coder)
        self.reg_decoded_bbox = reg_decoded_bbox
        self.use_sigmoid_cls = False
        self.cls_focal_loss = False
        self.train_cfg = train_cfg
        self.test_cfg = test_cfg
        # set sampling=False for archor_target
        self.sampling = False
        if self.train_cfg:
            self.assigner = build_assigner(self.train_cfg.assigner)
            # SSD sampling=False so use PseudoSampler
            sampler_cfg = dict(type='PseudoSampler')
            self.sampler = build_sampler(sampler_cfg, context=self)
        self.fp16_enabled = False

    def _init_layers(self):
        """Initialize layers of the head."""
        self.cls_convs = nn.ModuleList()
        self.reg_convs = nn.ModuleList()
        # TODO: Use registry to choose ConvModule type
        conv = DepthwiseSeparableConvModule \
            if self.use_depthwise else ConvModule

        for channel, num_anchors in zip(self.in_channels, self.num_anchors):
            cls_layers = []
            reg_layers = []
            in_channel = channel
            # build stacked conv tower, not used in default ssd
            for i in range(self.stacked_convs):
                cls_layers.append(
                    conv(
                        in_channel,
                        self.feat_channels,
                        3,
                        padding=1,
                        conv_cfg=self.conv_cfg,
                        norm_cfg=self.norm_cfg,
                        act_cfg=self.act_cfg))
                reg_layers.append(
                    conv(
                        in_channel,
                        self.feat_channels,
                        3,
                        padding=1,
                        conv_cfg=self.conv_cfg,
                        norm_cfg=self.norm_cfg,
                        act_cfg=self.act_cfg))
                in_channel = self.feat_channels
            # SSD-Lite head
            if self.use_depthwise:
                cls_layers.append(
                    ConvModule(
                        in_channel,
                        in_channel,
                        3,
                        padding=1,
                        groups=in_channel,
                        conv_cfg=self.conv_cfg,
                        norm_cfg=self.norm_cfg,
                        act_cfg=self.act_cfg))
                reg_layers.append(
                    ConvModule(
                        in_channel,
                        in_channel,
                        3,
                        padding=1,
                        groups=in_channel,
                        conv_cfg=self.conv_cfg,
                        norm_cfg=self.norm_cfg,
                        act_cfg=self.act_cfg))
            cls_layers.append(
                nn.Conv2d(
                    in_channel,
                    num_anchors * self.cls_out_channels,
                    kernel_size=1 if self.use_depthwise else 3,
                    padding=0 if self.use_depthwise else 1))
            reg_layers.append(
                nn.Conv2d(
                    in_channel,
                    num_anchors * 4,
                    kernel_size=1 if self.use_depthwise else 3,
                    padding=0 if self.use_depthwise else 1))
            self.cls_convs.append(nn.Sequential(*cls_layers))
            self.reg_convs.append(nn.Sequential(*reg_layers))

    def forward(self, feats):
        """Forward features from the upstream network.

        Args:
            feats (tuple[Tensor]): Features from the upstream network, each is
                a 4D-tensor.

        Returns:
            tuple:
                cls_scores (list[Tensor]): Classification scores for all scale
                    levels, each is a 4D-tensor, the channels number is
                    num_anchors * num_classes.
                bbox_preds (list[Tensor]): Box energies / deltas for all scale
                    levels, each is a 4D-tensor, the channels number is
                    num_anchors * 4.
        """
        cls_scores = []
        bbox_preds = []
        for feat, reg_conv, cls_conv in zip(feats, self.reg_convs,
                                            self.cls_convs):
            cls_scores.append(cls_conv(feat))
            bbox_preds.append(reg_conv(feat))
        return cls_scores, bbox_preds

    def loss_single(self, cls_score, bbox_pred, anchor, labels, label_weights,
                    bbox_targets, bbox_weights, num_total_samples):
        """Compute loss of a single image.

        Args:
            cls_score (Tensor): Box scores for eachimage
                Has shape (num_total_anchors, num_classes).
            bbox_pred (Tensor): Box energies / deltas for each image
                level with shape (num_total_anchors, 4).
            anchors (Tensor): Box reference for each scale level with shape
                (num_total_anchors, 4).
            labels (Tensor): Labels of each anchors with shape
                (num_total_anchors,).
            label_weights (Tensor): Label weights of each anchor with shape
                (num_total_anchors,)
            bbox_targets (Tensor): BBox regression targets of each anchor wight
                shape (num_total_anchors, 4).
            bbox_weights (Tensor): BBox regression loss weights of each anchor
                with shape (num_total_anchors, 4).
            num_total_samples (int): If sampling, num total samples equal to
                the number of total anchors; Otherwise, it is the number of
                positive anchors.

        Returns:
            dict[str, Tensor]: A dictionary of loss components.
        """

        loss_cls_all = F.cross_entropy(
            cls_score, labels, reduction='none') * label_weights
        # FG cat_id: [0, num_classes -1], BG cat_id: num_classes
        pos_inds = ((labels >= 0) & (labels < self.num_classes)).nonzero(
            as_tuple=False).reshape(-1)
        neg_inds = (labels == self.num_classes).nonzero(
            as_tuple=False).view(-1)

        num_pos_samples = pos_inds.size(0)
        num_neg_samples = self.train_cfg.neg_pos_ratio * num_pos_samples
        if num_neg_samples > neg_inds.size(0):
            num_neg_samples = neg_inds.size(0)
        topk_loss_cls_neg, _ = loss_cls_all[neg_inds].topk(num_neg_samples)
        loss_cls_pos = loss_cls_all[pos_inds].sum()
        loss_cls_neg = topk_loss_cls_neg.sum()
        loss_cls = (loss_cls_pos + loss_cls_neg) / num_total_samples

        if self.reg_decoded_bbox:
            # When the regression loss (e.g. `IouLoss`, `GIouLoss`)
            # is applied directly on the decoded bounding boxes, it
            # decodes the already encoded coordinates to absolute format.
            bbox_pred = self.bbox_coder.decode(anchor, bbox_pred)

        loss_bbox = smooth_l1_loss(
            bbox_pred,
            bbox_targets,
            bbox_weights,
            beta=self.train_cfg.smoothl1_beta,
            avg_factor=num_total_samples)
        return loss_cls[None], loss_bbox

    @force_fp32(apply_to=('cls_scores', 'bbox_preds'))
    def loss(self,
             cls_scores,
             bbox_preds,
             gt_bboxes,
             gt_labels,
             img_metas,
             gt_bboxes_ignore=None):
        """Compute losses of the head.

        Args:
            cls_scores (list[Tensor]): Box scores for each scale level
                Has shape (N, num_anchors * num_classes, H, W)
            bbox_preds (list[Tensor]): Box energies / deltas for each scale
                level with shape (N, num_anchors * 4, H, W)
            gt_bboxes (list[Tensor]): each item are the truth boxes for each
                image in [tl_x, tl_y, br_x, br_y] format.
            gt_labels (list[Tensor]): class indices corresponding to each box
            img_metas (list[dict]): Meta information of each image, e.g.,
                image size, scaling factor, etc.
            gt_bboxes_ignore (None | list[Tensor]): specify which bounding
                boxes can be ignored when computing the loss.

        Returns:
            dict[str, Tensor]: A dictionary of loss components.
        """
        featmap_sizes = [featmap.size()[-2:] for featmap in cls_scores]
        assert len(featmap_sizes) == self.prior_generator.num_levels

        device = cls_scores[0].device

        anchor_list, valid_flag_list = self.get_anchors(
            featmap_sizes, img_metas, device=device)
        cls_reg_targets = self.get_targets(
            anchor_list,
            valid_flag_list,
            gt_bboxes,
            img_metas,
            gt_bboxes_ignore_list=gt_bboxes_ignore,
            gt_labels_list=gt_labels,
            label_channels=1,
            unmap_outputs=False)
        if cls_reg_targets is None:
            return None
        (labels_list, label_weights_list, bbox_targets_list, bbox_weights_list,
         num_total_pos, num_total_neg) = cls_reg_targets

        num_images = len(img_metas)
        all_cls_scores = torch.cat([
            s.permute(0, 2, 3, 1).reshape(
                num_images, -1, self.cls_out_channels) for s in cls_scores
        ], 1)
        all_labels = torch.cat(labels_list, -1).view(num_images, -1)
        all_label_weights = torch.cat(label_weights_list,
                                      -1).view(num_images, -1)
        all_bbox_preds = torch.cat([
            b.permute(0, 2, 3, 1).reshape(num_images, -1, 4)
            for b in bbox_preds
        ], -2)
        all_bbox_targets = torch.cat(bbox_targets_list,
                                     -2).view(num_images, -1, 4)
        all_bbox_weights = torch.cat(bbox_weights_list,
                                     -2).view(num_images, -1, 4)

        # concat all level anchors to a single tensor
        all_anchors = []
        for i in range(num_images):
            all_anchors.append(torch.cat(anchor_list[i]))

        # check NaN and Inf
        assert torch.isfinite(all_cls_scores).all().item(), \
            'classification scores become infinite or NaN!'
        assert torch.isfinite(all_bbox_preds).all().item(), \
            'bbox predications become infinite or NaN!'

        losses_cls, losses_bbox = multi_apply(
            self.loss_single,
            all_cls_scores,
            all_bbox_preds,
            all_anchors,
            all_labels,
            all_label_weights,
            all_bbox_targets,
            all_bbox_weights,
            num_total_samples=num_total_pos)
        return dict(loss_cls=losses_cls, loss_bbox=losses_bbox)<|MERGE_RESOLUTION|>--- conflicted
+++ resolved
@@ -85,13 +85,8 @@
         self.act_cfg = act_cfg
 
         self.cls_out_channels = num_classes + 1  # add background class
-<<<<<<< HEAD
         self.prior_generator = build_anchor_generator(anchor_generator)
-        num_anchors = self.prior_generator.num_base_anchors
-=======
-        self.anchor_generator = build_anchor_generator(anchor_generator)
-        self.num_anchors = self.anchor_generator.num_base_anchors
->>>>>>> 0b2d8833
+        self.num_anchors = self.prior_generator.num_base_anchors
 
         self._init_layers()
 
