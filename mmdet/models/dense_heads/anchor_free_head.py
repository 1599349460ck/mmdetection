# Copyright (c) OpenMMLab. All rights reserved.
from abc import abstractmethod
from typing import Any, List, Sequence, Tuple, Union

import torch.nn as nn
from mmcv.cnn import ConvModule
from numpy import ndarray
from torch import Tensor

from mmdet.registry import MODELS, TASK_UTILS
from mmdet.utils import (ConfigType, InstanceList, MultiConfig, OptConfigType,
                         OptInstanceList)
from ..task_modules.prior_generators import MlvlPointGenerator
from ..utils import multi_apply
from .base_dense_head import BaseDenseHead

StrideType = Union[Sequence[int], Sequence[Tuple[int, int]]]


@MODELS.register_module()
class AnchorFreeHead(BaseDenseHead):
    """Anchor-free head (FCOS, Fovea, RepPoints, etc.).

    Args:
<<<<<<< HEAD
        num_classes (int): 不包括背景类别的类别数.
        in_channels (int): 输入特征图中的通道数.
        feat_channels (int): 隐藏通道数. 用于子类.
        stacked_convs (int): head部分重复的conv数量.
        strides (tuple): 各个特征图的下采样倍数.
        dcn_on_last_conv (bool): If true, 在最后一层使用dcn. Default: False.
        conv_bias (bool | str): 如果值为 `auto`,将由 norm_cfg 决定. 如果 `norm_cfg` 为 None,
            则 conv 的偏差将设置为 True, 否则False. Default: "auto".
        loss_cls (dict): 分类损失的配置.
        loss_bbox (dict): 回归损失的配置.
        bbox_coder (dict): box的编解码配置. Default 'DistancePointBBoxCoder'.
        conv_cfg (dict): 卷积层的配置字典. Default: None.
        norm_cfg (dict): norm层的配置字典. Default: None.
        train_cfg (dict): head的训练配置.
        test_cfg (dict): head的测试配置.
        init_cfg (dict or list[dict], optional): 参数初始化配置字典.
=======
        num_classes (int): Number of categories excluding the background
            category.
        in_channels (int): Number of channels in the input feature map.
        feat_channels (int): Number of hidden channels. Used in child classes.
        stacked_convs (int): Number of stacking convs of the head.
        strides (Sequence[int] or Sequence[Tuple[int, int]]): Downsample
            factor of each feature map.
        dcn_on_last_conv (bool): If true, use dcn in the last layer of
            towers. Defaults to False.
        conv_bias (bool or str): If specified as `auto`, it will be decided by
            the norm_cfg. Bias of conv will be set as True if `norm_cfg` is
            None, otherwise False. Default: "auto".
        loss_cls (:obj:`ConfigDict` or dict): Config of classification loss.
        loss_bbox (:obj:`ConfigDict` or dict): Config of localization loss.
        bbox_coder (:obj:`ConfigDict` or dict): Config of bbox coder. Defaults
            'DistancePointBBoxCoder'.
        conv_cfg (:obj:`ConfigDict` or dict, Optional): Config dict for
            convolution layer. Defaults to None.
        norm_cfg (:obj:`ConfigDict` or dict, Optional): Config dict for
            normalization layer. Defaults to None.
        train_cfg (:obj:`ConfigDict` or dict, Optional): Training config of
            anchor-free head.
        test_cfg (:obj:`ConfigDict` or dict, Optional): Testing config of
            anchor-free head.
        init_cfg (:obj:`ConfigDict` or dict or list[:obj:`ConfigDict` or \
            dict]): Initialization config dict.
>>>>>>> ecac3a77
    """  # noqa: W605

    _version = 1

    def __init__(
        self,
        num_classes: int,
        in_channels: int,
        feat_channels: int = 256,
        stacked_convs: int = 4,
        strides: StrideType = (4, 8, 16, 32, 64),
        dcn_on_last_conv: bool = False,
        conv_bias: Union[bool, str] = 'auto',
        loss_cls: ConfigType = dict(
            type='FocalLoss',
            use_sigmoid=True,
            gamma=2.0,
            alpha=0.25,
            loss_weight=1.0),
        loss_bbox: ConfigType = dict(type='IoULoss', loss_weight=1.0),
        bbox_coder: ConfigType = dict(type='DistancePointBBoxCoder'),
        conv_cfg: OptConfigType = None,
        norm_cfg: OptConfigType = None,
        train_cfg: OptConfigType = None,
        test_cfg: OptConfigType = None,
        init_cfg: MultiConfig = dict(
            type='Normal',
            layer='Conv2d',
            std=0.01,
            override=dict(
                type='Normal', name='conv_cls', std=0.01, bias_prob=0.01))
    ) -> None:
        super().__init__(init_cfg=init_cfg)
        self.num_classes = num_classes
        self.use_sigmoid_cls = loss_cls.get('use_sigmoid', False)
        if self.use_sigmoid_cls:
            self.cls_out_channels = num_classes
        else:
            self.cls_out_channels = num_classes + 1
        self.in_channels = in_channels
        self.feat_channels = feat_channels
        self.stacked_convs = stacked_convs
        self.strides = strides
        self.dcn_on_last_conv = dcn_on_last_conv
        assert conv_bias == 'auto' or isinstance(conv_bias, bool)
        self.conv_bias = conv_bias
        self.loss_cls = MODELS.build(loss_cls)
        self.loss_bbox = MODELS.build(loss_bbox)
        self.bbox_coder = TASK_UTILS.build(bbox_coder)

        self.prior_generator = MlvlPointGenerator(strides)

        # 为了保持更通用的接口,和anchor_head保持一致. 我们可以把点想成单个anchor
        self.num_base_priors = self.prior_generator.num_base_priors[0]

        self.train_cfg = train_cfg
        self.test_cfg = test_cfg
        self.conv_cfg = conv_cfg
        self.norm_cfg = norm_cfg
        self.fp16_enabled = False

        self._init_layers()

<<<<<<< HEAD
    def _init_layers(self):
        """初始化各层结构."""
=======
    def _init_layers(self) -> None:
        """Initialize layers of the head."""
>>>>>>> ecac3a77
        self._init_cls_convs()
        self._init_reg_convs()
        self._init_predictor()

<<<<<<< HEAD
    def _init_cls_convs(self):
        """初始化分类卷积层."""
=======
    def _init_cls_convs(self) -> None:
        """Initialize classification conv layers of the head."""
>>>>>>> ecac3a77
        self.cls_convs = nn.ModuleList()
        for i in range(self.stacked_convs):
            chn = self.in_channels if i == 0 else self.feat_channels
            if self.dcn_on_last_conv and i == self.stacked_convs - 1:
                conv_cfg = dict(type='DCNv2')
            else:
                conv_cfg = self.conv_cfg
            self.cls_convs.append(
                ConvModule(
                    chn,
                    self.feat_channels,
                    3,
                    stride=1,
                    padding=1,
                    conv_cfg=conv_cfg,
                    norm_cfg=self.norm_cfg,
                    bias=self.conv_bias))

<<<<<<< HEAD
    def _init_reg_convs(self):
        """初始化回归卷积层."""
=======
    def _init_reg_convs(self) -> None:
        """Initialize bbox regression conv layers of the head."""
>>>>>>> ecac3a77
        self.reg_convs = nn.ModuleList()
        for i in range(self.stacked_convs):
            chn = self.in_channels if i == 0 else self.feat_channels
            if self.dcn_on_last_conv and i == self.stacked_convs - 1:
                conv_cfg = dict(type='DCNv2')
            else:
                conv_cfg = self.conv_cfg
            self.reg_convs.append(
                ConvModule(
                    chn,
                    self.feat_channels,
                    3,
                    stride=1,
                    padding=1,
                    conv_cfg=conv_cfg,
                    norm_cfg=self.norm_cfg,
                    bias=self.conv_bias))

<<<<<<< HEAD
    def _init_predictor(self):
        """初始化预测层."""
=======
    def _init_predictor(self) -> None:
        """Initialize predictor layers of the head."""
>>>>>>> ecac3a77
        self.conv_cls = nn.Conv2d(
            self.feat_channels, self.cls_out_channels, 3, padding=1)
        self.conv_reg = nn.Conv2d(self.feat_channels, 4, 3, padding=1)

    def _load_from_state_dict(self, state_dict: dict, prefix: str,
                              local_metadata: dict, strict: bool,
                              missing_keys: Union[List[str], str],
                              unexpected_keys: Union[List[str], str],
                              error_msgs: Union[List[str], str]) -> None:
        """Hack some keys of the model state dict so that can load checkpoints
        of previous version."""
        version = local_metadata.get('version', None)
        if version is None:
            # the key is different in early versions
            # for example, 'fcos_cls' become 'conv_cls' now
            bbox_head_keys = [
                k for k in state_dict.keys() if k.startswith(prefix)
            ]
            ori_predictor_keys = []
            new_predictor_keys = []
            # e.g. 'fcos_cls' or 'fcos_reg'
            for key in bbox_head_keys:
                ori_predictor_keys.append(key)
                key = key.split('.')
                if len(key) < 2:
                    conv_name = None
                elif key[1].endswith('cls'):
                    conv_name = 'conv_cls'
                elif key[1].endswith('reg'):
                    conv_name = 'conv_reg'
                elif key[1].endswith('centerness'):
                    conv_name = 'conv_centerness'
                else:
                    conv_name = None
                if conv_name is not None:
                    key[1] = conv_name
                    new_predictor_keys.append('.'.join(key))
                else:
                    ori_predictor_keys.pop(-1)
            for i in range(len(new_predictor_keys)):
                state_dict[new_predictor_keys[i]] = state_dict.pop(
                    ori_predictor_keys[i])
        super()._load_from_state_dict(state_dict, prefix, local_metadata,
                                      strict, missing_keys, unexpected_keys,
                                      error_msgs)

    def forward(self, x: Tuple[Tensor]) -> Tuple[List[Tensor], List[Tensor]]:
        """Forward features from the upstream network.

        Args:
            feats (tuple[Tensor]): Features from the upstream network, each is
                a 4D-tensor.

        Returns:
            tuple: Usually contain classification scores and bbox predictions.

            - cls_scores (list[Tensor]): Box scores for each scale level, \
            each is a 4D-tensor, the channel number is \
            num_points * num_classes.
            - bbox_preds (list[Tensor]): Box energies / deltas for each scale \
            level, each is a 4D-tensor, the channel number is num_points * 4.
        """
        return multi_apply(self.forward_single, x)[:2]

<<<<<<< HEAD
    def forward_single(self, x):
        """单层级上的前向传播.
=======
    def forward_single(self, x: Tensor) -> Tuple[Tensor, ...]:
        """Forward features of a single scale level.
>>>>>>> ecac3a77

        Args:
            x (Tensor): 指定stride的 FPN 特征图.

        Returns:
<<<<<<< HEAD
            tuple: 最终预测的cls, reg,以及分类卷积后的分类特征图,回归卷积后的回归特征图,
                一些模型需要这些返回值,如 FCOS.
=======
            tuple: Scores for each class, bbox predictions, features
            after classification and regression conv layers, some
            models needs these features like FCOS.
>>>>>>> ecac3a77
        """
        cls_feat = x
        reg_feat = x

        for cls_layer in self.cls_convs:
            cls_feat = cls_layer(cls_feat)
        cls_score = self.conv_cls(cls_feat)

        for reg_layer in self.reg_convs:
            reg_feat = reg_layer(reg_feat)
        bbox_pred = self.conv_reg(reg_feat)
        return cls_score, bbox_pred, cls_feat, reg_feat

    @abstractmethod
    def loss_by_feat(
            self,
            cls_scores: List[Tensor],
            bbox_preds: List[Tensor],
            batch_gt_instances: InstanceList,
            batch_img_metas: List[dict],
            batch_gt_instances_ignore: OptInstanceList = None) -> dict:
        """Calculate the loss based on the features extracted by the detection
        head.

        Args:
            cls_scores (list[Tensor]): Box scores for each scale level,
                each is a 4D-tensor, the channel number is
                num_points * num_classes.
            bbox_preds (list[Tensor]): Box energies / deltas for each scale
                level, each is a 4D-tensor, the channel number is
                num_points * 4.
            batch_gt_instances (list[:obj:`InstanceData`]): Batch of
                gt_instance.  It usually includes ``bboxes`` and ``labels``
                attributes.
            batch_img_metas (list[dict]): Meta information of each image, e.g.,
                image size, scaling factor, etc.
            batch_gt_instances_ignore (list[:obj:`InstanceData`], Optional):
                Batch of gt_instances_ignore. It includes ``bboxes`` attribute
                data that is ignored during training and testing.
                Defaults to None.
        """

        raise NotImplementedError

    @abstractmethod
    def get_targets(self, points: List[Tensor],
                    batch_gt_instances: InstanceList) -> Any:
        """Compute regression, classification and centerness targets for points
        in multiple images.

        Args:
            points (list[Tensor]): Points of each fpn level, each has shape
                (num_points, 2).
            batch_gt_instances (list[:obj:`InstanceData`]): Batch of
                gt_instance.  It usually includes ``bboxes`` and ``labels``
                attributes.
        """
        raise NotImplementedError

    # TODO refactor aug_test
    def aug_test(self,
                 aug_batch_feats: List[Tensor],
                 aug_batch_img_metas: List[List[Tensor]],
                 rescale: bool = False) -> List[ndarray]:
        """Test function with test time augmentation.

        Args:
            aug_batch_feats (list[Tensor]): the outer list indicates test-time
                augmentations and inner Tensor should have a shape NxCxHxW,
                which contains features for all images in the batch.
            aug_batch_img_metas (list[list[dict]]): the outer list indicates
                test-time augs (multiscale, flip, etc.) and the inner list
                indicates images in a batch. each dict has image information.
            rescale (bool, optional): Whether to rescale the results.
                Defaults to False.

        Returns:
            list[ndarray]: bbox results of each class
        """
        return self.aug_test_bboxes(
            aug_batch_feats, aug_batch_img_metas, rescale=rescale)<|MERGE_RESOLUTION|>--- conflicted
+++ resolved
@@ -22,7 +22,6 @@
     """Anchor-free head (FCOS, Fovea, RepPoints, etc.).
 
     Args:
-<<<<<<< HEAD
         num_classes (int): 不包括背景类别的类别数.
         in_channels (int): 输入特征图中的通道数.
         feat_channels (int): 隐藏通道数. 用于子类.
@@ -39,34 +38,6 @@
         train_cfg (dict): head的训练配置.
         test_cfg (dict): head的测试配置.
         init_cfg (dict or list[dict], optional): 参数初始化配置字典.
-=======
-        num_classes (int): Number of categories excluding the background
-            category.
-        in_channels (int): Number of channels in the input feature map.
-        feat_channels (int): Number of hidden channels. Used in child classes.
-        stacked_convs (int): Number of stacking convs of the head.
-        strides (Sequence[int] or Sequence[Tuple[int, int]]): Downsample
-            factor of each feature map.
-        dcn_on_last_conv (bool): If true, use dcn in the last layer of
-            towers. Defaults to False.
-        conv_bias (bool or str): If specified as `auto`, it will be decided by
-            the norm_cfg. Bias of conv will be set as True if `norm_cfg` is
-            None, otherwise False. Default: "auto".
-        loss_cls (:obj:`ConfigDict` or dict): Config of classification loss.
-        loss_bbox (:obj:`ConfigDict` or dict): Config of localization loss.
-        bbox_coder (:obj:`ConfigDict` or dict): Config of bbox coder. Defaults
-            'DistancePointBBoxCoder'.
-        conv_cfg (:obj:`ConfigDict` or dict, Optional): Config dict for
-            convolution layer. Defaults to None.
-        norm_cfg (:obj:`ConfigDict` or dict, Optional): Config dict for
-            normalization layer. Defaults to None.
-        train_cfg (:obj:`ConfigDict` or dict, Optional): Training config of
-            anchor-free head.
-        test_cfg (:obj:`ConfigDict` or dict, Optional): Testing config of
-            anchor-free head.
-        init_cfg (:obj:`ConfigDict` or dict or list[:obj:`ConfigDict` or \
-            dict]): Initialization config dict.
->>>>>>> ecac3a77
     """  # noqa: W605
 
     _version = 1
@@ -130,24 +101,14 @@
 
         self._init_layers()
 
-<<<<<<< HEAD
     def _init_layers(self):
         """初始化各层结构."""
-=======
-    def _init_layers(self) -> None:
-        """Initialize layers of the head."""
->>>>>>> ecac3a77
         self._init_cls_convs()
         self._init_reg_convs()
         self._init_predictor()
 
-<<<<<<< HEAD
     def _init_cls_convs(self):
         """初始化分类卷积层."""
-=======
-    def _init_cls_convs(self) -> None:
-        """Initialize classification conv layers of the head."""
->>>>>>> ecac3a77
         self.cls_convs = nn.ModuleList()
         for i in range(self.stacked_convs):
             chn = self.in_channels if i == 0 else self.feat_channels
@@ -166,13 +127,8 @@
                     norm_cfg=self.norm_cfg,
                     bias=self.conv_bias))
 
-<<<<<<< HEAD
     def _init_reg_convs(self):
         """初始化回归卷积层."""
-=======
-    def _init_reg_convs(self) -> None:
-        """Initialize bbox regression conv layers of the head."""
->>>>>>> ecac3a77
         self.reg_convs = nn.ModuleList()
         for i in range(self.stacked_convs):
             chn = self.in_channels if i == 0 else self.feat_channels
@@ -191,13 +147,8 @@
                     norm_cfg=self.norm_cfg,
                     bias=self.conv_bias))
 
-<<<<<<< HEAD
     def _init_predictor(self):
         """初始化预测层."""
-=======
-    def _init_predictor(self) -> None:
-        """Initialize predictor layers of the head."""
->>>>>>> ecac3a77
         self.conv_cls = nn.Conv2d(
             self.feat_channels, self.cls_out_channels, 3, padding=1)
         self.conv_reg = nn.Conv2d(self.feat_channels, 4, 3, padding=1)
@@ -262,26 +213,15 @@
         """
         return multi_apply(self.forward_single, x)[:2]
 
-<<<<<<< HEAD
     def forward_single(self, x):
         """单层级上的前向传播.
-=======
-    def forward_single(self, x: Tensor) -> Tuple[Tensor, ...]:
-        """Forward features of a single scale level.
->>>>>>> ecac3a77
 
         Args:
             x (Tensor): 指定stride的 FPN 特征图.
 
         Returns:
-<<<<<<< HEAD
             tuple: 最终预测的cls, reg,以及分类卷积后的分类特征图,回归卷积后的回归特征图,
                 一些模型需要这些返回值,如 FCOS.
-=======
-            tuple: Scores for each class, bbox predictions, features
-            after classification and regression conv layers, some
-            models needs these features like FCOS.
->>>>>>> ecac3a77
         """
         cls_feat = x
         reg_feat = x
