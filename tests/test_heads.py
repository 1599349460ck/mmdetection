import mmcv
import torch

from mmdet.core import bbox2roi, build_assigner, build_sampler
<<<<<<< HEAD
from mmdet.models.dense_heads import (AnchorHead, CornerHead, FSAFHead,
=======
from mmdet.models.dense_heads import (AnchorHead, FCOSHead, FSAFHead,
>>>>>>> 565e070c
                                      GuidedAnchorHead)
from mmdet.models.roi_heads.bbox_heads import BBoxHead
from mmdet.models.roi_heads.mask_heads import FCNMaskHead, MaskIoUHead


def test_fcos_head_loss():
    """
    Tests fcos head loss when truth is empty and non-empty
    """
    s = 256
    img_metas = [{
        'img_shape': (s, s, 3),
        'scale_factor': 1,
        'pad_shape': (s, s, 3)
    }]
    train_cfg = mmcv.Config(
        dict(
            assigner=dict(
                type='MaxIoUAssigner',
                pos_iou_thr=0.5,
                neg_iou_thr=0.4,
                min_pos_iou=0,
                ignore_iof_thr=-1),
            allowed_border=-1,
            pos_weight=-1,
            debug=False))
    # since Focal Loss is not supported on CPU
    self = FCOSHead(
        num_classes=4,
        in_channels=1,
        train_cfg=train_cfg,
        loss_cls=dict(
            type='CrossEntropyLoss', use_sigmoid=True, loss_weight=1.0))
    feat = [
        torch.rand(1, 1, s // feat_size, s // feat_size)
        for feat_size in [4, 8, 16, 32, 64]
    ]
    cls_scores, bbox_preds, centerness = self.forward(feat)
    # Test that empty ground truth encourages the network to predict background
    gt_bboxes = [torch.empty((0, 4))]
    gt_labels = [torch.LongTensor([])]
    gt_bboxes_ignore = None
    empty_gt_losses = self.loss(cls_scores, bbox_preds, centerness, gt_bboxes,
                                gt_labels, img_metas, gt_bboxes_ignore)
    # When there is no truth, the cls loss should be nonzero but there should
    # be no box loss.
    empty_cls_loss = empty_gt_losses['loss_cls']
    empty_box_loss = empty_gt_losses['loss_bbox']
    assert empty_cls_loss.item() > 0, 'cls loss should be non-zero'
    assert empty_box_loss.item() == 0, (
        'there should be no box loss when there are no true boxes')

    # When truth is non-empty then both cls and box loss should be nonzero for
    # random inputs
    gt_bboxes = [
        torch.Tensor([[23.6667, 23.8757, 238.6326, 151.8874]]),
    ]
    gt_labels = [torch.LongTensor([2])]
    one_gt_losses = self.loss(cls_scores, bbox_preds, centerness, gt_bboxes,
                              gt_labels, img_metas, gt_bboxes_ignore)
    onegt_cls_loss = one_gt_losses['loss_cls']
    onegt_box_loss = one_gt_losses['loss_bbox']
    assert onegt_cls_loss.item() > 0, 'cls loss should be non-zero'
    assert onegt_box_loss.item() > 0, 'box loss should be non-zero'


def test_anchor_head_loss():
    """
    Tests anchor head loss when truth is empty and non-empty
    """
    s = 256
    img_metas = [{
        'img_shape': (s, s, 3),
        'scale_factor': 1,
        'pad_shape': (s, s, 3)
    }]

    cfg = mmcv.Config(
        dict(
            assigner=dict(
                type='MaxIoUAssigner',
                pos_iou_thr=0.7,
                neg_iou_thr=0.3,
                min_pos_iou=0.3,
                match_low_quality=True,
                ignore_iof_thr=-1),
            sampler=dict(
                type='RandomSampler',
                num=256,
                pos_fraction=0.5,
                neg_pos_ub=-1,
                add_gt_as_proposals=False),
            allowed_border=0,
            pos_weight=-1,
            debug=False))
    self = AnchorHead(num_classes=4, in_channels=1, train_cfg=cfg)

    # Anchor head expects a multiple levels of features per image
    feat = [
        torch.rand(1, 1, s // (2**(i + 2)), s // (2**(i + 2)))
        for i in range(len(self.anchor_generator.strides))
    ]
    cls_scores, bbox_preds = self.forward(feat)

    # Test that empty ground truth encourages the network to predict background
    gt_bboxes = [torch.empty((0, 4))]
    gt_labels = [torch.LongTensor([])]

    gt_bboxes_ignore = None
    empty_gt_losses = self.loss(cls_scores, bbox_preds, gt_bboxes, gt_labels,
                                img_metas, gt_bboxes_ignore)
    # When there is no truth, the cls loss should be nonzero but there should
    # be no box loss.
    empty_cls_loss = sum(empty_gt_losses['loss_cls'])
    empty_box_loss = sum(empty_gt_losses['loss_bbox'])
    assert empty_cls_loss.item() > 0, 'cls loss should be non-zero'
    assert empty_box_loss.item() == 0, (
        'there should be no box loss when there are no true boxes')

    # When truth is non-empty then both cls and box loss should be nonzero for
    # random inputs
    gt_bboxes = [
        torch.Tensor([[23.6667, 23.8757, 238.6326, 151.8874]]),
    ]
    gt_labels = [torch.LongTensor([2])]
    one_gt_losses = self.loss(cls_scores, bbox_preds, gt_bboxes, gt_labels,
                              img_metas, gt_bboxes_ignore)
    onegt_cls_loss = sum(one_gt_losses['loss_cls'])
    onegt_box_loss = sum(one_gt_losses['loss_bbox'])
    assert onegt_cls_loss.item() > 0, 'cls loss should be non-zero'
    assert onegt_box_loss.item() > 0, 'box loss should be non-zero'


def test_fsaf_head_loss():
    """Tests anchor head loss when truth is empty and non-empty
    """
    s = 256
    img_metas = [{
        'img_shape': (s, s, 3),
        'scale_factor': 1,
        'pad_shape': (s, s, 3)
    }]

    cfg = dict(
        reg_decoded_bbox=True,
        anchor_generator=dict(
            type='AnchorGenerator',
            octave_base_scale=1,
            scales_per_octave=1,
            ratios=[1.0],
            strides=[8, 16, 32, 64, 128]),
        bbox_coder=dict(type='TBLRBBoxCoder', normalizer=4.0),
        loss_cls=dict(
            type='FocalLoss',
            use_sigmoid=True,
            gamma=2.0,
            alpha=0.25,
            loss_weight=1.0,
            reduction='none'),
        loss_bbox=dict(
            type='IoULoss', eps=1e-6, loss_weight=1.0, reduction='none'))

    train_cfg = mmcv.Config(
        dict(
            assigner=dict(
                type='CenterRegionAssigner',
                pos_scale=0.2,
                neg_scale=0.2,
                min_pos_iof=0.01),
            allowed_border=-1,
            pos_weight=-1,
            debug=False))
    head = FSAFHead(num_classes=4, in_channels=1, train_cfg=train_cfg, **cfg)
    if torch.cuda.is_available():
        head.cuda()
        # FSAF head expects a multiple levels of features per image
        feat = [
            torch.rand(1, 1, s // (2**(i + 2)), s // (2**(i + 2))).cuda()
            for i in range(len(head.anchor_generator.strides))
        ]
        cls_scores, bbox_preds = head.forward(feat)
        gt_bboxes_ignore = None

        # When truth is non-empty then both cls and box loss should be nonzero
        #  for random inputs
        gt_bboxes = [
            torch.Tensor([[23.6667, 23.8757, 238.6326, 151.8874]]).cuda(),
        ]
        gt_labels = [torch.LongTensor([2]).cuda()]
        one_gt_losses = head.loss(cls_scores, bbox_preds, gt_bboxes, gt_labels,
                                  img_metas, gt_bboxes_ignore)
        onegt_cls_loss = sum(one_gt_losses['loss_cls'])
        onegt_box_loss = sum(one_gt_losses['loss_bbox'])
        assert onegt_cls_loss.item() > 0, 'cls loss should be non-zero'
        assert onegt_box_loss.item() > 0, 'box loss should be non-zero'

        # Test that empty ground truth encourages the network to predict bkg
        gt_bboxes = [torch.empty((0, 4)).cuda()]
        gt_labels = [torch.LongTensor([]).cuda()]

        empty_gt_losses = head.loss(cls_scores, bbox_preds, gt_bboxes,
                                    gt_labels, img_metas, gt_bboxes_ignore)
        # When there is no truth, the cls loss should be nonzero but there
        # should be no box loss.
        empty_cls_loss = sum(empty_gt_losses['loss_cls'])
        empty_box_loss = sum(empty_gt_losses['loss_bbox'])
        assert empty_cls_loss.item() > 0, 'cls loss should be non-zero'
        assert empty_box_loss.item() == 0, (
            'there should be no box loss when there are no true boxes')


def test_ga_anchor_head_loss():
    """
    Tests anchor head loss when truth is empty and non-empty
    """
    s = 256
    img_metas = [{
        'img_shape': (s, s, 3),
        'scale_factor': 1,
        'pad_shape': (s, s, 3)
    }]

    cfg = mmcv.Config(
        dict(
            assigner=dict(
                type='MaxIoUAssigner',
                pos_iou_thr=0.7,
                neg_iou_thr=0.3,
                min_pos_iou=0.3,
                match_low_quality=True,
                ignore_iof_thr=-1),
            sampler=dict(
                type='RandomSampler',
                num=256,
                pos_fraction=0.5,
                neg_pos_ub=-1,
                add_gt_as_proposals=False),
            ga_assigner=dict(
                type='ApproxMaxIoUAssigner',
                pos_iou_thr=0.7,
                neg_iou_thr=0.3,
                min_pos_iou=0.3,
                ignore_iof_thr=-1),
            ga_sampler=dict(
                type='RandomSampler',
                num=256,
                pos_fraction=0.5,
                neg_pos_ub=-1,
                add_gt_as_proposals=False),
            allowed_border=-1,
            center_ratio=0.2,
            ignore_ratio=0.5,
            pos_weight=-1,
            debug=False))
    head = GuidedAnchorHead(num_classes=4, in_channels=4, train_cfg=cfg)

    # Anchor head expects a multiple levels of features per image
    if torch.cuda.is_available():
        head.cuda()
        feat = [
            torch.rand(1, 4, s // (2**(i + 2)), s // (2**(i + 2))).cuda()
            for i in range(len(head.approx_anchor_generator.base_anchors))
        ]
        cls_scores, bbox_preds, shape_preds, loc_preds = head.forward(feat)

        # Test that empty ground truth encourages the network to predict
        # background
        gt_bboxes = [torch.empty((0, 4)).cuda()]
        gt_labels = [torch.LongTensor([]).cuda()]

        gt_bboxes_ignore = None

        empty_gt_losses = head.loss(cls_scores, bbox_preds, shape_preds,
                                    loc_preds, gt_bboxes, gt_labels, img_metas,
                                    gt_bboxes_ignore)

        # When there is no truth, the cls loss should be nonzero but there
        # should be no box loss.
        empty_cls_loss = sum(empty_gt_losses['loss_cls'])
        empty_box_loss = sum(empty_gt_losses['loss_bbox'])
        assert empty_cls_loss.item() > 0, 'cls loss should be non-zero'
        assert empty_box_loss.item() == 0, (
            'there should be no box loss when there are no true boxes')

        # When truth is non-empty then both cls and box loss should be nonzero
        # for random inputs
        gt_bboxes = [
            torch.Tensor([[23.6667, 23.8757, 238.6326, 151.8874]]).cuda(),
        ]
        gt_labels = [torch.LongTensor([2]).cuda()]
        one_gt_losses = head.loss(cls_scores, bbox_preds, shape_preds,
                                  loc_preds, gt_bboxes, gt_labels, img_metas,
                                  gt_bboxes_ignore)
        onegt_cls_loss = sum(one_gt_losses['loss_cls'])
        onegt_box_loss = sum(one_gt_losses['loss_bbox'])
        assert onegt_cls_loss.item() > 0, 'cls loss should be non-zero'
        assert onegt_box_loss.item() > 0, 'box loss should be non-zero'


def test_bbox_head_loss():
    """
    Tests bbox head loss when truth is empty and non-empty
    """
    self = BBoxHead(in_channels=8, roi_feat_size=3)

    # Dummy proposals
    proposal_list = [
        torch.Tensor([[23.6667, 23.8757, 228.6326, 153.8874]]),
    ]

    target_cfg = mmcv.Config(dict(pos_weight=1))

    # Test bbox loss when truth is empty
    gt_bboxes = [torch.empty((0, 4))]
    gt_labels = [torch.LongTensor([])]

    sampling_results = _dummy_bbox_sampling(proposal_list, gt_bboxes,
                                            gt_labels)

    bbox_targets = self.get_targets(sampling_results, gt_bboxes, gt_labels,
                                    target_cfg)
    labels, label_weights, bbox_targets, bbox_weights = bbox_targets

    # Create dummy features "extracted" for each sampled bbox
    num_sampled = sum(len(res.bboxes) for res in sampling_results)
    rois = bbox2roi([res.bboxes for res in sampling_results])
    dummy_feats = torch.rand(num_sampled, 8 * 3 * 3)
    cls_scores, bbox_preds = self.forward(dummy_feats)

    losses = self.loss(cls_scores, bbox_preds, rois, labels, label_weights,
                       bbox_targets, bbox_weights)
    assert losses.get('loss_cls', 0) > 0, 'cls-loss should be non-zero'
    assert losses.get('loss_bbox', 0) == 0, 'empty gt loss should be zero'

    # Test bbox loss when truth is non-empty
    gt_bboxes = [
        torch.Tensor([[23.6667, 23.8757, 238.6326, 151.8874]]),
    ]
    gt_labels = [torch.LongTensor([2])]

    sampling_results = _dummy_bbox_sampling(proposal_list, gt_bboxes,
                                            gt_labels)
    rois = bbox2roi([res.bboxes for res in sampling_results])

    bbox_targets = self.get_targets(sampling_results, gt_bboxes, gt_labels,
                                    target_cfg)
    labels, label_weights, bbox_targets, bbox_weights = bbox_targets

    # Create dummy features "extracted" for each sampled bbox
    num_sampled = sum(len(res.bboxes) for res in sampling_results)
    dummy_feats = torch.rand(num_sampled, 8 * 3 * 3)
    cls_scores, bbox_preds = self.forward(dummy_feats)

    losses = self.loss(cls_scores, bbox_preds, rois, labels, label_weights,
                       bbox_targets, bbox_weights)
    assert losses.get('loss_cls', 0) > 0, 'cls-loss should be non-zero'
    assert losses.get('loss_bbox', 0) > 0, 'box-loss should be non-zero'


def test_refine_boxes():
    """
    Mirrors the doctest in
    ``mmdet.models.bbox_heads.bbox_head.BBoxHead.refine_boxes`` but checks for
    multiple values of n_roi / n_img.
    """
    self = BBoxHead(reg_class_agnostic=True)

    test_settings = [

        # Corner case: less rois than images
        {
            'n_roi': 2,
            'n_img': 4,
            'rng': 34285940
        },

        # Corner case: no images
        {
            'n_roi': 0,
            'n_img': 0,
            'rng': 52925222
        },

        # Corner cases: few images / rois
        {
            'n_roi': 1,
            'n_img': 1,
            'rng': 1200281
        },
        {
            'n_roi': 2,
            'n_img': 1,
            'rng': 1200282
        },
        {
            'n_roi': 2,
            'n_img': 2,
            'rng': 1200283
        },
        {
            'n_roi': 1,
            'n_img': 2,
            'rng': 1200284
        },

        # Corner case: no rois few images
        {
            'n_roi': 0,
            'n_img': 1,
            'rng': 23955860
        },
        {
            'n_roi': 0,
            'n_img': 2,
            'rng': 25830516
        },

        # Corner case: no rois many images
        {
            'n_roi': 0,
            'n_img': 10,
            'rng': 671346
        },
        {
            'n_roi': 0,
            'n_img': 20,
            'rng': 699807
        },

        # Corner case: cal_similarity num rois and images
        {
            'n_roi': 20,
            'n_img': 20,
            'rng': 1200238
        },
        {
            'n_roi': 10,
            'n_img': 20,
            'rng': 1200238
        },
        {
            'n_roi': 5,
            'n_img': 5,
            'rng': 1200238
        },

        # ----------------------------------
        # Common case: more rois than images
        {
            'n_roi': 100,
            'n_img': 1,
            'rng': 337156
        },
        {
            'n_roi': 150,
            'n_img': 2,
            'rng': 275898
        },
        {
            'n_roi': 500,
            'n_img': 5,
            'rng': 4903221
        },
    ]

    for demokw in test_settings:
        try:
            n_roi = demokw['n_roi']
            n_img = demokw['n_img']
            rng = demokw['rng']

            print(f'Test refine_boxes case: {demokw!r}')
            tup = _demodata_refine_boxes(n_roi, n_img, rng=rng)
            rois, labels, bbox_preds, pos_is_gts, img_metas = tup
            bboxes_list = self.refine_bboxes(rois, labels, bbox_preds,
                                             pos_is_gts, img_metas)
            assert len(bboxes_list) == n_img
            assert sum(map(len, bboxes_list)) <= n_roi
            assert all(b.shape[1] == 4 for b in bboxes_list)
        except Exception:
            print(f'Test failed with demokw={demokw!r}')
            raise


def _demodata_refine_boxes(n_roi, n_img, rng=0):
    """
    Create random test data for the
    ``mmdet.models.bbox_heads.bbox_head.BBoxHead.refine_boxes`` method
    """
    import numpy as np
    from mmdet.core.bbox.demodata import random_boxes
    from mmdet.core.bbox.demodata import ensure_rng
    try:
        import kwarray
    except ImportError:
        import pytest
        pytest.skip('kwarray is required for this test')
    scale = 512
    rng = ensure_rng(rng)
    img_metas = [{'img_shape': (scale, scale)} for _ in range(n_img)]
    # Create rois in the expected format
    roi_boxes = random_boxes(n_roi, scale=scale, rng=rng)
    if n_img == 0:
        assert n_roi == 0, 'cannot have any rois if there are no images'
        img_ids = torch.empty((0, ), dtype=torch.long)
        roi_boxes = torch.empty((0, 4), dtype=torch.float32)
    else:
        img_ids = rng.randint(0, n_img, (n_roi, ))
        img_ids = torch.from_numpy(img_ids)
    rois = torch.cat([img_ids[:, None].float(), roi_boxes], dim=1)
    # Create other args
    labels = rng.randint(0, 2, (n_roi, ))
    labels = torch.from_numpy(labels).long()
    bbox_preds = random_boxes(n_roi, scale=scale, rng=rng)
    # For each image, pretend random positive boxes are gts
    is_label_pos = (labels.numpy() > 0).astype(np.int)
    lbl_per_img = kwarray.group_items(is_label_pos, img_ids.numpy())
    pos_per_img = [sum(lbl_per_img.get(gid, [])) for gid in range(n_img)]
    # randomly generate with numpy then sort with torch
    _pos_is_gts = [
        rng.randint(0, 2, (npos, )).astype(np.uint8) for npos in pos_per_img
    ]
    pos_is_gts = [
        torch.from_numpy(p).sort(descending=True)[0] for p in _pos_is_gts
    ]
    return rois, labels, bbox_preds, pos_is_gts, img_metas


def test_mask_head_loss():
    """
    Test mask head loss when mask target is empty
    """
    self = FCNMaskHead(
        num_convs=1,
        roi_feat_size=6,
        in_channels=8,
        conv_out_channels=8,
        num_classes=8)

    # Dummy proposals
    proposal_list = [
        torch.Tensor([[23.6667, 23.8757, 228.6326, 153.8874]]),
    ]

    gt_bboxes = [
        torch.Tensor([[23.6667, 23.8757, 238.6326, 151.8874]]),
    ]
    gt_labels = [torch.LongTensor([2])]
    sampling_results = _dummy_bbox_sampling(proposal_list, gt_bboxes,
                                            gt_labels)

    # create dummy mask
    import numpy as np
    from mmdet.core import BitmapMasks
    dummy_mask = np.random.randint(0, 2, (1, 160, 240), dtype=np.uint8)
    gt_masks = [BitmapMasks(dummy_mask, 160, 240)]

    # create dummy train_cfg
    train_cfg = mmcv.Config(dict(mask_size=12, mask_thr_binary=0.5))

    # Create dummy features "extracted" for each sampled bbox
    num_sampled = sum(len(res.bboxes) for res in sampling_results)
    dummy_feats = torch.rand(num_sampled, 8, 6, 6)

    mask_pred = self.forward(dummy_feats)
    mask_targets = self.get_targets(sampling_results, gt_masks, train_cfg)
    pos_labels = torch.cat([res.pos_gt_labels for res in sampling_results])
    loss_mask = self.loss(mask_pred, mask_targets, pos_labels)

    onegt_mask_loss = sum(loss_mask['loss_mask'])
    assert onegt_mask_loss.item() > 0, 'mask loss should be non-zero'

    # test mask_iou_head
    mask_iou_head = MaskIoUHead(
        num_convs=1,
        num_fcs=1,
        roi_feat_size=6,
        in_channels=8,
        conv_out_channels=8,
        fc_out_channels=8,
        num_classes=8)

    pos_mask_pred = mask_pred[range(mask_pred.size(0)), pos_labels]
    mask_iou_pred = mask_iou_head(dummy_feats, pos_mask_pred)
    pos_mask_iou_pred = mask_iou_pred[range(mask_iou_pred.size(0)), pos_labels]

    mask_iou_targets = mask_iou_head.get_targets(sampling_results, gt_masks,
                                                 pos_mask_pred, mask_targets,
                                                 train_cfg)
    loss_mask_iou = mask_iou_head.loss(pos_mask_iou_pred, mask_iou_targets)
    onegt_mask_iou_loss = loss_mask_iou['loss_mask_iou'].sum()
    assert onegt_mask_iou_loss.item() >= 0


def _dummy_bbox_sampling(proposal_list, gt_bboxes, gt_labels):
    """
    Create sample results that can be passed to BBoxHead.get_targets
    """
    num_imgs = 1
    feat = torch.rand(1, 1, 3, 3)
    assign_config = dict(
        type='MaxIoUAssigner',
        pos_iou_thr=0.5,
        neg_iou_thr=0.5,
        min_pos_iou=0.5,
        ignore_iof_thr=-1)
    sampler_config = dict(
        type='RandomSampler',
        num=512,
        pos_fraction=0.25,
        neg_pos_ub=-1,
        add_gt_as_proposals=True)
    bbox_assigner = build_assigner(assign_config)
    bbox_sampler = build_sampler(sampler_config)
    gt_bboxes_ignore = [None for _ in range(num_imgs)]
    sampling_results = []
    for i in range(num_imgs):
        assign_result = bbox_assigner.assign(proposal_list[i], gt_bboxes[i],
                                             gt_bboxes_ignore[i], gt_labels[i])
        sampling_result = bbox_sampler.sample(
            assign_result,
            proposal_list[i],
            gt_bboxes[i],
            gt_labels[i],
            feats=feat)
        sampling_results.append(sampling_result)

    return sampling_results


def test_corner_head_loss():
    """
    Tests corner head loss when truth is empty and non-empty
    """
    s = 256
    img_metas = [{
        'img_shape': (s, s, 3),
        'scale_factor': 1,
        'pad_shape': (s, s, 3)
    }]

    self = CornerHead(
        num_classes=4, in_channels=1, loss_hmp=None, loss_emb=None)

    # Corner head expects a multiple levels of features per image
    feat = [
        torch.rand(1, 1, s // 4, s // 4) for _ in range(self.feat_num_levels)
    ]
    tl_heats, br_heats, tl_embs, br_embs, tl_offs, br_offs = self.forward(feat)

    # Test that empty ground truth encourages the network to predict background
    gt_bboxes = [torch.empty((0, 4))]
    gt_labels = [torch.LongTensor([])]

    gt_bboxes_ignore = None
    empty_gt_losses = self.loss(tl_heats, br_heats, tl_embs, br_embs, tl_offs,
                                br_offs, gt_bboxes, gt_labels, img_metas,
                                gt_bboxes_ignore)
    # empty_det_loss = sum(empty_gt_losses['det_loss'])
    # empty_push_loss = sum(empty_gt_losses['push_loss'])
    # empty_pull_loss = sum(empty_gt_losses['pull_loss'])
    empty_off_loss = sum(empty_gt_losses['off_loss'])
    # assert empty_det_loss.item() > 0, 'det loss should be non-zero'
    # assert empty_push_loss.item() == 0, (
    #     'there should be no push loss when there are no true boxes')
    # assert empty_push_loss.item() == 0, (
    #     'there should be no pull loss when there are no true boxes')
    assert empty_off_loss.item() == 0, (
        'there should be no box loss when there are no true boxes')

    # When truth is non-empty then both cls and box loss should be nonzero for
    # random inputs
    gt_bboxes = [
        torch.Tensor([[23.6667, 23.8757, 238.6326, 151.8874]]),
    ]
    gt_labels = [torch.LongTensor([2])]
    one_gt_losses = self.loss(tl_heats, br_heats, tl_embs, br_embs, tl_offs,
                              br_offs, gt_bboxes, gt_labels, img_metas,
                              gt_bboxes_ignore)
    # onegt_det_loss = sum(one_gt_losses['det_loss'])
    # onegt_push_loss = sum(one_gt_losses['push_loss'])
    # onegt_pull_loss = sum(one_gt_losses['pull_loss'])
    onegt_off_loss = sum(one_gt_losses['off_loss'])
    # assert onegt_det_loss.item() > 0, 'det loss should be non-zero'
    # assert onegt_push_loss.item() > 0, 'push loss should be non-zero'
    # assert onegt_pull_loss.item() > 0, 'pull loss should be non-zero'
    assert onegt_off_loss.item() > 0, 'off loss should be non-zero'<|MERGE_RESOLUTION|>--- conflicted
+++ resolved
@@ -2,12 +2,8 @@
 import torch
 
 from mmdet.core import bbox2roi, build_assigner, build_sampler
-<<<<<<< HEAD
-from mmdet.models.dense_heads import (AnchorHead, CornerHead, FSAFHead,
-=======
-from mmdet.models.dense_heads import (AnchorHead, FCOSHead, FSAFHead,
->>>>>>> 565e070c
-                                      GuidedAnchorHead)
+from mmdet.models.dense_heads import (AnchorHead, CornerHead, FCOSHead,
+                                      FSAFHead, GuidedAnchorHead)
 from mmdet.models.roi_heads.bbox_heads import BBoxHead
 from mmdet.models.roi_heads.mask_heads import FCNMaskHead, MaskIoUHead
 
