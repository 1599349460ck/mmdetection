# High-resolution networks (HRNets) for object detection

## Introduction

```
@inproceedings{SunXLW19,
  title={Deep High-Resolution Representation Learning for Human Pose Estimation},
  author={Ke Sun and Bin Xiao and Dong Liu and Jingdong Wang},
  booktitle={CVPR},
  year={2019}
}

@article{SunZJCXLMWLW19,
  title={High-Resolution Representations for Labeling Pixels and Regions},
  author={Ke Sun and Yang Zhao and Borui Jiang and Tianheng Cheng and Bin Xiao
  and Dong Liu and Yadong Mu and Xinggang Wang and Wenyu Liu and Jingdong Wang},
  journal   = {CoRR},
  volume    = {abs/1904.04514},
  year={2019}
}
```

## Results and Models


### Faster R-CNN

|    Backbone     |  Style  | Lr schd | Mem (GB) | Inf time (fps) | box AP | Download |
| :-------------: | :-----: | :-----: | :------: | :-------------:|:------:| :-------:|
|   HRNetV2p-W18  | pytorch |   1x    | 6.6      | 13.4           | 36.9   | [model](https://open-mmlab.s3.ap-northeast-2.amazonaws.com/mmdetection/v2.0/hrnet/faster_rcnn_hrnetv2p_w18_1x_coco/faster_rcnn_hrnetv2p_w18_1x_coco_20200130-56651a6d.pth) &#124; [log](https://open-mmlab.s3.ap-northeast-2.amazonaws.com/mmdetection/v2.0/hrnet/faster_rcnn_hrnetv2p_w18_1x_coco/faster_rcnn_hrnetv2p_w18_1x_coco_20200130_211246.log.json) |
|   HRNetV2p-W18  | pytorch |   2x    |          |                |        |  |
|   HRNetV2p-W32  | pytorch |   1x    | 9.0      | 12.4           | 40.2   | [model](https://open-mmlab.s3.ap-northeast-2.amazonaws.com/mmdetection/v2.0/hrnet/faster_rcnn_hrnetv2p_w32_1x_coco/faster_rcnn_hrnetv2p_w32_1x_coco_20200130-6e286425.pth) &#124; [log](https://open-mmlab.s3.ap-northeast-2.amazonaws.com/mmdetection/v2.0/hrnet/faster_rcnn_hrnetv2p_w32_1x_coco/faster_rcnn_hrnetv2p_w32_1x_coco_20200130_204442.log.json) |
|   HRNetV2p-W32  | pytorch |   2x    |          |                |        |  |
<<<<<<< HEAD
|   HRNetV2p-W40  | pytorch |   1x    | 10.4     | 9.2            | 41.2   | [model](https://open-mmlab.s3.ap-northeast-2.amazonaws.com/mmdetection/v2.0/hrnet/faster_rcnn_hrnetv2p_w40_1x_coco/faster_rcnn_hrnetv2p_w40_1x_coco_20200210-95c1f5ce.pth) &#124; [log](https://open-mmlab.s3.ap-northeast-2.amazonaws.com/mmdetection/v2.0/hrnet/faster_rcnn_hrnetv2p_w40_1x_coco/faster_rcnn_hrnetv2p_w40_1x_coco_20200210_125315.log.json) |
|   HRNetV2p-W40  | pytorch |   2x    | 10.4     |                |  42.1  |  |
=======
|   HRNetV2p-W48  | pytorch |   1x    | 10.4     | 10.5           | 41.2   | [model](https://open-mmlab.s3.ap-northeast-2.amazonaws.com/mmdetection/v2.0/hrnet/faster_rcnn_hrnetv2p_w40_1x_coco/faster_rcnn_hrnetv2p_w40_1x_coco_20200210-95c1f5ce.pth) &#124; [log](https://open-mmlab.s3.ap-northeast-2.amazonaws.com/mmdetection/v2.0/hrnet/faster_rcnn_hrnetv2p_w40_1x_coco/faster_rcnn_hrnetv2p_w40_1x_coco_20200210_125315.log.json) |
|   HRNetV2p-W48  | pytorch |   2x    |          |                |        |  |
>>>>>>> 0367dd9c

### Mask R-CNN

|    Backbone     |  Style  | Lr schd | Mem (GB) | Inf time (fps) | box AP | mask AP | Download |
| :-------------: | :-----: | :-----: | :------: | :-------------:|:------:| :------:|:--------:|
<<<<<<< HEAD
|   HRNetV2p-W18  | pytorch |   1x    | 7.0      | 7.3            | 37.7   | 34.2    | [model](https://open-mmlab.s3.ap-northeast-2.amazonaws.com/mmdetection/v2.0/hrnet/mask_rcnn_hrnetv2p_w18_1x_coco/mask_rcnn_hrnetv2p_w18_1x_coco_20200205-1c3d78ed.pth) &#124; [log](https://open-mmlab.s3.ap-northeast-2.amazonaws.com/mmdetection/v2.0/hrnet/mask_rcnn_hrnetv2p_w18_1x_coco/mask_rcnn_hrnetv2p_w18_1x_coco_20200205_232523.log.json) |
|   HRNetV2p-W18  | pytorch |   2x    | 7.0      | 7.5            | 39.8   | 36.0    | [model](https://open-mmlab.s3.ap-northeast-2.amazonaws.com/mmdetection/v2.0/hrnet/mask_rcnn_hrnetv2p_w18_2x_coco/mask_rcnn_hrnetv2p_w18_2x_coco_20200212-b3c825b1.pth) &#124; [log](https://open-mmlab.s3.ap-northeast-2.amazonaws.com/mmdetection/v2.0/hrnet/mask_rcnn_hrnetv2p_w18_2x_coco/mask_rcnn_hrnetv2p_w18_2x_coco_20200212_134222.log.json) |
|   HRNetV2p-W32  | pytorch |   1x    | 9.4      | 7.5            | 41.2   | 37.1    | [model](https://open-mmlab.s3.ap-northeast-2.amazonaws.com/mmdetection/v2.0/hrnet/mask_rcnn_hrnetv2p_w32_1x_coco/mask_rcnn_hrnetv2p_w32_1x_coco_20200207-b29f616e.pth) &#124; [log](https://open-mmlab.s3.ap-northeast-2.amazonaws.com/mmdetection/v2.0/hrnet/mask_rcnn_hrnetv2p_w32_1x_coco/mask_rcnn_hrnetv2p_w32_1x_coco_20200207_055017.log.json) |
|   HRNetV2p-W32  | pytorch |   2x    | 9.4      | 7.7            | 42.5   | 37.8    | [model](https://open-mmlab.s3.ap-northeast-2.amazonaws.com/mmdetection/v2.0/hrnet/mask_rcnn_hrnetv2p_w32_2x_coco/mask_rcnn_hrnetv2p_w32_2x_coco_20200213-45b75b4d.pth) &#124; [log](https://open-mmlab.s3.ap-northeast-2.amazonaws.com/mmdetection/v2.0/hrnet/mask_rcnn_hrnetv2p_w32_2x_coco/mask_rcnn_hrnetv2p_w32_2x_coco_20200213_150518.log.json) |
|   HRNetV2p-W40  | pytorch |   1x    |  10.9    |                | 42.1   |  37.5   |  |
|   HRNetV2p-W40  | pytorch |   2x    |   10.9   |                | 42.8   |  38.2   |  |
=======
|   HRNetV2p-W18  | pytorch |   1x    | 7.0      | 11.7           | 37.7   | 34.2    | [model](https://open-mmlab.s3.ap-northeast-2.amazonaws.com/mmdetection/v2.0/hrnet/mask_rcnn_hrnetv2p_w18_1x_coco/mask_rcnn_hrnetv2p_w18_1x_coco_20200205-1c3d78ed.pth) &#124; [log](https://open-mmlab.s3.ap-northeast-2.amazonaws.com/mmdetection/v2.0/hrnet/mask_rcnn_hrnetv2p_w18_1x_coco/mask_rcnn_hrnetv2p_w18_1x_coco_20200205_232523.log.json) |
|   HRNetV2p-W18  | pytorch |   2x    | 7.0      | -              | 39.8   | 36.0    | [model](https://open-mmlab.s3.ap-northeast-2.amazonaws.com/mmdetection/v2.0/hrnet/mask_rcnn_hrnetv2p_w18_2x_coco/mask_rcnn_hrnetv2p_w18_2x_coco_20200212-b3c825b1.pth) &#124; [log](https://open-mmlab.s3.ap-northeast-2.amazonaws.com/mmdetection/v2.0/hrnet/mask_rcnn_hrnetv2p_w18_2x_coco/mask_rcnn_hrnetv2p_w18_2x_coco_20200212_134222.log.json) |
|   HRNetV2p-W32  | pytorch |   1x    | 9.4      | 11.3           | 41.2   | 37.1    | [model](https://open-mmlab.s3.ap-northeast-2.amazonaws.com/mmdetection/v2.0/hrnet/mask_rcnn_hrnetv2p_w32_1x_coco/mask_rcnn_hrnetv2p_w32_1x_coco_20200207-b29f616e.pth) &#124; [log](https://open-mmlab.s3.ap-northeast-2.amazonaws.com/mmdetection/v2.0/hrnet/mask_rcnn_hrnetv2p_w32_1x_coco/mask_rcnn_hrnetv2p_w32_1x_coco_20200207_055017.log.json) |
|   HRNetV2p-W32  | pytorch |   2x    | 9.4      | -              | 42.5   | 37.8    | [model](https://open-mmlab.s3.ap-northeast-2.amazonaws.com/mmdetection/v2.0/hrnet/mask_rcnn_hrnetv2p_w32_2x_coco/mask_rcnn_hrnetv2p_w32_2x_coco_20200213-45b75b4d.pth) &#124; [log](https://open-mmlab.s3.ap-northeast-2.amazonaws.com/mmdetection/v2.0/hrnet/mask_rcnn_hrnetv2p_w32_2x_coco/mask_rcnn_hrnetv2p_w32_2x_coco_20200213_150518.log.json) |
|   HRNetV2p-W48  | pytorch |   1x    |          |                |        |         |  |
|   HRNetV2p-W48  | pytorch |   2x    |          |                |        |         |  |
>>>>>>> 0367dd9c


### Cascade R-CNN

|    Backbone     |  Style  | Lr schd | Mem (GB) | Inf time (fps) | box AP | Download |
| :-------------: | :-----: | :-----: | :------: | :-------------:|:------:| :-------:|
<<<<<<< HEAD
|   HRNetV2p-W18  | pytorch |   20e   |  7.0     | 8.3            | 41.2   | [model](https://open-mmlab.s3.ap-northeast-2.amazonaws.com/mmdetection/v2.0/hrnet/cascade_rcnn_hrnetv2p_w18_20e_coco/cascade_rcnn_hrnetv2p_w18_20e_coco_20200210-434be9d7.pth) &#124; [log](https://open-mmlab.s3.ap-northeast-2.amazonaws.com/mmdetection/v2.0/hrnet/cascade_rcnn_hrnetv2p_w18_20e_coco/cascade_rcnn_hrnetv2p_w18_20e_coco_20200210_105632.log.json)  |
|   HRNetV2p-W32  | pytorch |   20e   |  9.4     | 8.2            | 43.3   | [model](https://open-mmlab.s3.ap-northeast-2.amazonaws.com/mmdetection/v2.0/hrnet/cascade_rcnn_hrnetv2p_w32_20e_coco/cascade_rcnn_hrnetv2p_w32_20e_coco_20200208-928455a4.pth) &#124; [log](https://open-mmlab.s3.ap-northeast-2.amazonaws.com/mmdetection/v2.0/hrnet/cascade_rcnn_hrnetv2p_w32_20e_coco/cascade_rcnn_hrnetv2p_w32_20e_coco_20200208_160511.log.json)  |
|   HRNetV2p-W40  | pytorch |   20e   |  10.8    |                | 43.8   |  |
=======
|   HRNetV2p-W18  | pytorch |   20e   |  7.0     | 11.0           | 41.2   | [model](https://open-mmlab.s3.ap-northeast-2.amazonaws.com/mmdetection/v2.0/hrnet/cascade_rcnn_hrnetv2p_w18_20e_coco/cascade_rcnn_hrnetv2p_w18_20e_coco_20200210-434be9d7.pth) &#124; [log](https://open-mmlab.s3.ap-northeast-2.amazonaws.com/mmdetection/v2.0/hrnet/cascade_rcnn_hrnetv2p_w18_20e_coco/cascade_rcnn_hrnetv2p_w18_20e_coco_20200210_105632.log.json)  |
|   HRNetV2p-W32  | pytorch |   20e   |  9.4     | 11.0           | 43.3   | [model](https://open-mmlab.s3.ap-northeast-2.amazonaws.com/mmdetection/v2.0/hrnet/cascade_rcnn_hrnetv2p_w32_20e_coco/cascade_rcnn_hrnetv2p_w32_20e_coco_20200208-928455a4.pth) &#124; [log](https://open-mmlab.s3.ap-northeast-2.amazonaws.com/mmdetection/v2.0/hrnet/cascade_rcnn_hrnetv2p_w32_20e_coco/cascade_rcnn_hrnetv2p_w32_20e_coco_20200208_160511.log.json)  |
|   HRNetV2p-W48  | pytorch |   20e   |          |                |        |  |
>>>>>>> 0367dd9c


### Cascade Mask R-CNN

|    Backbone     |  Style  | Lr schd | Mem (GB) | Inf time (fps) | box AP | mask AP | Download |
| :-------------: | :-----: | :-----: | :------: | :-------------:|:------:| :------:|:--------:|
<<<<<<< HEAD
|   HRNetV2p-W18  | pytorch |   20e   |          |                |        |         |  |
|   HRNetV2p-W32  | pytorch |   20e   | 1.1      |                |44.3    |38.6     |  |
=======
|   HRNetV2p-W18  | pytorch |   20e   |          | 8.5            |        |         |  |
|   HRNetV2p-W32  | pytorch |   20e   |          | 8.3            |        |         |  |
>>>>>>> 0367dd9c
|   HRNetV2p-W48  | pytorch |   20e   |          |                |        |         |  |


### Hybrid Task Cascade (HTC)

|    Backbone     |  Style  | Lr schd | Mem (GB) | Inf time (fps) | box AP | mask AP | Download |
| :-------------: | :-----: | :-----: | :------: | :-------------:|:------:| :------:|:--------:|
|   HRNetV2p-W18  | pytorch |   20e   | 10.8     | 4.7            | 42.8   | 37.9    | [model](https://open-mmlab.s3.ap-northeast-2.amazonaws.com/mmdetection/v2.0/hrnet/htc_hrnetv2p_w18_20e_coco/htc_hrnetv2p_w18_20e_coco_20200210-b266988c.pth) &#124; [log](https://open-mmlab.s3.ap-northeast-2.amazonaws.com/mmdetection/v2.0/hrnet/htc_hrnetv2p_w18_20e_coco/htc_hrnetv2p_w18_20e_coco_20200210_182735.log.json) |
|   HRNetV2p-W32  | pytorch |   20e   | 13.1     | 4.9            | 45.4   | 39.9    | [model](https://open-mmlab.s3.ap-northeast-2.amazonaws.com/mmdetection/v2.0/hrnet/htc_hrnetv2p_w32_20e_coco/htc_hrnetv2p_w32_20e_coco_20200207-7639fa12.pth) &#124; [log](https://open-mmlab.s3.ap-northeast-2.amazonaws.com/mmdetection/v2.0/hrnet/htc_hrnetv2p_w32_20e_coco/htc_hrnetv2p_w32_20e_coco_20200207_193153.log.json) |
|   HRNetV2p-W48  | pytorch |   20e   |          |                |        |         |  |
|   HRNetV2p-W48  | pytorch |   28e   |          |                |        |         |  |
| X-101-64x4d-FPN | pytorch |   28e   |          |                |        |         |  |


### FCOS

| Backbone  | Style   |  GN     | MS train | Lr schd | Mem (GB) | Inf time (fps) | box AP | Download |
|:---------:|:-------:|:-------:|:--------:|:-------:|:------:|:------:|:------:|:--------:|
|HRNetV2p-W18| pytorch | Y       | N       | 1x       | 13.0 | 12.9 | 35.1   | [model](https://open-mmlab.s3.ap-northeast-2.amazonaws.com/mmdetection/v2.0/hrnet/fcos_hrnetv2p_w18_gn-head_4x4_1x_coco/fcos_hrnetv2p_w18_gn-head_4x4_1x_coco_20200316-c24bac34.pth) &#124; [log](https://open-mmlab.s3.ap-northeast-2.amazonaws.com/mmdetection/v2.0/hrnet/fcos_hrnetv2p_w18_gn-head_4x4_1x_coco/fcos_hrnetv2p_w18_gn-head_4x4_1x_coco_20200316_103815.log.json) |
|HRNetV2p-W18| pytorch | Y       | N       | 2x       | 13.0 | -    | 37.7   | [model](https://open-mmlab.s3.ap-northeast-2.amazonaws.com/mmdetection/v2.0/hrnet/fcos_hrnetv2p_w18_gn-head_4x4_2x_coco/fcos_hrnetv2p_w18_gn-head_4x4_2x_coco_20200316-15348c5b.pth) &#124; [log](https://open-mmlab.s3.ap-northeast-2.amazonaws.com/mmdetection/v2.0/hrnet/fcos_hrnetv2p_w18_gn-head_4x4_2x_coco/fcos_hrnetv2p_w18_gn-head_4x4_2x_coco_20200316_103815.log.json) |
|HRNetV2p-W32| pytorch | Y       | N       | 1x       | 17.5 | 12.9 | 39.2   | [model](https://open-mmlab.s3.ap-northeast-2.amazonaws.com/mmdetection/v2.0/hrnet/fcos_hrnetv2p_w32_gn-head_4x4_1x_coco/fcos_hrnetv2p_w32_gn-head_4x4_1x_coco_20200314-59a7807f.pth) &#124; [log](https://open-mmlab.s3.ap-northeast-2.amazonaws.com/mmdetection/v2.0/hrnet/fcos_hrnetv2p_w32_gn-head_4x4_1x_coco/fcos_hrnetv2p_w32_gn-head_4x4_1x_coco_20200314_150555.log.json) |
|HRNetV2p-W32| pytorch | Y       | N       | 2x       | 17.5 | -    | 40.3   | [model](https://open-mmlab.s3.ap-northeast-2.amazonaws.com/mmdetection/v2.0/hrnet/fcos_hrnetv2p_w32_gn-head_4x4_2x_coco/fcos_hrnetv2p_w32_gn-head_4x4_2x_coco_20200314-faf8f0b8.pth) &#124; [log](https://open-mmlab.s3.ap-northeast-2.amazonaws.com/mmdetection/v2.0/hrnet/fcos_hrnetv2p_w32_gn-head_4x4_2x_coco/fcos_hrnetv2p_w32_gn-head_4x4_2x_coco_20200314_145136.log.json) |
|HRNetV2p-W18| pytorch | Y       | Y       | 2x       | 13.0 | 12.9 | 38.1   | [model](https://open-mmlab.s3.ap-northeast-2.amazonaws.com/mmdetection/v2.0/hrnet/fcos_hrnetv2p_w18_gn-head_mstrain_640-800_4x4_2x_coco/fcos_hrnetv2p_w18_gn-head_mstrain_640-800_4x4_2x_coco_20200316-a668468b.pth) &#124; [log](https://open-mmlab.s3.ap-northeast-2.amazonaws.com/mmdetection/v2.0/hrnet/fcos_hrnetv2p_w18_gn-head_mstrain_640-800_4x4_2x_coco/fcos_hrnetv2p_w18_gn-head_mstrain_640-800_4x4_2x_coco_20200316_104027.log.json) |
|HRNetV2p-W32| pytorch | Y       | Y       | 2x       | 17.5 | 12.4 | 41.8   | [model](https://open-mmlab.s3.ap-northeast-2.amazonaws.com/mmdetection/v2.0/hrnet/fcos_hrnetv2p_w32_gn-head_mstrain_640-800_4x4_2x_coco/fcos_hrnetv2p_w32_gn-head_mstrain_640-800_4x4_2x_coco_20200314-065d37a6.pth) &#124; [log](https://open-mmlab.s3.ap-northeast-2.amazonaws.com/mmdetection/v2.0/hrnet/fcos_hrnetv2p_w32_gn-head_mstrain_640-800_4x4_2x_coco/fcos_hrnetv2p_w32_gn-head_mstrain_640-800_4x4_2x_coco_20200314_145356.log.json) |
|HRNetV2p-W48| pytorch | Y       | Y       | 2x       | 20.3 | 10.8 | 42.8   | [model](https://open-mmlab.s3.ap-northeast-2.amazonaws.com/mmdetection/v2.0/hrnet/fcos_hrnetv2p_w40_gn-head_mstrain_640-800_4x4_2x_coco/fcos_hrnetv2p_w40_gn-head_mstrain_640-800_4x4_2x_coco_20200314-e201886d.pth) &#124; [log](https://open-mmlab.s3.ap-northeast-2.amazonaws.com/mmdetection/v2.0/hrnet/fcos_hrnetv2p_w40_gn-head_mstrain_640-800_4x4_2x_coco/fcos_hrnetv2p_w40_gn-head_mstrain_640-800_4x4_2x_coco_20200314_150607.log.json) |



**Note:**

- The `28e` schedule in HTC indicates decreasing the lr at 24 and 27 epochs, with a total of 28 epochs.
- HRNetV2 ImageNet pretrained models are in [HRNets for Image Classification](https://github.com/HRNet/HRNet-Image-Classification).<|MERGE_RESOLUTION|>--- conflicted
+++ resolved
@@ -31,61 +31,36 @@
 |   HRNetV2p-W18  | pytorch |   2x    |          |                |        |  |
 |   HRNetV2p-W32  | pytorch |   1x    | 9.0      | 12.4           | 40.2   | [model](https://open-mmlab.s3.ap-northeast-2.amazonaws.com/mmdetection/v2.0/hrnet/faster_rcnn_hrnetv2p_w32_1x_coco/faster_rcnn_hrnetv2p_w32_1x_coco_20200130-6e286425.pth) &#124; [log](https://open-mmlab.s3.ap-northeast-2.amazonaws.com/mmdetection/v2.0/hrnet/faster_rcnn_hrnetv2p_w32_1x_coco/faster_rcnn_hrnetv2p_w32_1x_coco_20200130_204442.log.json) |
 |   HRNetV2p-W32  | pytorch |   2x    |          |                |        |  |
-<<<<<<< HEAD
-|   HRNetV2p-W40  | pytorch |   1x    | 10.4     | 9.2            | 41.2   | [model](https://open-mmlab.s3.ap-northeast-2.amazonaws.com/mmdetection/v2.0/hrnet/faster_rcnn_hrnetv2p_w40_1x_coco/faster_rcnn_hrnetv2p_w40_1x_coco_20200210-95c1f5ce.pth) &#124; [log](https://open-mmlab.s3.ap-northeast-2.amazonaws.com/mmdetection/v2.0/hrnet/faster_rcnn_hrnetv2p_w40_1x_coco/faster_rcnn_hrnetv2p_w40_1x_coco_20200210_125315.log.json) |
+|   HRNetV2p-W48  | pytorch |   1x    | 10.4     | 10.5           | 41.2   | [model](https://open-mmlab.s3.ap-northeast-2.amazonaws.com/mmdetection/v2.0/hrnet/faster_rcnn_hrnetv2p_w40_1x_coco/faster_rcnn_hrnetv2p_w40_1x_coco_20200210-95c1f5ce.pth) &#124; [log](https://open-mmlab.s3.ap-northeast-2.amazonaws.com/mmdetection/v2.0/hrnet/faster_rcnn_hrnetv2p_w40_1x_coco/faster_rcnn_hrnetv2p_w40_1x_coco_20200210_125315.log.json) |
 |   HRNetV2p-W40  | pytorch |   2x    | 10.4     |                |  42.1  |  |
-=======
-|   HRNetV2p-W48  | pytorch |   1x    | 10.4     | 10.5           | 41.2   | [model](https://open-mmlab.s3.ap-northeast-2.amazonaws.com/mmdetection/v2.0/hrnet/faster_rcnn_hrnetv2p_w40_1x_coco/faster_rcnn_hrnetv2p_w40_1x_coco_20200210-95c1f5ce.pth) &#124; [log](https://open-mmlab.s3.ap-northeast-2.amazonaws.com/mmdetection/v2.0/hrnet/faster_rcnn_hrnetv2p_w40_1x_coco/faster_rcnn_hrnetv2p_w40_1x_coco_20200210_125315.log.json) |
-|   HRNetV2p-W48  | pytorch |   2x    |          |                |        |  |
->>>>>>> 0367dd9c
 
 ### Mask R-CNN
 
 |    Backbone     |  Style  | Lr schd | Mem (GB) | Inf time (fps) | box AP | mask AP | Download |
 | :-------------: | :-----: | :-----: | :------: | :-------------:|:------:| :------:|:--------:|
-<<<<<<< HEAD
-|   HRNetV2p-W18  | pytorch |   1x    | 7.0      | 7.3            | 37.7   | 34.2    | [model](https://open-mmlab.s3.ap-northeast-2.amazonaws.com/mmdetection/v2.0/hrnet/mask_rcnn_hrnetv2p_w18_1x_coco/mask_rcnn_hrnetv2p_w18_1x_coco_20200205-1c3d78ed.pth) &#124; [log](https://open-mmlab.s3.ap-northeast-2.amazonaws.com/mmdetection/v2.0/hrnet/mask_rcnn_hrnetv2p_w18_1x_coco/mask_rcnn_hrnetv2p_w18_1x_coco_20200205_232523.log.json) |
-|   HRNetV2p-W18  | pytorch |   2x    | 7.0      | 7.5            | 39.8   | 36.0    | [model](https://open-mmlab.s3.ap-northeast-2.amazonaws.com/mmdetection/v2.0/hrnet/mask_rcnn_hrnetv2p_w18_2x_coco/mask_rcnn_hrnetv2p_w18_2x_coco_20200212-b3c825b1.pth) &#124; [log](https://open-mmlab.s3.ap-northeast-2.amazonaws.com/mmdetection/v2.0/hrnet/mask_rcnn_hrnetv2p_w18_2x_coco/mask_rcnn_hrnetv2p_w18_2x_coco_20200212_134222.log.json) |
-|   HRNetV2p-W32  | pytorch |   1x    | 9.4      | 7.5            | 41.2   | 37.1    | [model](https://open-mmlab.s3.ap-northeast-2.amazonaws.com/mmdetection/v2.0/hrnet/mask_rcnn_hrnetv2p_w32_1x_coco/mask_rcnn_hrnetv2p_w32_1x_coco_20200207-b29f616e.pth) &#124; [log](https://open-mmlab.s3.ap-northeast-2.amazonaws.com/mmdetection/v2.0/hrnet/mask_rcnn_hrnetv2p_w32_1x_coco/mask_rcnn_hrnetv2p_w32_1x_coco_20200207_055017.log.json) |
-|   HRNetV2p-W32  | pytorch |   2x    | 9.4      | 7.7            | 42.5   | 37.8    | [model](https://open-mmlab.s3.ap-northeast-2.amazonaws.com/mmdetection/v2.0/hrnet/mask_rcnn_hrnetv2p_w32_2x_coco/mask_rcnn_hrnetv2p_w32_2x_coco_20200213-45b75b4d.pth) &#124; [log](https://open-mmlab.s3.ap-northeast-2.amazonaws.com/mmdetection/v2.0/hrnet/mask_rcnn_hrnetv2p_w32_2x_coco/mask_rcnn_hrnetv2p_w32_2x_coco_20200213_150518.log.json) |
-|   HRNetV2p-W40  | pytorch |   1x    |  10.9    |                | 42.1   |  37.5   |  |
-|   HRNetV2p-W40  | pytorch |   2x    |   10.9   |                | 42.8   |  38.2   |  |
-=======
 |   HRNetV2p-W18  | pytorch |   1x    | 7.0      | 11.7           | 37.7   | 34.2    | [model](https://open-mmlab.s3.ap-northeast-2.amazonaws.com/mmdetection/v2.0/hrnet/mask_rcnn_hrnetv2p_w18_1x_coco/mask_rcnn_hrnetv2p_w18_1x_coco_20200205-1c3d78ed.pth) &#124; [log](https://open-mmlab.s3.ap-northeast-2.amazonaws.com/mmdetection/v2.0/hrnet/mask_rcnn_hrnetv2p_w18_1x_coco/mask_rcnn_hrnetv2p_w18_1x_coco_20200205_232523.log.json) |
 |   HRNetV2p-W18  | pytorch |   2x    | 7.0      | -              | 39.8   | 36.0    | [model](https://open-mmlab.s3.ap-northeast-2.amazonaws.com/mmdetection/v2.0/hrnet/mask_rcnn_hrnetv2p_w18_2x_coco/mask_rcnn_hrnetv2p_w18_2x_coco_20200212-b3c825b1.pth) &#124; [log](https://open-mmlab.s3.ap-northeast-2.amazonaws.com/mmdetection/v2.0/hrnet/mask_rcnn_hrnetv2p_w18_2x_coco/mask_rcnn_hrnetv2p_w18_2x_coco_20200212_134222.log.json) |
 |   HRNetV2p-W32  | pytorch |   1x    | 9.4      | 11.3           | 41.2   | 37.1    | [model](https://open-mmlab.s3.ap-northeast-2.amazonaws.com/mmdetection/v2.0/hrnet/mask_rcnn_hrnetv2p_w32_1x_coco/mask_rcnn_hrnetv2p_w32_1x_coco_20200207-b29f616e.pth) &#124; [log](https://open-mmlab.s3.ap-northeast-2.amazonaws.com/mmdetection/v2.0/hrnet/mask_rcnn_hrnetv2p_w32_1x_coco/mask_rcnn_hrnetv2p_w32_1x_coco_20200207_055017.log.json) |
 |   HRNetV2p-W32  | pytorch |   2x    | 9.4      | -              | 42.5   | 37.8    | [model](https://open-mmlab.s3.ap-northeast-2.amazonaws.com/mmdetection/v2.0/hrnet/mask_rcnn_hrnetv2p_w32_2x_coco/mask_rcnn_hrnetv2p_w32_2x_coco_20200213-45b75b4d.pth) &#124; [log](https://open-mmlab.s3.ap-northeast-2.amazonaws.com/mmdetection/v2.0/hrnet/mask_rcnn_hrnetv2p_w32_2x_coco/mask_rcnn_hrnetv2p_w32_2x_coco_20200213_150518.log.json) |
-|   HRNetV2p-W48  | pytorch |   1x    |          |                |        |         |  |
-|   HRNetV2p-W48  | pytorch |   2x    |          |                |        |         |  |
->>>>>>> 0367dd9c
+|   HRNetV2p-W40  | pytorch |   1x    |  10.9    |                | 42.1   |  37.5   |  |
+|   HRNetV2p-W40  | pytorch |   2x    |   10.9   |                | 42.8   |  38.2   |  |
 
 
 ### Cascade R-CNN
 
 |    Backbone     |  Style  | Lr schd | Mem (GB) | Inf time (fps) | box AP | Download |
 | :-------------: | :-----: | :-----: | :------: | :-------------:|:------:| :-------:|
-<<<<<<< HEAD
-|   HRNetV2p-W18  | pytorch |   20e   |  7.0     | 8.3            | 41.2   | [model](https://open-mmlab.s3.ap-northeast-2.amazonaws.com/mmdetection/v2.0/hrnet/cascade_rcnn_hrnetv2p_w18_20e_coco/cascade_rcnn_hrnetv2p_w18_20e_coco_20200210-434be9d7.pth) &#124; [log](https://open-mmlab.s3.ap-northeast-2.amazonaws.com/mmdetection/v2.0/hrnet/cascade_rcnn_hrnetv2p_w18_20e_coco/cascade_rcnn_hrnetv2p_w18_20e_coco_20200210_105632.log.json)  |
-|   HRNetV2p-W32  | pytorch |   20e   |  9.4     | 8.2            | 43.3   | [model](https://open-mmlab.s3.ap-northeast-2.amazonaws.com/mmdetection/v2.0/hrnet/cascade_rcnn_hrnetv2p_w32_20e_coco/cascade_rcnn_hrnetv2p_w32_20e_coco_20200208-928455a4.pth) &#124; [log](https://open-mmlab.s3.ap-northeast-2.amazonaws.com/mmdetection/v2.0/hrnet/cascade_rcnn_hrnetv2p_w32_20e_coco/cascade_rcnn_hrnetv2p_w32_20e_coco_20200208_160511.log.json)  |
-|   HRNetV2p-W40  | pytorch |   20e   |  10.8    |                | 43.8   |  |
-=======
 |   HRNetV2p-W18  | pytorch |   20e   |  7.0     | 11.0           | 41.2   | [model](https://open-mmlab.s3.ap-northeast-2.amazonaws.com/mmdetection/v2.0/hrnet/cascade_rcnn_hrnetv2p_w18_20e_coco/cascade_rcnn_hrnetv2p_w18_20e_coco_20200210-434be9d7.pth) &#124; [log](https://open-mmlab.s3.ap-northeast-2.amazonaws.com/mmdetection/v2.0/hrnet/cascade_rcnn_hrnetv2p_w18_20e_coco/cascade_rcnn_hrnetv2p_w18_20e_coco_20200210_105632.log.json)  |
 |   HRNetV2p-W32  | pytorch |   20e   |  9.4     | 11.0           | 43.3   | [model](https://open-mmlab.s3.ap-northeast-2.amazonaws.com/mmdetection/v2.0/hrnet/cascade_rcnn_hrnetv2p_w32_20e_coco/cascade_rcnn_hrnetv2p_w32_20e_coco_20200208-928455a4.pth) &#124; [log](https://open-mmlab.s3.ap-northeast-2.amazonaws.com/mmdetection/v2.0/hrnet/cascade_rcnn_hrnetv2p_w32_20e_coco/cascade_rcnn_hrnetv2p_w32_20e_coco_20200208_160511.log.json)  |
-|   HRNetV2p-W48  | pytorch |   20e   |          |                |        |  |
->>>>>>> 0367dd9c
+|   HRNetV2p-W40  | pytorch |   20e   |  10.8    |                | 43.8   |  |
 
 
 ### Cascade Mask R-CNN
 
 |    Backbone     |  Style  | Lr schd | Mem (GB) | Inf time (fps) | box AP | mask AP | Download |
 | :-------------: | :-----: | :-----: | :------: | :-------------:|:------:| :------:|:--------:|
-<<<<<<< HEAD
-|   HRNetV2p-W18  | pytorch |   20e   |          |                |        |         |  |
-|   HRNetV2p-W32  | pytorch |   20e   | 1.1      |                |44.3    |38.6     |  |
-=======
 |   HRNetV2p-W18  | pytorch |   20e   |          | 8.5            |        |         |  |
-|   HRNetV2p-W32  | pytorch |   20e   |          | 8.3            |        |         |  |
->>>>>>> 0367dd9c
+|   HRNetV2p-W32  | pytorch |   20e   |          | 8.3            |44.3    |38.6     |  |
 |   HRNetV2p-W48  | pytorch |   20e   |          |                |        |         |  |
 
 
