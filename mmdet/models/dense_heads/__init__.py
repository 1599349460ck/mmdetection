from .anchor_free_head import AnchorFreeHead
from .anchor_head import AnchorHead
from .atss_head import ATSSHead
from .cascade_rpn_head import CascadeRPNHead, StageCascadeRPNHead
from .center_head import CenterHead
from .centripetal_head import CentripetalHead
from .corner_head import CornerHead
from .embedding_rpn_head import EmbeddingRPNHead
from .fcos_head import FCOSHead
from .fovea_head import FoveaHead
from .free_anchor_retina_head import FreeAnchorRetinaHead
from .fsaf_head import FSAFHead
from .ga_retina_head import GARetinaHead
from .ga_rpn_head import GARPNHead
from .gfl_head import GFLHead
from .guided_anchor_head import FeatureAdaption, GuidedAnchorHead
from .ld_head import LDHead
from .nasfcos_head import NASFCOSHead
from .paa_head import PAAHead
from .pisa_retinanet_head import PISARetinaHead
from .pisa_ssd_head import PISASSDHead
from .reppoints_head import RepPointsHead
from .retina_head import RetinaHead
from .retina_sepbn_head import RetinaSepBNHead
from .rpn_head import RPNHead
from .sabl_retina_head import SABLRetinaHead
from .ssd_head import SSDHead
from .transformer_head import TransformerHead
from .vfnet_head import VFNetHead
from .yolact_head import YOLACTHead, YOLACTProtonet, YOLACTSegmHead
from .yolo_head import YOLOV3Head

__all__ = [
    'AnchorFreeHead', 'AnchorHead', 'GuidedAnchorHead', 'FeatureAdaption',
    'RPNHead', 'GARPNHead', 'RetinaHead', 'RetinaSepBNHead', 'GARetinaHead',
    'SSDHead', 'FCOSHead', 'RepPointsHead', 'FoveaHead',
    'FreeAnchorRetinaHead', 'ATSSHead', 'FSAFHead', 'NASFCOSHead',
    'PISARetinaHead', 'PISASSDHead', 'GFLHead', 'CornerHead', 'YOLACTHead',
    'YOLACTSegmHead', 'YOLACTProtonet', 'YOLOV3Head', 'PAAHead',
    'SABLRetinaHead', 'CentripetalHead', 'VFNetHead', 'TransformerHead',
<<<<<<< HEAD
    'StageCascadeRPNHead', 'CascadeRPNHead', 'CenterHead', 'EmbeddingRPNHead'
=======
    'StageCascadeRPNHead', 'CascadeRPNHead', 'EmbeddingRPNHead', 'LDHead'
>>>>>>> 5ebba9a9
]<|MERGE_RESOLUTION|>--- conflicted
+++ resolved
@@ -38,9 +38,6 @@
     'PISARetinaHead', 'PISASSDHead', 'GFLHead', 'CornerHead', 'YOLACTHead',
     'YOLACTSegmHead', 'YOLACTProtonet', 'YOLOV3Head', 'PAAHead',
     'SABLRetinaHead', 'CentripetalHead', 'VFNetHead', 'TransformerHead',
-<<<<<<< HEAD
-    'StageCascadeRPNHead', 'CascadeRPNHead', 'CenterHead', 'EmbeddingRPNHead'
-=======
-    'StageCascadeRPNHead', 'CascadeRPNHead', 'EmbeddingRPNHead', 'LDHead'
->>>>>>> 5ebba9a9
+    'StageCascadeRPNHead', 'CascadeRPNHead', 'EmbeddingRPNHead', 'LDHead',
+    'CenterHead'
 ]