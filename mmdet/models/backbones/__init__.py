from .hourglass import HourglassNet
from .hrnet import HRNet
from .regnet import RegNet
from .res2net import Res2Net
from .resnet import ResNet, ResNetV1d
from .resnext import ResNeXt
from .ssd_vgg import SSDVGG
from .darknet import DarkNet53

<<<<<<< HEAD
__all__ = ['ResNet', 'make_res_layer', 'ResNeXt', 'SSDVGG', 'HRNet', 'DarkNet53']
=======
__all__ = [
    'RegNet', 'ResNet', 'ResNetV1d', 'ResNeXt', 'SSDVGG', 'HRNet', 'Res2Net',
    'HourglassNet'
]
>>>>>>> 0d67223f
<|MERGE_RESOLUTION|>--- conflicted
+++ resolved
@@ -7,11 +7,7 @@
 from .ssd_vgg import SSDVGG
 from .darknet import DarkNet53
 
-<<<<<<< HEAD
-__all__ = ['ResNet', 'make_res_layer', 'ResNeXt', 'SSDVGG', 'HRNet', 'DarkNet53']
-=======
 __all__ = [
     'RegNet', 'ResNet', 'ResNetV1d', 'ResNeXt', 'SSDVGG', 'HRNet', 'Res2Net',
-    'HourglassNet'
-]
->>>>>>> 0d67223f
+    'HourglassNet', 'DarkNet53'
+]