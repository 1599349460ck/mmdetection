--- conflicted
+++ resolved
@@ -94,7 +94,7 @@
         self.l_dim = l_dim
 
         assert (
-                self.head_dim * self.num_heads == self.embed_dim
+            self.head_dim * self.num_heads == self.embed_dim
         ), 'embed_dim must be divisible by num_heads ' \
            f'(got `embed_dim`: {self.embed_dim} ' \
            f'and `num_heads`: {self.num_heads}).'
@@ -296,54 +296,6 @@
         self.gamma_l = nn.Parameter(
             init_values * torch.ones(l_dim), requires_grad=True)
 
-<<<<<<< HEAD
-    def forward(
-        self,
-        visual_features: Tuple[Tensor],
-        lang_feature: Tensor,
-        attention_mask_v: Optional[Tensor] = None,
-        attention_mask_l: Optional[Tensor] = None,
-    ) -> Tuple[List[Tensor], Tensor]:
-
-        if isinstance(visual_features, (list, tuple)):
-            # for multiple feature maps
-            size_per_level, visual_features_flatten = [], []
-            for i, feat_per_level in enumerate(visual_features):
-                bs, c, h, w = feat_per_level.shape
-                size_per_level.append([h, w])
-                feat = permute_and_flatten(feat_per_level, bs, -1, c, h, w)
-                visual_features_flatten.append(feat)
-            visual_features_flatten = torch.cat(visual_features_flatten, dim=1)
-            new_v, new_lang_feature = self.single_attention_call(
-                visual_features_flatten,
-                lang_feature,
-                attention_mask_l=attention_mask_l,
-                attention_mask_v=attention_mask_v)
-            # [bs, N, C] -> [bs, C, N]
-            new_v = new_v.transpose(1, 2).contiguous()
-
-            start = 0
-            fusion_visual_features = []
-            for (h, w) in size_per_level:
-                new_v_per_level = new_v[:, :, start:start + h * w].view(
-                    bs, -1, h, w).contiguous()
-                fusion_visual_features.append(new_v_per_level)
-                start += h * w
-
-            return fusion_visual_features, new_lang_feature
-        elif isinstance(visual_features, Tensor):
-            # for a single feature map
-            new_v, new_lang_feature = self.single_attention_call(
-                visual_features,
-                lang_feature,
-                attention_mask_l=attention_mask_l,
-                attention_mask_v=attention_mask_v)
-            return new_v, new_lang_feature
-        else:
-            raise TypeError(f'visual features expected a Tensor, List[Tensor] \
-                             or Tuple[Tensor], but got {type(visual_features)}'
-                            )
-=======
     def forward(self,
                 vf0: Tensor,
                 vf1: Tensor,
@@ -378,7 +330,6 @@
             start += h * w
 
         return fvfs[0], fvfs[1], fvfs[2], fvfs[3], fvfs[4], new_lang_feature
->>>>>>> ed65c3ba
 
     def single_attention_call(
         self,
@@ -451,18 +402,6 @@
         language_dict_features = x['lang']
 
         if self.use_checkpoint:
-<<<<<<< HEAD
-            fused_visual_features, language_features = checkpoint.checkpoint(
-                self.b_attn,
-                visual_features,
-                language_dict_features['hidden'],
-                attention_mask_l=language_dict_features['masks'])
-        else:
-            fused_visual_features, language_features = self.b_attn(
-                visual_features,
-                language_dict_features['hidden'],
-                attention_mask_l=language_dict_features['masks'])
-=======
             # vf is mean visual_features
             # checkpoint does not allow complex data structures as input,
             # such as list, so we must split them.
@@ -474,7 +413,6 @@
             vf0, vf1, vf2, vf3, vf4, language_features = self.b_attn(
                 *visual_features, language_dict_features['hidden'],
                 language_dict_features['masks'])
->>>>>>> ed65c3ba
 
         language_dict_features['hidden'] = language_features
         fused_language_dict_features = language_dict_features
