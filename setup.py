--- conflicted
+++ resolved
@@ -74,18 +74,12 @@
 
 __version__ = '{}'
 short_version = '{}'
-CPU_ONLY = {}
 """
     sha = get_hash()
     VERSION = SHORT_VERSION + '+' + sha
-    CPU = 'False'
-    if not use_cuda():
-        CPU = 'True'
-        print('CUDA is not available --> '
-              'mmdetection will be compiled in CPU_ONLY mode!')
-    content = content.format(time.asctime(), VERSION, SHORT_VERSION, CPU)
+
     with open(version_file, 'w') as f:
-        f.write(content)
+        f.write(content.format(time.asctime(), VERSION, SHORT_VERSION))
 
 
 def get_version():
@@ -94,52 +88,13 @@
     return locals()['__version__']
 
 
-<<<<<<< HEAD
-def use_cuda():
-    return torch.cuda.is_available() or os.getenv('FORCE_CUDA', '0') == '1'
-
-=======
 def make_cuda_ext(name, module, sources, sources_cuda=[]):
->>>>>>> 9ab68c7e
-
-def make_extension(name, module, sources, is_cuda_ext=False):
-    name = '{}.{}'.format(module, name)
-    sources = [os.path.join(*module.split('.'), p) for p in sources]
+
     define_macros = []
     extra_compile_args = {'cxx': []}
 
-    if use_cuda():
-        # compile with CUDA
+    if torch.cuda.is_available() or os.getenv('FORCE_CUDA', '0') == '1':
         define_macros += [('WITH_CUDA', None)]
-<<<<<<< HEAD
-        return CUDAExtension(
-            name=name,
-            sources=sources,
-            define_macros=define_macros,
-            extra_compile_args={
-                'cxx': [],
-                'nvcc': [
-                    '-D__CUDA_NO_HALF_OPERATORS__',
-                    '-D__CUDA_NO_HALF_CONVERSIONS__',
-                    '-D__CUDA_NO_HALF2_OPERATORS__',
-                ]
-            })
-    else:
-        is_cuda_src = any([source.endswith('.cu') for source in sources])
-        if is_cuda_src:
-            print('module {0} will not be included, since CUDA isnt available'.
-                  format(name))
-            return None
-        else:
-            return CppExtension(
-                name=name, sources=sources, define_macros=define_macros)
-
-
-def make_cpp_ext(name, module, sources):
-    return CppExtension(
-        name='{}.{}'.format(module, name),
-        sources=[os.path.join(*module.split('.'), p) for p in sources])
-=======
         extension = CUDAExtension
         extra_compile_args['nvcc'] = [
             '-D__CUDA_NO_HALF_OPERATORS__',
@@ -157,7 +112,6 @@
         sources=[os.path.join(*module.split('.'), p) for p in sources],
         define_macros=define_macros,
         extra_compile_args=extra_compile_args)
->>>>>>> 9ab68c7e
 
 
 def parse_requirements(fname='requirements.txt', with_version=True):
@@ -241,78 +195,6 @@
 
 if __name__ == '__main__':
     write_version_py()
-    ext_modules = [
-        make_extension(
-            name='compiling_info',
-            module='mmdet.ops.utils',
-            sources=['src/compiling_info.cpp']),
-        make_extension(
-            name='nms_cpu',
-            module='mmdet.ops.nms',
-            sources=['src/nms_cpu.cpp']),
-        make_extension(
-            name='nms_cuda',
-            module='mmdet.ops.nms',
-            sources=['src/nms_cuda.cpp', 'src/nms_kernel.cu']),
-        make_extension(
-            name='roi_align_cuda',
-            module='mmdet.ops.roi_align',
-            sources=[
-                'src/roi_align_cuda.cpp',
-                'src/roi_align_kernel.cu',
-                'src/roi_align_kernel_v2.cu',
-            ]),
-        make_extension(
-            name='roi_pool_cuda',
-            module='mmdet.ops.roi_pool',
-            sources=['src/roi_pool_cuda.cpp', 'src/roi_pool_kernel.cu']),
-        make_extension(
-            name='deform_conv_cuda',
-            module='mmdet.ops.dcn',
-            sources=[
-                'src/deform_conv_cuda.cpp', 'src/deform_conv_cuda_kernel.cu'
-            ]),
-        make_extension(
-            name='deform_pool_cuda',
-            module='mmdet.ops.dcn',
-            sources=[
-                'src/deform_pool_cuda.cpp', 'src/deform_pool_cuda_kernel.cu'
-            ]),
-        make_extension(
-            name='sigmoid_focal_loss_cuda',
-            module='mmdet.ops.sigmoid_focal_loss',
-            sources=[
-                'src/sigmoid_focal_loss.cpp', 'src/sigmoid_focal_loss_cuda.cu'
-            ]),
-        make_extension(
-            name='masked_conv2d_cuda',
-            module='mmdet.ops.masked_conv',
-            sources=[
-                'src/masked_conv2d_cuda.cpp', 'src/masked_conv2d_kernel.cu'
-            ]),
-        make_extension(
-            name='affine_grid_cuda',
-            module='mmdet.ops.affine_grid',
-            sources=['src/affine_grid_cuda.cpp']),
-        make_extension(
-            name='grid_sampler_cuda',
-            module='mmdet.ops.grid_sampler',
-            sources=[
-                'src/cpu/grid_sampler_cpu.cpp',
-                'src/cuda/grid_sampler_cuda.cu', 'src/grid_sampler.cpp'
-            ]),
-        make_extension(
-            name='carafe_cuda',
-            module='mmdet.ops.carafe',
-            sources=['src/carafe_cuda.cpp', 'src/carafe_cuda_kernel.cu']),
-        make_extension(
-            name='carafe_naive_cuda',
-            module='mmdet.ops.carafe',
-            sources=[
-                'src/carafe_naive_cuda.cpp', 'src/carafe_naive_cuda_kernel.cu'
-            ])
-    ]
-    ext_modules = [m for m in ext_modules if m is not None]
     setup(
         name='mmdet',
         version=get_version(),
@@ -343,9 +225,6 @@
             'build': parse_requirements('requirements/build.txt'),
             'optional': parse_requirements('requirements/optional.txt'),
         },
-<<<<<<< HEAD
-        ext_modules=ext_modules,
-=======
         ext_modules=[
             make_cuda_ext(
                 name='compiling_info',
@@ -430,6 +309,5 @@
                     'src/cuda/carafe_naive_cuda_kernel.cu'
                 ])
         ],
->>>>>>> 9ab68c7e
         cmdclass={'build_ext': BuildExtension},
         zip_safe=False)