--- conflicted
+++ resolved
@@ -1,14 +1,12 @@
 # Copyright (c) OpenMMLab. All rights reserved.
-from .batch_sampler import AspectRatioBatchSampler, TrackAspectRatioBatchSampler
+from .batch_sampler import (AspectRatioBatchSampler,
+                            TrackAspectRatioBatchSampler)
 from .class_aware_sampler import ClassAwareSampler
 from .multi_source_sampler import GroupMultiSourceSampler, MultiSourceSampler
 from .track_img_sampler import TrackImgSampler
 
 __all__ = [
     'ClassAwareSampler', 'AspectRatioBatchSampler', 'MultiSourceSampler',
-<<<<<<< HEAD
-    'GroupMultiSourceSampler', 'TrackImgSampler', 'TrackAspectRatioBatchSampler'
-=======
-    'GroupMultiSourceSampler', 'TrackImgSampler'
->>>>>>> dfd5f4ec
+    'GroupMultiSourceSampler', 'TrackImgSampler',
+    'TrackAspectRatioBatchSampler'
 ]