--- conflicted
+++ resolved
@@ -49,9 +49,6 @@
     'NASFCOS', 'PointRend', 'GFL', 'CornerNet', 'PAA', 'YOLOV3', 'YOLACT',
     'VFNet', 'DETR', 'TridentFasterRCNN', 'SparseRCNN', 'SCNet', 'SOLO',
     'DeformableDETR', 'AutoAssign', 'YOLOF', 'CenterNet', 'YOLOX',
-<<<<<<< HEAD
-    'TwoStagePanopticSegmentor', 'PanopticFPN', 'QueryInst', 'MaskFormer'
-=======
-    'TwoStagePanopticSegmentor', 'PanopticFPN', 'QueryInst', 'LAD'
->>>>>>> f08548bf
+    'TwoStagePanopticSegmentor', 'PanopticFPN', 'QueryInst', 'LAD',
+    'MaskFormer'
 ]