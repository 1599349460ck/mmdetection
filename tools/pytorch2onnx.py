import argparse

import mmcv
import numpy as np
import torch
import torch._C
import torch.serialization
from mmcv.runner import load_checkpoint
from torch.jit import (_create_interpreter_name_lookup_fn, _flatten,
                       _unique_state_dict)
from torch.onnx import OperatorExportTypes
from torch.onnx.symbolic_helper import (_set_operator_export_type,
                                        _set_opset_version)
from torch.onnx.utils import _optimize_graph

from mmdet.models import build_detector


def pytorch2onnx(model,
                 input_shape=(1, 3, 224, 224),
                 opset_version=10,
                 show=False,
                 output_file='tmp.onnx'):
    model.cpu().eval()

    _set_opset_version(opset_version)
    _set_operator_export_type(OperatorExportTypes.ONNX)

    # use dummy input to execute model for tracing
    rng = np.random.RandomState(0)
    imgs = rng.rand(*input_shape)
    one_img = torch.FloatTensor(imgs)
    (_, C, H, W) = input_shape
    one_meta = {
        'img_shape': (H, W, C),
        'ori_shape': (H, W, C),
        'pad_shape': (H, W, C),
        'filename': '<demo>.png',
        'scale_factor': 1.0,
        'flip': False
    }

    with torch.no_grad():
        in_vars, _ = _flatten(one_img)
        module_state = list(_unique_state_dict(model, keep_vars=True).values())
        # record the inputs of the graph
        trace, _ = torch._C._tracer_enter(*(in_vars + module_state))
        torch._C._tracer_set_force_outplace(True)
        torch._C._tracer_set_get_unique_name_fn(
            _create_interpreter_name_lookup_fn())
        try:
            # run model for tracing
            tensor_out = model.forward([one_img], [[one_meta]],
                                       return_loss=False)
            out_vars, _ = _flatten(tensor_out)
            # record the outputs of the graph
            torch._C._tracer_exit(tuple(out_vars))
        except Exception:
            torch._C._tracer_abandon()
            raise
        graph = trace.graph()
        params = list(_unique_state_dict(model).values())
        graph = _optimize_graph(graph, OperatorExportTypes.ONNX)
        output_tensors, _ = torch._C._jit_flatten(tensor_out)
        for output, tensor in zip(graph.outputs(), output_tensors):
            output.inferTypeFrom(tensor)
        input_and_param_names = [val.debugName() for val in graph.inputs()]
        param_names = input_and_param_names[len(input_and_param_names) -
                                            len(params):]
        params_dict = dict(zip(param_names, params))
        proto, export_map = graph._export_onnx(params_dict, opset_version, {},
                                               False)
        assert (len(export_map) == 0)
        torch.serialization._with_file_like(output_file, 'wb',
                                            lambda f: f.write(proto))
        if show:
            print(graph)

        return


def parse_args():
    parser = argparse.ArgumentParser(description='Convert MMDet to ONNX')
    parser.add_argument('config', help='test config file path')
    parser.add_argument('--checkpoint', help='checkpoint file', default=None)
    parser.add_argument('--show', action='store_true', help='show onnx graph')
    parser.add_argument('--output_file', type=str, default='tmp.onnx')
    parser.add_argument('--opset_version', type=int, default=10)
    args = parser.parse_args()
    return args


if __name__ == '__main__':
    args = parse_args()

    cfg = mmcv.Config.fromfile(args.config)
    cfg.model.pretrained = None
    cfg.data.test.test_mode = True

    # build the model
    model = build_detector(cfg.model, train_cfg=None, test_cfg=cfg.test_cfg)
<<<<<<< HEAD
<<<<<<< HEAD
    load_checkpoint(model, args.checkpoint, map_location='cpu')
    # Only support CPU mode for now
    model.cpu().eval()
    # Customized ops are not supported, use torchvision ops instead.
    for m in model.modules():
        if isinstance(m, (RoIPool, RoIAlign)):
            # set use_torchvision on-the-fly
            m.use_torchvision = True

    # TODO: a better way to override forward function
    if hasattr(model, 'forward_dummy'):
        model.forward = model.forward_dummy
    else:
        raise NotImplementedError(
            'ONNX conversion is currently not currently supported with '
            f'{model.__class__.__name__}')

    input_data = torch.empty((1, *input_shape),
                             dtype=next(model.parameters()).dtype,
                             device=next(model.parameters()).device)

    onnx_model = export_onnx_model(model, (input_data, ), args.passes)
    # Print a human readable representation of the graph
    onnx.helper.printable_graph(onnx_model.graph)
    print(f'saving model in {args.out}')
    onnx.save(onnx_model, args.out)


if __name__ == '__main__':
    main()
=======
=======
>>>>>>> dd275b02
    if args.checkpoint:
        checkpoint = load_checkpoint(
            model, args.checkpoint, map_location='cpu')
        # old versions did not save class info in checkpoints,
        # this walkaround is for backward compatibility
        if 'CLASSES' in checkpoint['meta']:
            model.CLASSES = checkpoint['meta']['CLASSES']

    # conver model to onnx file
    pytorch2onnx(
        model,
        opset_version=args.opset_version,
        show=args.show,
<<<<<<< HEAD
        output_file=args.output_file)
>>>>>>> b06faa1... fix code style
=======
        output_file=args.output_file)
>>>>>>> dd275b02
<|MERGE_RESOLUTION|>--- conflicted
+++ resolved
@@ -99,41 +99,6 @@
 
     # build the model
     model = build_detector(cfg.model, train_cfg=None, test_cfg=cfg.test_cfg)
-<<<<<<< HEAD
-<<<<<<< HEAD
-    load_checkpoint(model, args.checkpoint, map_location='cpu')
-    # Only support CPU mode for now
-    model.cpu().eval()
-    # Customized ops are not supported, use torchvision ops instead.
-    for m in model.modules():
-        if isinstance(m, (RoIPool, RoIAlign)):
-            # set use_torchvision on-the-fly
-            m.use_torchvision = True
-
-    # TODO: a better way to override forward function
-    if hasattr(model, 'forward_dummy'):
-        model.forward = model.forward_dummy
-    else:
-        raise NotImplementedError(
-            'ONNX conversion is currently not currently supported with '
-            f'{model.__class__.__name__}')
-
-    input_data = torch.empty((1, *input_shape),
-                             dtype=next(model.parameters()).dtype,
-                             device=next(model.parameters()).device)
-
-    onnx_model = export_onnx_model(model, (input_data, ), args.passes)
-    # Print a human readable representation of the graph
-    onnx.helper.printable_graph(onnx_model.graph)
-    print(f'saving model in {args.out}')
-    onnx.save(onnx_model, args.out)
-
-
-if __name__ == '__main__':
-    main()
-=======
-=======
->>>>>>> dd275b02
     if args.checkpoint:
         checkpoint = load_checkpoint(
             model, args.checkpoint, map_location='cpu')
@@ -147,9 +112,4 @@
         model,
         opset_version=args.opset_version,
         show=args.show,
-<<<<<<< HEAD
-        output_file=args.output_file)
->>>>>>> b06faa1... fix code style
-=======
-        output_file=args.output_file)
->>>>>>> dd275b02
+        output_file=args.output_file)