--- conflicted
+++ resolved
@@ -1,5 +1,6 @@
 import torch
 
+from mmdet.core import bbox2result
 from ..builder import DETECTORS, build_backbone, build_head, build_neck
 from .base import BaseDetector
 
@@ -85,29 +86,20 @@
             img_metas (list[dict]): List of image information.
             rescale (bool, optional): Whether to rescale the results.
                 Defaults to False.
-            postprocess (bool, optional): Whether to perform post-processing
-                by bbox2result. Defaults to True.
 
         Returns:
             list[list[np.ndarray]]: BBox results of each image and classes.
                 The outer list corresponds to each image. The inner list
                 corresponds to each class.
         """
-<<<<<<< HEAD
-        x = self.extract_feat(img)
-        outs = self.bbox_head(x)
-        bbox_list = self.bbox_head.get_bboxes(
-            *outs, img_metas, rescale=rescale)
+        feat = self.extract_feat(img)
+        results_list = self.bbox_head.simple_test(
+            feat, img_metas, rescale=rescale)
         bbox_results = [
             bbox2result(det_bboxes, det_labels, self.bbox_head.num_classes)
-            for det_bboxes, det_labels in bbox_list
+            for det_bboxes, det_labels in results_list
         ]
         return bbox_results
-=======
-        feat = self.extract_feat(img)
-        return self.bbox_head.simple_test(
-            feat, img_metas, rescale=rescale, postprocess=postprocess)
->>>>>>> 69a4ed73
 
     def aug_test(self, imgs, img_metas, rescale=False):
         """Test function with test time augmentation.
@@ -132,7 +124,13 @@
             ' does not support test-time augmentation'
 
         feats = self.extract_feats(imgs)
-        return [self.bbox_head.aug_test(feats, img_metas, rescale=rescale)]
+        results_list = self.bbox_head.aug_test(
+            feats, img_metas, rescale=rescale)
+        bbox_results = [
+            bbox2result(det_bboxes, det_labels, self.bbox_head.num_classes)
+            for det_bboxes, det_labels in results_list
+        ]
+        return bbox_results
 
     def onnx_export(self, img, img_metas):
         """Test function without test time augmentation.
