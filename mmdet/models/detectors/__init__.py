from .atss import ATSS
from .base import BaseDetector
from .cascade_rcnn import CascadeRCNN
from .cornernet import CornerNet
from .fast_rcnn import FastRCNN
from .faster_rcnn import FasterRCNN
from .fcos import FCOS
from .fovea import FOVEA
from .fsaf import FSAF
from .gfl import GFL
from .grid_rcnn import GridRCNN
from .htc import HybridTaskCascade
from .mask_rcnn import MaskRCNN
from .mask_scoring_rcnn import MaskScoringRCNN
from .nasfcos import NASFCOS
from .paa import PAA
from .point_rend import PointRend
from .reppoints_detector import RepPointsDetector
from .retinanet import RetinaNet
from .rpn import RPN
from .single_stage import SingleStageDetector
from .trident_faster_rcnn import TridentFasterRCNN
from .two_stage import TwoStageDetector
from .vfnet import VFNet
from .yolact import YOLACT
from .yolo import YOLOV3

__all__ = [
    'ATSS', 'BaseDetector', 'SingleStageDetector', 'TwoStageDetector', 'RPN',
    'FastRCNN', 'FasterRCNN', 'MaskRCNN', 'CascadeRCNN', 'HybridTaskCascade',
    'RetinaNet', 'FCOS', 'GridRCNN', 'MaskScoringRCNN', 'RepPointsDetector',
<<<<<<< HEAD
    'FOVEA', 'FSAF', 'NASFCOS', 'PointRend', 'GFL', 'TridentFasterRCNN'
=======
    'FOVEA', 'FSAF', 'NASFCOS', 'PointRend', 'GFL', 'CornerNet', 'PAA',
    'YOLOV3', 'YOLACT', 'VFNet'
>>>>>>> d7f41985
]<|MERGE_RESOLUTION|>--- conflicted
+++ resolved
@@ -29,10 +29,6 @@
     'ATSS', 'BaseDetector', 'SingleStageDetector', 'TwoStageDetector', 'RPN',
     'FastRCNN', 'FasterRCNN', 'MaskRCNN', 'CascadeRCNN', 'HybridTaskCascade',
     'RetinaNet', 'FCOS', 'GridRCNN', 'MaskScoringRCNN', 'RepPointsDetector',
-<<<<<<< HEAD
-    'FOVEA', 'FSAF', 'NASFCOS', 'PointRend', 'GFL', 'TridentFasterRCNN'
-=======
     'FOVEA', 'FSAF', 'NASFCOS', 'PointRend', 'GFL', 'CornerNet', 'PAA',
-    'YOLOV3', 'YOLACT', 'VFNet'
->>>>>>> d7f41985
+    'YOLOV3', 'YOLACT', 'VFNet', 'TridentFasterRCNN'
 ]