# Copyright (c) OpenMMLab. All rights reserved.
from typing import Union

import torch
from mmcv.cnn import build_norm_layer
from mmcv.cnn.bricks.transformer import FFN, MultiheadAttention
from mmengine import ConfigDict
from mmengine.model import BaseModule, ModuleList
from torch import Tensor

from mmdet.utils import ConfigType, OptConfigType


class DetrTransformerEncoder(BaseModule):
    """Encoder of DETR.

    Args:
        num_layers (int): Number of encoder layers.
        layer_cfg (:obj:`ConfigDict` or dict): the config of each encoder
            layer. All the layers will share the same config.
        init_cfg (:obj:`ConfigDict` or dict, optional): the config to control
            the initialization. Defaults to None.
    """

    def __init__(self,
                 num_layers: int,
                 layer_cfg: ConfigType,
                 init_cfg: OptConfigType = None) -> None:

        super().__init__(init_cfg=init_cfg)
        self.num_layers = num_layers
        self.layer_cfg = layer_cfg
        self._init_layers()

    def _init_layers(self) -> None:
        """Initialize encoder layers."""
        self.layers = ModuleList([
            DetrTransformerEncoderLayer(**self.layer_cfg)
            for _ in range(self.num_layers)
        ])
        self.embed_dims = self.layers[0].embed_dims

    def forward(self, query: Tensor, query_pos: Tensor,
                key_padding_mask: Tensor, **kwargs) -> Tensor:
        """Forward function of encoder.

        Args:
            query (Tensor): Input queries of encoder, has shape
                (bs, num_queries, dim).
            query_pos (Tensor): The positional embeddings of the queries, has
                shape (bs, num_queries, dim).
            key_padding_mask (Tensor): The `key_padding_mask` of `self_attn`
                input. ByteTensor, has shape (bs, num_queries).

        Returns:
            Tensor: Has shape (bs, num_queries, dim) if `batch_first` is
            `True`, otherwise (num_queries, bs, dim).
        """
        for layer in self.layers:
            query = layer(query, query_pos, key_padding_mask, **kwargs)
        return query


class DetrTransformerDecoder(BaseModule):
    """Decoder of DETR.

    Args:
        num_layers (int): Number of decoder layers.
        layer_cfg (:obj:`ConfigDict` or dict): the config of each encoder
            layer. All the layers will share the same config.
        post_norm_cfg (:obj:`ConfigDict` or dict, optional): Config of the
            post normalization layer. Defaults to `LN`.
        return_intermediate (bool, optional): Whether to return outputs of
            intermediate layers. Defaults to `True`,
        init_cfg (:obj:`ConfigDict` or dict, optional): the config to control
            the initialization. Defaults to None.
    """

    def __init__(self,
                 num_layers: int,
                 layer_cfg: ConfigType,
                 post_norm_cfg: OptConfigType = dict(type='LN'),
                 return_intermediate: bool = True,
                 init_cfg: Union[dict, ConfigDict] = None) -> None:
        super().__init__(init_cfg=init_cfg)
        self.layer_cfg = layer_cfg
        self.num_layers = num_layers
        self.post_norm_cfg = post_norm_cfg
        self.return_intermediate = return_intermediate
        self._init_layers()

    def _init_layers(self) -> None:
        """Initialize decoder layers."""
        self.layers = ModuleList([
            DetrTransformerDecoderLayer(**self.layer_cfg)
            for _ in range(self.num_layers)
        ])
        self.embed_dims = self.layers[0].embed_dims
        self.post_norm = build_norm_layer(self.post_norm_cfg,
                                          self.embed_dims)[1]

    def forward(self, query: Tensor, key: Tensor, value: Tensor,
                query_pos: Tensor, key_pos: Tensor, key_padding_mask: Tensor,
                **kwargs) -> Tensor:
        """Forward function of decoder
        Args:
            query (Tensor): The input query, has shape (bs, num_queries, dim).
            key (Tensor): The input key, has shape (bs, num_keys, dim). If
                `None`, the `query` will be used. Defaults to `None`.
            value (Tensor): The input value with the same shape as `key`.
                If `None`, the `key` will be used. Defaults to `None`.
            query_pos (Tensor): The positional encoding for `query`, with the
                same shape as `query`. If not `None`, it will be added to
                `query` before forward function. Defaults to `None`.
            key_pos (Tensor): The positional encoding for `key`, with the
                same shape as `key`. If not `None`, it will be added to
                `key` before forward function. If `None`, and `query_pos`
                has the same shape as `key`, then `query_pos` will be used
                as `key_pos`. Defaults to `None`.
            key_padding_mask (Tensor): The `key_padding_mask` of `cross_attn`
                input. ByteTensor, has shape (bs, num_value).

        Returns:
            Tensor: The forwarded results will have shape
            (num_decoder_layers, bs, num_queries, dim) if
<<<<<<< HEAD
            `return_intermediate` is `True` else (bs, num_queries, dim).
=======
            `return_intermediate` is `True` else (1, bs, num_queries, dim).
>>>>>>> 899d4b85
        """
        intermediate = []
        for layer in self.layers:
            query = layer(
                query,
                key=key,
                value=value,
                query_pos=query_pos,
                key_pos=key_pos,
                key_padding_mask=key_padding_mask,
                **kwargs)
            if self.return_intermediate:
                intermediate.append(self.post_norm(query))

        if self.return_intermediate:
            return torch.stack(intermediate)

        query = self.post_norm(query)
        return query.unsqueeze(0)


class DetrTransformerEncoderLayer(BaseModule):
    """Implements encoder layer in DETR transformer.

    Args:
        self_attn_cfg (:obj:`ConfigDict` or dict, optional): Config for self
            attention.
        ffn_cfg (:obj:`ConfigDict` or dict, optional): Config for FFN.
        norm_cfg (:obj:`ConfigDict` or dict, optional): Config for
            normalization layers. All the layers will share the same
            config. Defaults to `LN`.
        init_cfg (:obj:`ConfigDict` or dict, optional): Config to control
            the initialization. Defaults to None.
    """

    def __init__(self,
                 self_attn_cfg: OptConfigType = dict(
                     embed_dims=256, num_heads=8, dropout=0.0),
                 ffn_cfg: OptConfigType = dict(
                     embed_dims=256,
                     feedforward_channels=1024,
                     num_fcs=2,
                     ffn_drop=0.,
                     act_cfg=dict(type='ReLU', inplace=True)),
                 norm_cfg: OptConfigType = dict(type='LN'),
                 init_cfg: OptConfigType = None) -> None:

        super().__init__(init_cfg=init_cfg)

        self.self_attn_cfg = self_attn_cfg
        if 'batch_first' not in self.self_attn_cfg:
            self.self_attn_cfg['batch_first'] = True
        else:
            assert self.self_attn_cfg['batch_first'] is True, 'First \
            dimension of all DETRs in mmdet is `batch`, \
            please set `batch_first` flag.'

        self.ffn_cfg = ffn_cfg
        self.norm_cfg = norm_cfg
        self._init_layers()

    def _init_layers(self) -> None:
        """Initialize self-attention, FFN, and normalization."""
        self.self_attn = MultiheadAttention(**self.self_attn_cfg)
        self.embed_dims = self.self_attn.embed_dims
        self.ffn = FFN(**self.ffn_cfg)
        norms_list = [
            build_norm_layer(self.norm_cfg, self.embed_dims)[1]
            for _ in range(2)
        ]
        self.norms = ModuleList(norms_list)

    def forward(self, query: Tensor, query_pos: Tensor,
                key_padding_mask: Tensor, **kwargs) -> Tensor:
        """Forward function of an encoder layer.

        Args:
            query (Tensor): The input query, has shape (bs, num_queries, dim).
            query_pos (Tensor): The positional encoding for query, with
                the same shape as `query`. If not None, it will
                be added to `query` before forward function. Defaults to None.
            key_padding_mask (Tensor): The `key_padding_mask` of `self_attn`
                input. ByteTensor. has shape (bs, num_queries).
        Returns:
            Tensor: forwarded results, has shape (bs, num_queries, dim).
        """
        query = self.self_attn(
            query=query,
            key=query,
            value=query,
            query_pos=query_pos,
            key_pos=query_pos,
            key_padding_mask=key_padding_mask,
            **kwargs)
        query = self.norms[0](query)
        query = self.ffn(query)
        query = self.norms[1](query)

        return query


class DetrTransformerDecoderLayer(BaseModule):
    """Implements decoder layer in DETR transformer.

    Args:
        self_attn_cfg (:obj:`ConfigDict` or dict, optional): Config for self
            attention.
        cross_attn_cfg (:obj:`ConfigDict` or dict, optional): Config for cross
            attention.
        ffn_cfg (:obj:`ConfigDict` or dict, optional): Config for FFN.
        norm_cfg (:obj:`ConfigDict` or dict, optional): Config for
            normalization layers. All the layers will share the same
            config. Defaults to `LN`.
        init_cfg (:obj:`ConfigDict` or dict, optional): Config to control
            the initialization. Defaults to None.
    """

    def __init__(self,
                 self_attn_cfg: OptConfigType = dict(
                     embed_dims=256,
                     num_heads=8,
                     dropout=0.0,
                     batch_first=True),
                 cross_attn_cfg: OptConfigType = dict(
                     embed_dims=256,
                     num_heads=8,
                     dropout=0.0,
                     batch_first=True),
                 ffn_cfg: OptConfigType = dict(
                     embed_dims=256,
                     feedforward_channels=1024,
                     num_fcs=2,
                     ffn_drop=0.,
                     act_cfg=dict(type='ReLU', inplace=True),
                 ),
                 norm_cfg: OptConfigType = dict(type='LN'),
                 init_cfg: OptConfigType = None) -> None:

        super().__init__(init_cfg=init_cfg)

        self.self_attn_cfg = self_attn_cfg
        self.cross_attn_cfg = cross_attn_cfg
        if 'batch_first' not in self.self_attn_cfg:
            self.self_attn_cfg['batch_first'] = True
        else:
            assert self.self_attn_cfg['batch_first'] is True, 'First \
            dimension of all DETRs in mmdet is `batch`, \
            please set `batch_first` flag.'

        if 'batch_first' not in self.cross_attn_cfg:
            self.cross_attn_cfg['batch_first'] = True
        else:
            assert self.cross_attn_cfg['batch_first'] is True, 'First \
            dimension of all DETRs in mmdet is `batch`, \
            please set `batch_first` flag.'

        self.ffn_cfg = ffn_cfg
        self.norm_cfg = norm_cfg
        self._init_layers()

    def _init_layers(self) -> None:
        """Initialize self-attention, FFN, and normalization."""
        self.self_attn = MultiheadAttention(**self.self_attn_cfg)
        self.cross_attn = MultiheadAttention(**self.cross_attn_cfg)
        self.embed_dims = self.self_attn.embed_dims
        self.ffn = FFN(**self.ffn_cfg)
        norms_list = [
            build_norm_layer(self.norm_cfg, self.embed_dims)[1]
            for _ in range(3)
        ]
        self.norms = ModuleList(norms_list)

    def forward(self,
                query: Tensor,
                key: Tensor = None,
                value: Tensor = None,
                query_pos: Tensor = None,
                key_pos: Tensor = None,
                self_attn_mask: Tensor = None,
                cross_attn_mask: Tensor = None,
                key_padding_mask: Tensor = None,
                **kwargs) -> Tensor:
        """
        Args:
            query (Tensor): The input query, has shape (bs, num_queries, dim).
            key (Tensor, optional): The input key, has shape (bs, num_keys,
                dim). If `None`, the `query` will be used. Defaults to `None`.
            value (Tensor, optional): The input value, has the same shape as
                `key`, as in `nn.MultiheadAttention.forward`. If `None`, the
                `key` will be used. Defaults to `None`.
            query_pos (Tensor, optional): The positional encoding for `query`,
                has the same shape as `query`. If not `None`, it will be added
                to `query` before forward function. Defaults to `None`.
            key_pos (Tensor, optional): The positional encoding for `key`, has
                the same shape as `key`. If not `None`, it will be added to
                `key` before forward function. If None, and `query_pos` has the
                same shape as `key`, then `query_pos` will be used for
                `key_pos`. Defaults to None.
            self_attn_mask (Tensor, optional): ByteTensor mask, has shape
                (num_queries, num_keys), as in `nn.MultiheadAttention.forward`.
                Defaults to None.
            cross_attn_mask (Tensor, optional): ByteTensor mask, has shape
                (num_queries, num_keys), as in `nn.MultiheadAttention.forward`.
                Defaults to None.
            key_padding_mask (Tensor, optional): The `key_padding_mask` of
                `self_attn` input. ByteTensor, has shape (bs, num_value).
                Defaults to None.

        Returns:
            Tensor: forwarded results, has shape (bs, num_queries, dim).
        """

        query = self.self_attn(
            query=query,
            key=query,
            value=query,
            query_pos=query_pos,
            key_pos=query_pos,
            attn_mask=self_attn_mask,
            **kwargs)
        query = self.norms[0](query)
        query = self.cross_attn(
            query=query,
            key=key,
            value=value,
            query_pos=query_pos,
            key_pos=key_pos,
            attn_mask=cross_attn_mask,
            key_padding_mask=key_padding_mask,
            **kwargs)
        query = self.norms[1](query)
        query = self.ffn(query)
        query = self.norms[2](query)

        return query<|MERGE_RESOLUTION|>--- conflicted
+++ resolved
@@ -123,11 +123,7 @@
         Returns:
             Tensor: The forwarded results will have shape
             (num_decoder_layers, bs, num_queries, dim) if
-<<<<<<< HEAD
-            `return_intermediate` is `True` else (bs, num_queries, dim).
-=======
             `return_intermediate` is `True` else (1, bs, num_queries, dim).
->>>>>>> 899d4b85
         """
         intermediate = []
         for layer in self.layers:
