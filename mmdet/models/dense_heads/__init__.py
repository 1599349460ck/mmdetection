--- conflicted
+++ resolved
@@ -54,9 +54,5 @@
     'AutoAssignHead', 'DETRHead', 'YOLOFHead', 'DeformableDETRHead',
     'SOLOHead', 'DecoupledSOLOHead', 'CenterNetHead', 'YOLOXHead',
     'DecoupledSOLOLightHead', 'LADHead', 'TOODHead', 'MaskFormerHead',
-<<<<<<< HEAD
-    'Mask2FormerHead', 'SOLOV2Head'
-=======
-    'DDODHead', 'Mask2FormerHead'
->>>>>>> 151a803e
+    'Mask2FormerHead', 'SOLOV2Head', 'DDODHead'
 ]