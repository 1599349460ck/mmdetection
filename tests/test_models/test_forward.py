--- conflicted
+++ resolved
@@ -342,12 +342,8 @@
 
 
 def test_yolact_forward():
-<<<<<<< HEAD
-    model, train_cfg, test_cfg = _get_detector_cfg('yolact/yolact_r50.py')
-=======
     model, train_cfg, test_cfg = _get_detector_cfg(
         'yolact/yolact_r50_1x8_coco.py')
->>>>>>> 750eff23
     model['pretrained'] = None
 
     from mmdet.models import build_detector
