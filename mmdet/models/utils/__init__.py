--- conflicted
+++ resolved
@@ -19,7 +19,6 @@
 from .point_sample import (get_uncertain_point_coords_with_randomness,
                            get_uncertainty)
 from .vlfuse_helper import BertEncoderLayer, VLFuse, permute_and_flatten
-from .wbf import weighted_boxes_fusion
 
 __all__ = [
     'gaussian_radius', 'gen_gaussian_target', 'make_divisible',
@@ -33,9 +32,5 @@
     'samplelist_boxtype2tensor', 'filter_gt_instances', 'rename_loss_dict',
     'reweight_loss_dict', 'relative_coordinate_maps', 'aligned_bilinear',
     'unfold_wo_center', 'imrenormalize', 'VLFuse', 'permute_and_flatten',
-<<<<<<< HEAD
-    'BertEncoderLayer', 'align_tensor', 'weighted_boxes_fusion'
-=======
     'BertEncoderLayer', 'align_tensor'
->>>>>>> 82d2a6e3
 ]