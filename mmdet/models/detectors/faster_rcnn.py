from .two_stage import TwoStageDetector
from ..registry import DETECTORS


@DETECTORS.register_module
class FasterRCNN(TwoStageDetector):

    def __init__(self,
                 backbone,
                 rpn_head,
                 bbox_roi_extractor,
                 bbox_head,
                 train_cfg,
                 test_cfg,
                 neck=None,
                 upper_neck=None,
                 pretrained=None):
        super(FasterRCNN, self).__init__(
            backbone=backbone,
            neck=neck,
<<<<<<< HEAD
            upper_neck=upper_neck,
=======
>>>>>>> 73a36682
            rpn_head=rpn_head,
            bbox_roi_extractor=bbox_roi_extractor,
            bbox_head=bbox_head,
            train_cfg=train_cfg,
            test_cfg=test_cfg,
            pretrained=pretrained)<|MERGE_RESOLUTION|>--- conflicted
+++ resolved
@@ -18,10 +18,7 @@
         super(FasterRCNN, self).__init__(
             backbone=backbone,
             neck=neck,
-<<<<<<< HEAD
             upper_neck=upper_neck,
-=======
->>>>>>> 73a36682
             rpn_head=rpn_head,
             bbox_roi_extractor=bbox_roi_extractor,
             bbox_head=bbox_head,
