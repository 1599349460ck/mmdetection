--- conflicted
+++ resolved
@@ -102,14 +102,9 @@
                    style='pytorch',
                    with_cp=False,
                    conv_cfg=None,
-<<<<<<< HEAD
-                   normalize=dict(type='BN'),
+                   norm_cfg=dict(type='BN'),
                    dcn=None,
                    gcb=None):
-=======
-                   norm_cfg=dict(type='BN'),
-                   dcn=None):
->>>>>>> ddfb38ef
     downsample = None
     if stride != 1 or inplanes != planes * block.expansion:
         downsample = nn.Sequential(
@@ -136,14 +131,9 @@
             style=style,
             with_cp=with_cp,
             conv_cfg=conv_cfg,
-<<<<<<< HEAD
-            normalize=normalize,
+            norm_cfg=norm_cfg,
             dcn=dcn,
             gcb=gcb))
-=======
-            norm_cfg=norm_cfg,
-            dcn=dcn))
->>>>>>> ddfb38ef
     inplanes = planes * block.expansion
     for i in range(1, blocks):
         layers.append(
@@ -157,14 +147,9 @@
                 style=style,
                 with_cp=with_cp,
                 conv_cfg=conv_cfg,
-<<<<<<< HEAD
-                normalize=normalize,
+                norm_cfg=norm_cfg,
                 dcn=dcn,
                 gcb=gcb))
-=======
-                norm_cfg=norm_cfg,
-                dcn=dcn))
->>>>>>> ddfb38ef
 
     return nn.Sequential(*layers)
 
@@ -227,14 +212,9 @@
                 style=self.style,
                 with_cp=self.with_cp,
                 conv_cfg=self.conv_cfg,
-<<<<<<< HEAD
-                normalize=self.normalize,
+                norm_cfg=self.norm_cfg,
                 dcn=dcn,
                 gcb=gcb)
-=======
-                norm_cfg=self.norm_cfg,
-                dcn=dcn)
->>>>>>> ddfb38ef
             self.inplanes = planes * self.block.expansion
             layer_name = 'layer{}'.format(i + 1)
             self.add_module(layer_name, res_layer)
