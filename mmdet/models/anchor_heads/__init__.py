--- conflicted
+++ resolved
@@ -13,9 +13,6 @@
 __all__ = [
     'AnchorHead', 'GuidedAnchorHead', 'FeatureAdaption', 'RPNHead',
     'GARPNHead', 'RetinaHead', 'GARetinaHead', 'SSDHead', 'FCOSHead',
-<<<<<<< HEAD
-    'RepPointsHead', 'WFCOSHead'
-=======
-    'RepPointsHead', 'FoveaHead'
->>>>>>> 4b101ece
+    'RepPointsHead', 'WFCOSHead', 'FoveaHead'
+
 ]