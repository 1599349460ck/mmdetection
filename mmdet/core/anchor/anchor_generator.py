import mmcv
import numpy as np
import torch
from torch.nn.modules.utils import _pair

from .builder import ANCHOR_GENERATORS


@ANCHOR_GENERATORS.register_module()
class AnchorGenerator(object):
    """Standard anchor generator for 2D anchor-based detectors

    Args:
        strides (list[int] | list[tuple[int, int]]): Strides of anchors
            in multiple feature levels.
        ratios (list[float]): The list of ratios between the height and width
            of anchors in a single level.
        scales (list[int] | None): Anchor scales for anchors in a single level.
            It cannot be set at the same time if `octave_base_scale` and
            `scales_per_octave` are set.
        base_sizes (list[int] | None): The basic sizes
            of anchors in multiple levels.
            If None is given, strides will be used as base_sizes.
            (If strides are non square, the shortest stride is taken.)
        scale_major (bool): Whether to multiply scales first when generating
            base anchors. If true, the anchors in the same row will have the
            same scales. By default it is True in V2.0
        octave_base_scale (int): The base scale of octave.
        scales_per_octave (int): Number of scales for each octave.
            `octave_base_scale` and `scales_per_octave` are usually used in
            retinanet and the `scales` should be None when they are set.
        centers (list[tuple[float, float]] | None): The centers of the anchor
            relative to the feature grid center in multiple feature levels.
            By default it is set to be None and not used. If a list of tuple of
            float is given, they will be used to shift the centers of anchors.
        center_offset (float): The offset of center in propotion to anchors'
            width and height. By default it is 0 in V2.0.

    Examples:
        >>> from mmdet.core import AnchorGenerator
        >>> self = AnchorGenerator([16], [1.], [1.], [9])
        >>> all_anchors = self.grid_anchors([(2, 2)], device='cpu')
        >>> print(all_anchors)
        [tensor([[-4.5000, -4.5000,  4.5000,  4.5000],
                [11.5000, -4.5000, 20.5000,  4.5000],
                [-4.5000, 11.5000,  4.5000, 20.5000],
                [11.5000, 11.5000, 20.5000, 20.5000]])]
        >>> self = AnchorGenerator([16, 32], [1.], [1.], [9, 18])
        >>> all_anchors = self.grid_anchors([(2, 2), (1, 1)], device='cpu')
        >>> print(all_anchors)
        [tensor([[-4.5000, -4.5000,  4.5000,  4.5000],
                [11.5000, -4.5000, 20.5000,  4.5000],
                [-4.5000, 11.5000,  4.5000, 20.5000],
                [11.5000, 11.5000, 20.5000, 20.5000]]), \
        tensor([[-9., -9., 9., 9.]])]
    """

    def __init__(self,
                 strides,
                 ratios,
                 scales=None,
                 base_sizes=None,
                 scale_major=True,
                 octave_base_scale=None,
                 scales_per_octave=None,
                 centers=None,
                 center_offset=0.):
        # check center and center_offset
        if center_offset != 0:
            assert centers is None, 'center cannot be set when center_offset' \
                f'!=0, {centers} is given.'
        if not (0 <= center_offset <= 1):
            raise ValueError('center_offset should be in range [0, 1], '
                             f'{center_offset} is given.')
        if centers is not None:
            assert len(centers) == len(strides), \
                'The number of strides should be the same as centers, got ' \
                f'{strides} and {centers}'

        # calculate base sizes of anchors
        self.strides = [_pair(stride) for stride in strides]
        self.base_sizes = [min(stride) for stride in self.strides
                           ] if base_sizes is None else base_sizes
        assert len(self.base_sizes) == len(self.strides), \
            'The number of strides should be the same as base sizes, got ' \
            f'{self.strides} and {self.base_sizes}'

        # calculate scales of anchors
        assert ((octave_base_scale is not None
                and scales_per_octave is not None) ^ (scales is not None)), \
            'scales and octave_base_scale with scales_per_octave cannot' \
            ' be set at the same time'
        if scales is not None:
            self.scales = torch.Tensor(scales)
        elif octave_base_scale is not None and scales_per_octave is not None:
            octave_scales = np.array(
                [2**(i / scales_per_octave) for i in range(scales_per_octave)])
            scales = octave_scales * octave_base_scale
            self.scales = torch.Tensor(scales)
        else:
            raise ValueError('Either scales or octave_base_scale with '
                             'scales_per_octave should be set')

        self.octave_base_scale = octave_base_scale
        self.scales_per_octave = scales_per_octave
        self.ratios = torch.Tensor(ratios)
        self.scale_major = scale_major
        self.centers = centers
        self.center_offset = center_offset
        self.base_anchors = self.gen_base_anchors()

    @property
    def num_base_anchors(self):
        return [base_anchors.size(0) for base_anchors in self.base_anchors]

    @property
    def num_levels(self):
        return len(self.strides)

    def gen_base_anchors(self):
        multi_level_base_anchors = []
        for i, base_size in enumerate(self.base_sizes):
            center = None
            if self.centers is not None:
                center = self.centers[i]
            multi_level_base_anchors.append(
                self.gen_single_level_base_anchors(
                    base_size,
                    scales=self.scales,
                    ratios=self.ratios,
                    center=center))
        return multi_level_base_anchors

    def gen_single_level_base_anchors(self,
                                      base_size,
                                      scales,
                                      ratios,
                                      center=None):
        w = base_size
        h = base_size
        if center is None:
            x_center = self.center_offset * w
            y_center = self.center_offset * h
        else:
            x_center, y_center = center

        h_ratios = torch.sqrt(ratios)
        w_ratios = 1 / h_ratios
        if self.scale_major:
            ws = (w * w_ratios[:, None] * scales[None, :]).view(-1)
            hs = (h * h_ratios[:, None] * scales[None, :]).view(-1)
        else:
            ws = (w * scales[:, None] * w_ratios[None, :]).view(-1)
            hs = (h * scales[:, None] * h_ratios[None, :]).view(-1)

        # use float anchor and the anchor's center is aligned with the
        # pixel center
        base_anchors = [
            x_center - 0.5 * ws, y_center - 0.5 * hs, x_center + 0.5 * ws,
            y_center + 0.5 * hs
        ]
        base_anchors = torch.stack(base_anchors, dim=-1)

        return base_anchors

    def _meshgrid(self, x, y, row_major=True):
        xx = x.repeat(len(y))
        yy = y.view(-1, 1).repeat(1, len(x)).view(-1)
        if row_major:
            return xx, yy
        else:
            return yy, xx

    def grid_anchors(self, featmap_sizes, device='cuda'):
        """Generate grid anchors in multiple feature levels

        Args:
            featmap_sizes (list[tuple]): List of feature map sizes in
                multiple feature levels.
            device (str): Device where the anchors will be put on.

        Return:
            list[torch.Tensor]: Anchors in multiple feature levels.
                The sizes of each tensor should be [N, 4], where
                N = width * height * num_base_anchors, width and height
                are the sizes of the corresponding feature lavel,
                num_base_anchors is the number of anchors for that level.
        """
        assert self.num_levels == len(featmap_sizes)
        multi_level_anchors = []
        for i in range(self.num_levels):
            anchors = self.single_level_grid_anchors(
                self.base_anchors[i].to(device),
                featmap_sizes[i],
                self.strides[i],
                device=device)
            multi_level_anchors.append(anchors)
        return multi_level_anchors

    def single_level_grid_anchors(self,
                                  base_anchors,
                                  featmap_size,
                                  stride=(16, 16),
                                  device='cuda'):
        feat_h, feat_w = featmap_size
<<<<<<< HEAD
        # convert Tensor to int, so that we can covert to ONNX correctlly
        feat_h = int(feat_h)
        feat_w = int(feat_w)
        shift_x = torch.arange(0, feat_w, device=device) * stride
        shift_y = torch.arange(0, feat_h, device=device) * stride
=======
        shift_x = torch.arange(0, feat_w, device=device) * stride[0]
        shift_y = torch.arange(0, feat_h, device=device) * stride[1]
>>>>>>> 145a2d5c
        shift_xx, shift_yy = self._meshgrid(shift_x, shift_y)
        shifts = torch.stack([shift_xx, shift_yy, shift_xx, shift_yy], dim=-1)
        shifts = shifts.type_as(base_anchors)
        # first feat_w elements correspond to the first row of shifts
        # add A anchors (1, A, 4) to K shifts (K, 1, 4) to get
        # shifted anchors (K, A, 4), reshape to (K*A, 4)

        all_anchors = base_anchors[None, :, :] + shifts[:, None, :]
        all_anchors = all_anchors.view(-1, 4)
        # first A rows correspond to A anchors of (0, 0) in feature map,
        # then (0, 1), (0, 2), ...
        return all_anchors

    def valid_flags(self, featmap_sizes, pad_shape, device='cuda'):
        """Generate valid flags of anchors in multiple feature levels

        Args:
            featmap_sizes (list(tuple)): List of feature map sizes in
                multiple feature levels.
            pad_shape (tuple): The padded shape of the image.
            device (str): Device where the anchors will be put on.

        Return:
            list(torch.Tensor): Valid flags of anchors in multiple levels.
        """
        assert self.num_levels == len(featmap_sizes)
        multi_level_flags = []
        for i in range(self.num_levels):
            anchor_stride = self.strides[i]
            feat_h, feat_w = featmap_sizes[i]
            h, w = pad_shape[:2]
            valid_feat_h = min(int(np.ceil(h / anchor_stride[0])), feat_h)
            valid_feat_w = min(int(np.ceil(w / anchor_stride[1])), feat_w)
            flags = self.single_level_valid_flags((feat_h, feat_w),
                                                  (valid_feat_h, valid_feat_w),
                                                  self.num_base_anchors[i],
                                                  device=device)
            multi_level_flags.append(flags)
        return multi_level_flags

    def single_level_valid_flags(self,
                                 featmap_size,
                                 valid_size,
                                 num_base_anchors,
                                 device='cuda'):
        feat_h, feat_w = featmap_size
        valid_h, valid_w = valid_size
        assert valid_h <= feat_h and valid_w <= feat_w
        valid_x = torch.zeros(feat_w, dtype=torch.bool, device=device)
        valid_y = torch.zeros(feat_h, dtype=torch.bool, device=device)
        valid_x[:valid_w] = 1
        valid_y[:valid_h] = 1
        valid_xx, valid_yy = self._meshgrid(valid_x, valid_y)
        valid = valid_xx & valid_yy
        valid = valid[:, None].expand(valid.size(0),
                                      num_base_anchors).contiguous().view(-1)
        return valid

    def __repr__(self):
        indent_str = '    '
        repr_str = self.__class__.__name__ + '(\n'
        repr_str += f'{indent_str}strides={self.strides},\n'
        repr_str += f'{indent_str}ratios={self.ratios},\n'
        repr_str += f'{indent_str}scales={self.scales},\n'
        repr_str += f'{indent_str}base_sizes={self.base_sizes},\n'
        repr_str += f'{indent_str}scale_major={self.scale_major},\n'
        repr_str += f'{indent_str}octave_base_scale='
        repr_str += f'{self.octave_base_scale},\n'
        repr_str += f'{indent_str}scales_per_octave='
        repr_str += f'{self.scales_per_octave},\n'
        repr_str += f'{indent_str}num_levels={self.num_levels}\n'
        repr_str += f'{indent_str}centers={self.centers},\n'
        repr_str += f'{indent_str}center_offset={self.center_offset})'
        return repr_str


@ANCHOR_GENERATORS.register_module()
class SSDAnchorGenerator(AnchorGenerator):
    """Anchor generator for SSD

    Args:
        strides (list[int]  | list[tuple[int, int]]): Strides of anchors
            in multiple feature levels.
        ratios (list[float]): The list of ratios between the height and width
            of anchors in a single level.
        basesize_ratio_range (tuple(float)): Ratio range of anchors.
        input_size (int): Size of feature map, 300 for SSD300,
            512 for SSD512.
        scale_major (bool): Whether to multiply scales first when generating
            base anchors. If true, the anchors in the same row will have the
            same scales. It is always set to be False in SSD.
    """

    def __init__(self,
                 strides,
                 ratios,
                 basesize_ratio_range,
                 input_size=300,
                 scale_major=True):
        assert len(strides) == len(ratios)
        assert mmcv.is_tuple_of(basesize_ratio_range, float)

        self.strides = [_pair(stride) for stride in strides]
        self.input_size = input_size
        self.centers = [(stride[0] / 2., stride[1] / 2.)
                        for stride in self.strides]
        self.basesize_ratio_range = basesize_ratio_range

        # calculate anchor ratios and sizes
        min_ratio, max_ratio = basesize_ratio_range
        min_ratio = int(min_ratio * 100)
        max_ratio = int(max_ratio * 100)
        step = int(np.floor(max_ratio - min_ratio) / (self.num_levels - 2))
        min_sizes = []
        max_sizes = []
        for ratio in range(int(min_ratio), int(max_ratio) + 1, step):
            min_sizes.append(int(self.input_size * ratio / 100))
            max_sizes.append(int(self.input_size * (ratio + step) / 100))
        if self.input_size == 300:
            if basesize_ratio_range[0] == 0.15:  # SSD300 COCO
                min_sizes.insert(0, int(self.input_size * 7 / 100))
                max_sizes.insert(0, int(self.input_size * 15 / 100))
            elif basesize_ratio_range[0] == 0.2:  # SSD300 VOC
                min_sizes.insert(0, int(self.input_size * 10 / 100))
                max_sizes.insert(0, int(self.input_size * 20 / 100))
            else:
                raise ValueError(
                    'basesize_ratio_range[0] should be either 0.15'
                    'or 0.2 when input_size is 300, got '
                    f'{basesize_ratio_range[0]}.')
        elif self.input_size == 512:
            if basesize_ratio_range[0] == 0.1:  # SSD512 COCO
                min_sizes.insert(0, int(self.input_size * 4 / 100))
                max_sizes.insert(0, int(self.input_size * 10 / 100))
            elif basesize_ratio_range[0] == 0.15:  # SSD512 VOC
                min_sizes.insert(0, int(self.input_size * 7 / 100))
                max_sizes.insert(0, int(self.input_size * 15 / 100))
            else:
                raise ValueError('basesize_ratio_range[0] should be either 0.1'
                                 'or 0.15 when input_size is 512, got'
                                 ' {basesize_ratio_range[0]}.')
        else:
            raise ValueError('Only support 300 or 512 in SSDAnchorGenerator'
                             f', got {self.input_size}.')

        anchor_ratios = []
        anchor_scales = []
        for k in range(len(self.strides)):
            scales = [1., np.sqrt(max_sizes[k] / min_sizes[k])]
            anchor_ratio = [1.]
            for r in ratios[k]:
                anchor_ratio += [1 / r, r]  # 4 or 6 ratio
            anchor_ratios.append(torch.Tensor(anchor_ratio))
            anchor_scales.append(torch.Tensor(scales))

        self.base_sizes = min_sizes
        self.scales = anchor_scales
        self.ratios = anchor_ratios
        self.scale_major = scale_major
        self.center_offset = 0
        self.base_anchors = self.gen_base_anchors()

    def gen_base_anchors(self):
        multi_level_base_anchors = []
        for i, base_size in enumerate(self.base_sizes):
            base_anchors = self.gen_single_level_base_anchors(
                base_size,
                scales=self.scales[i],
                ratios=self.ratios[i],
                center=self.centers[i])
            indices = list(range(len(self.ratios[i])))
            indices.insert(1, len(indices))
            base_anchors = torch.index_select(base_anchors, 0,
                                              torch.LongTensor(indices))
            multi_level_base_anchors.append(base_anchors)
        return multi_level_base_anchors

    def __repr__(self):
        indent_str = '    '
        repr_str = self.__class__.__name__ + '(\n'
        repr_str += f'{indent_str}strides={self.strides},\n'
        repr_str += f'{indent_str}scales={self.scales},\n'
        repr_str += f'{indent_str}scale_major={self.scale_major},\n'
        repr_str += f'{indent_str}input_size={self.input_size},\n'
        repr_str += f'{indent_str}scales={self.scales},\n'
        repr_str += f'{indent_str}ratios={self.ratios},\n'
        repr_str += f'{indent_str}num_levels={self.num_levels},\n'
        repr_str += f'{indent_str}base_sizes={self.base_sizes},\n'
        repr_str += f'{indent_str}basesize_ratio_range='
        repr_str += f'{self.basesize_ratio_range})'
        return repr_str


@ANCHOR_GENERATORS.register_module()
class LegacyAnchorGenerator(AnchorGenerator):
    """Legacy anchor generator used in MMDetection V1.x

    Difference to the V2.0 anchor generator:

    1. The center offset of V1.x anchors are set to be 0.5 rather than 0.
    2. The width/height are minused by 1 when calculating the anchors' centers
       and corners to meet the V1.x coordinate system.
    3. The anchors' corners are quantized.

    Args:
        strides (list[int] | list[tuple[int]]): Strides of anchors
            in multiple feature levels.
        ratios (list[float]): The list of ratios between the height and width
            of anchors in a single level.
        scales (list[int] | None): Anchor scales for anchors in a single level.
            It cannot be set at the same time if `octave_base_scale` and
            `scales_per_octave` are set.
        base_sizes (list[int]): The basic sizes of anchors in multiple levels.
            If None is given, strides will be used to generate base_sizes.
        scale_major (bool): Whether to multiply scales first when generating
            base anchors. If true, the anchors in the same row will have the
            same scales. By default it is True in V2.0
        octave_base_scale (int): The base scale of octave.
        scales_per_octave (int): Number of scales for each octave.
            `octave_base_scale` and `scales_per_octave` are usually used in
            retinanet and the `scales` should be None when they are set.
        centers (list[tuple[float, float]] | None): The centers of the anchor
            relative to the feature grid center in multiple feature levels.
            By default it is set to be None and not used. It a list of float
            is given, this list will be used to shift the centers of anchors.
        center_offset (float): The offset of center in propotion to anchors'
            width and height. By default it is 0.5 in V2.0 but it should be 0.5
            in v1.x models.

    Examples:
        >>> from mmdet.core import LegacyAnchorGenerator
        >>> self = LegacyAnchorGenerator(
        >>>     [16], [1.], [1.], [9], center_offset=0.5)
        >>> all_anchors = self.grid_anchors(((2, 2),), device='cpu')
        >>> print(all_anchors)
        [tensor([[ 0.,  0.,  8.,  8.],
                [16.,  0., 24.,  8.],
                [ 0., 16.,  8., 24.],
                [16., 16., 24., 24.]])]
    """

    def gen_single_level_base_anchors(self,
                                      base_size,
                                      scales,
                                      ratios,
                                      center=None):
        w = base_size
        h = base_size
        if center is None:
            x_center = self.center_offset * (w - 1)
            y_center = self.center_offset * (h - 1)
        else:
            x_center, y_center = center

        h_ratios = torch.sqrt(ratios)
        w_ratios = 1 / h_ratios
        if self.scale_major:
            ws = (w * w_ratios[:, None] * scales[None, :]).view(-1)
            hs = (h * h_ratios[:, None] * scales[None, :]).view(-1)
        else:
            ws = (w * scales[:, None] * w_ratios[None, :]).view(-1)
            hs = (h * scales[:, None] * h_ratios[None, :]).view(-1)

        # use float anchor and the anchor's center is aligned with the
        # pixel center
        base_anchors = [
            x_center - 0.5 * (ws - 1), y_center - 0.5 * (hs - 1),
            x_center + 0.5 * (ws - 1), y_center + 0.5 * (hs - 1)
        ]
        base_anchors = torch.stack(base_anchors, dim=-1).round()

        return base_anchors


@ANCHOR_GENERATORS.register_module()
class LegacySSDAnchorGenerator(SSDAnchorGenerator, LegacyAnchorGenerator):
    """Legacy anchor generator used in MMDetection V1.x

    The difference between `LegacySSDAnchorGenerator` and `SSDAnchorGenerator`
    can be found in `LegacyAnchorGenerator`.
    """

    def __init__(self,
                 strides,
                 ratios,
                 basesize_ratio_range,
                 input_size=300,
                 scale_major=True):
        super(LegacySSDAnchorGenerator,
              self).__init__(strides, ratios, basesize_ratio_range, input_size,
                             scale_major)
        self.centers = [((stride - 1) / 2., (stride - 1) / 2.)
                        for stride in strides]
        self.base_anchors = self.gen_base_anchors()<|MERGE_RESOLUTION|>--- conflicted
+++ resolved
@@ -203,16 +203,12 @@
                                   stride=(16, 16),
                                   device='cuda'):
         feat_h, feat_w = featmap_size
-<<<<<<< HEAD
         # convert Tensor to int, so that we can covert to ONNX correctlly
         feat_h = int(feat_h)
         feat_w = int(feat_w)
-        shift_x = torch.arange(0, feat_w, device=device) * stride
-        shift_y = torch.arange(0, feat_h, device=device) * stride
-=======
         shift_x = torch.arange(0, feat_w, device=device) * stride[0]
         shift_y = torch.arange(0, feat_h, device=device) * stride[1]
->>>>>>> 145a2d5c
+
         shift_xx, shift_yy = self._meshgrid(shift_x, shift_y)
         shifts = torch.stack([shift_xx, shift_yy, shift_xx, shift_yy], dim=-1)
         shifts = shifts.type_as(base_anchors)
