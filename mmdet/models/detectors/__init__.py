# Copyright (c) OpenMMLab. All rights reserved.
from .atss import ATSS
from .autoassign import AutoAssign
from .base import BaseDetector
from .cascade_rcnn import CascadeRCNN
from .centernet import CenterNet
from .cornernet import CornerNet
from .deformable_detr import DeformableDETR
from .detr import DETR
from .fast_rcnn import FastRCNN
from .faster_rcnn import FasterRCNN
from .fcos import FCOS
from .fovea import FOVEA
from .fsaf import FSAF
from .gfl import GFL
from .grid_rcnn import GridRCNN
from .htc import HybridTaskCascade
from .kd_one_stage import KnowledgeDistillationSingleStageDetector
from .lad import LAD
from .mask_rcnn import MaskRCNN
from .mask_scoring_rcnn import MaskScoringRCNN
from .maskformer import MaskFormer
from .nasfcos import NASFCOS
from .paa import PAA
from .panoptic_fpn import PanopticFPN
from .panoptic_two_stage_segmentor import TwoStagePanopticSegmentor
from .point_rend import PointRend
from .queryinst import QueryInst
from .reppoints_detector import RepPointsDetector
from .retinanet import RetinaNet
from .rpn import RPN
from .scnet import SCNet
from .single_stage import SingleStageDetector
from .solo import SOLO
from .sparse_rcnn import SparseRCNN
from .tood import TOOD
from .trident_faster_rcnn import TridentFasterRCNN
from .two_stage import TwoStageDetector
from .vfnet import VFNet
from .yolact import YOLACT
from .yolo import YOLOV3
from .yolof import YOLOF
from .yolox import YOLOX

__all__ = [
    'ATSS', 'BaseDetector', 'SingleStageDetector', 'TwoStageDetector', 'RPN',
    'KnowledgeDistillationSingleStageDetector', 'FastRCNN', 'FasterRCNN',
    'MaskRCNN', 'CascadeRCNN', 'HybridTaskCascade', 'RetinaNet', 'FCOS',
    'GridRCNN', 'MaskScoringRCNN', 'RepPointsDetector', 'FOVEA', 'FSAF',
    'NASFCOS', 'PointRend', 'GFL', 'CornerNet', 'PAA', 'YOLOV3', 'YOLACT',
    'VFNet', 'DETR', 'TridentFasterRCNN', 'SparseRCNN', 'SCNet', 'SOLO',
    'DeformableDETR', 'AutoAssign', 'YOLOF', 'CenterNet', 'YOLOX',
<<<<<<< HEAD
    'TwoStagePanopticSegmentor', 'PanopticFPN', 'QueryInst', 'LAD',
    'MaskFormer'
=======
    'TwoStagePanopticSegmentor', 'PanopticFPN', 'QueryInst', 'LAD', 'TOOD'
>>>>>>> ff9bc399
]<|MERGE_RESOLUTION|>--- conflicted
+++ resolved
@@ -50,10 +50,6 @@
     'NASFCOS', 'PointRend', 'GFL', 'CornerNet', 'PAA', 'YOLOV3', 'YOLACT',
     'VFNet', 'DETR', 'TridentFasterRCNN', 'SparseRCNN', 'SCNet', 'SOLO',
     'DeformableDETR', 'AutoAssign', 'YOLOF', 'CenterNet', 'YOLOX',
-<<<<<<< HEAD
-    'TwoStagePanopticSegmentor', 'PanopticFPN', 'QueryInst', 'LAD',
+    'TwoStagePanopticSegmentor', 'PanopticFPN', 'QueryInst', 'LAD', 'TOOD',
     'MaskFormer'
-=======
-    'TwoStagePanopticSegmentor', 'PanopticFPN', 'QueryInst', 'LAD', 'TOOD'
->>>>>>> ff9bc399
 ]