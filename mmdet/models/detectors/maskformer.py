--- conflicted
+++ resolved
@@ -39,10 +39,6 @@
 
         self.train_cfg = train_cfg
         self.test_cfg = test_cfg
-
-        # BaseDetector.show_result default for instance segmentation
-        if self.num_stuff_classes > 0:
-            self.show_result = self._show_pan_result
 
     def forward_dummy(self, img, img_metas):
         """Used for computing network flops. See
@@ -177,81 +173,4 @@
         raise NotImplementedError
 
     def onnx_export(self, img, img_metas):
-<<<<<<< HEAD
-        raise NotImplementedError
-=======
-        raise NotImplementedError
-
-    def _show_pan_result(self,
-                         img,
-                         result,
-                         score_thr=0.3,
-                         bbox_color=(72, 101, 241),
-                         text_color=(72, 101, 241),
-                         mask_color=None,
-                         thickness=2,
-                         font_size=13,
-                         win_name='',
-                         show=False,
-                         wait_time=0,
-                         out_file=None):
-        """Draw `panoptic result` over `img`.
-
-        Args:
-            img (str or Tensor): The image to be displayed.
-            result (dict): The results.
-
-            score_thr (float, optional): Minimum score of bboxes to be shown.
-                Default: 0.3.
-            bbox_color (str or tuple(int) or :obj:`Color`):Color of bbox lines.
-               The tuple of color should be in BGR order. Default: 'green'.
-            text_color (str or tuple(int) or :obj:`Color`):Color of texts.
-               The tuple of color should be in BGR order. Default: 'green'.
-            mask_color (None or str or tuple(int) or :obj:`Color`):
-               Color of masks. The tuple of color should be in BGR order.
-               Default: None.
-            thickness (int): Thickness of lines. Default: 2.
-            font_size (int): Font size of texts. Default: 13.
-            win_name (str): The window name. Default: ''.
-            wait_time (float): Value of waitKey param.
-                Default: 0.
-            show (bool): Whether to show the image.
-                Default: False.
-            out_file (str or None): The filename to write the image.
-                Default: None.
-
-        Returns:
-            img (Tensor): Only if not `show` or `out_file`.
-        """
-        img = mmcv.imread(img)
-        img = img.copy()
-        pan_results = result['pan_results']
-        # keep objects ahead
-        ids = np.unique(pan_results)[::-1]
-        legal_indices = ids != self.num_classes  # for VOID label
-        ids = ids[legal_indices]
-        labels = np.array([id % INSTANCE_OFFSET for id in ids], dtype=np.int64)
-        segms = (pan_results[None] == ids[:, None, None])
-
-        # if out_file specified, do not show image in window
-        if out_file is not None:
-            show = False
-        # draw bounding boxes
-        img = imshow_det_bboxes(
-            img,
-            segms=segms,
-            labels=labels,
-            class_names=self.CLASSES,
-            bbox_color=bbox_color,
-            text_color=text_color,
-            mask_color=mask_color,
-            thickness=thickness,
-            font_size=font_size,
-            win_name=win_name,
-            show=show,
-            wait_time=wait_time,
-            out_file=out_file)
-
-        if not (show or out_file):
-            return img
->>>>>>> ca11860f
+        raise NotImplementedError