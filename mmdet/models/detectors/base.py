--- conflicted
+++ resolved
@@ -192,7 +192,6 @@
             bbox_result, segm_result = result
         else:
             bbox_result, segm_result = result, None
-<<<<<<< HEAD
         bboxes = np.vstack(bbox_result)
         labels = [
             np.full(bbox.shape[0], i, dtype=np.int32)
@@ -207,43 +206,6 @@
             color_masks = [
                 np.random.randint(0, 256, (1, 3), dtype=np.uint8)
                 for _ in range(max(labels) + 1)
-=======
-
-        img_tensor = data['img'][0]
-        img_metas = data['img_metas'][0].data[0]
-        imgs = tensor2imgs(img_tensor, **img_metas[0]['img_norm_cfg'])
-        assert len(imgs) == len(img_metas)
-
-        if dataset is None:
-            class_names = self.CLASSES
-        elif isinstance(dataset, str):
-            class_names = get_classes(dataset)
-        elif isinstance(dataset, (list, tuple)):
-            class_names = dataset
-        else:
-            raise TypeError(
-                'dataset must be a valid dataset name or a sequence'
-                f' of class names, not {type(dataset)}')
-
-        for img, img_meta in zip(imgs, img_metas):
-            h, w, _ = img_meta['img_shape']
-            img_show = img[:h, :w, :]
-
-            bboxes = np.vstack(bbox_result)
-            # draw segmentation masks
-            if segm_result is not None:
-                segms = mmcv.concat_list(segm_result)
-                inds = np.where(bboxes[:, -1] > score_thr)[0]
-                for i in inds:
-                    color_mask = np.random.randint(
-                        0, 256, (1, 3), dtype=np.uint8)
-                    mask = maskUtils.decode(segms[i]).astype(np.bool)
-                    img_show[mask] = img_show[mask] * 0.5 + color_mask * 0.5
-            # draw bounding boxes
-            labels = [
-                np.full(bbox.shape[0], i, dtype=np.int32)
-                for i, bbox in enumerate(bbox_result)
->>>>>>> e53dfff8
             ]
             for i in inds:
                 i = int(i)
