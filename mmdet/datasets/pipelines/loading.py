# Copyright (c) OpenMMLab. All rights reserved.
import os.path as osp
from typing import List, Tuple, Union

import mmcv
import numpy as np
import pycocotools.mask as maskUtils
from mmcv.transforms import BaseTransform
from mmcv.transforms import LoadAnnotations as MMCV_LoadAnnotations
from mmcv.transforms import LoadImageFromFile

from mmdet.core import BitmapMasks, PolygonMasks
from mmdet.registry import TRANSFORMS


@TRANSFORMS.register_module()
class LoadImageFromWebcam(LoadImageFromFile):
    """Load an image from webcam.

    Similar with :obj:`LoadImageFromFile`, but the image read from webcam is in
    ``results['img']``.
    """

    def __call__(self, results):
        """Call functions to add image meta information.

        Args:
            results (dict): Result dict with Webcam read image in
                ``results['img']``.

        Returns:
            dict: The dict contains loaded image and meta information.
        """

        img = results['img']
        if self.to_float32:
            img = img.astype(np.float32)

        results['img_path'] = None
        results['img'] = img
        results['img_shape'] = img.shape[:2]
        results['ori_shape'] = img.shape[:2]
        return results


@TRANSFORMS.register_module()
class LoadMultiChannelImageFromFiles:
    """Load multi-channel images from a list of separate channel files.

    Required keys are "img_prefix" and "img_info" (a dict that must contain the
    key "filename", which is expected to be a list of filenames).
    Added or updated keys are "filename", "img", "img_shape",
    "ori_shape" (same as `img_shape`), "pad_shape" (same as `img_shape`),
    "scale_factor" (1.0) and "img_norm_cfg" (means=0 and stds=1).

    Args:
        to_float32 (bool): Whether to convert the loaded image to a float32
            numpy array. If set to False, the loaded image is an uint8 array.
            Defaults to False.
        color_type (str): The flag argument for :func:`mmcv.imfrombytes`.
            Defaults to 'color'.
        file_client_args (dict): Arguments to instantiate a FileClient.
            See :class:`mmcv.fileio.FileClient` for details.
            Defaults to ``dict(backend='disk')``.
    """

    def __init__(self,
                 to_float32=False,
                 color_type='unchanged',
                 file_client_args=dict(backend='disk')):
        self.to_float32 = to_float32
        self.color_type = color_type
        self.file_client_args = file_client_args.copy()
        self.file_client = None

    def __call__(self, results):
        """Call functions to load multiple images and get images meta
        information.

        Args:
            results (dict): Result dict from :obj:`mmdet.CustomDataset`.

        Returns:
            dict: The dict contains loaded images and meta information.
        """

        if self.file_client is None:
            self.file_client = mmcv.FileClient(**self.file_client_args)

        if results['img_prefix'] is not None:
            filename = [
                osp.join(results['img_prefix'], fname)
                for fname in results['img_info']['filename']
            ]
        else:
            filename = results['img_info']['filename']

        img = []
        for name in filename:
            img_bytes = self.file_client.get(name)
            img.append(mmcv.imfrombytes(img_bytes, flag=self.color_type))
        img = np.stack(img, axis=-1)
        if self.to_float32:
            img = img.astype(np.float32)

        results['filename'] = filename
        results['ori_filename'] = results['img_info']['filename']
        results['img'] = img
        results['img_shape'] = img.shape
        results['ori_shape'] = img.shape
        # Set initial values for default meta_keys
        results['pad_shape'] = img.shape
        results['scale_factor'] = 1.0
        num_channels = 1 if len(img.shape) < 3 else img.shape[2]
        results['img_norm_cfg'] = dict(
            mean=np.zeros(num_channels, dtype=np.float32),
            std=np.ones(num_channels, dtype=np.float32),
            to_rgb=False)
        return results

    def __repr__(self):
        repr_str = (f'{self.__class__.__name__}('
                    f'to_float32={self.to_float32}, '
                    f"color_type='{self.color_type}', "
                    f'file_client_args={self.file_client_args})')
        return repr_str


@TRANSFORMS.register_module()
class LoadAnnotations(MMCV_LoadAnnotations):
    """Load and process the ``instances`` and ``seg_map`` annotation provided
    by dataset.

    The annotation format is as the following:

    .. code-block:: python

        {
            'instances':
            [
                {
                # List of 4 numbers representing the bounding box of the
                # instance, in (x1, y1, x2, y2) order.
                'bbox': [x1, y1, x2, y2],

                # Label of image classification.
                'bbox_label': 1,

                # Used in instance/panoptic segmentation. The segmentation mask
                # of the instance or the information of segments.
                # 1. If list[list[float]], it represents a list of polygons,
                # one for each connected component of the object. Each
                # list[float] is one simple polygon in the format of
                # [x1, y1, ..., xn, yn] (n≥3). The Xs and Ys are absolute
                # coordinates in unit of pixels.
                # 2. If dict, it represents the per-pixel segmentation mask in
                # COCO’s compressed RLE format. The dict should have keys
                # “size” and “counts”.  Can be loaded by pycocotools
                'mask': list[list[float]] or dict,

                }
            ]
            # Filename of semantic or panoptic segmentation ground truth file.
            'seg_map_path': 'a/b/c'
        }

    After this module, the annotation has been changed to the format below:

    .. code-block:: python

        {
            # In (x1, y1, x2, y2) order, float type. N is the number of bboxes
            # in an image
            'gt_bboxes': np.ndarray(N, 4)
             # In int type.
            'gt_bboxes_labels': np.ndarray(N, )
             # In built-in class
            'gt_masks': PolygonMasks (H, W) or BitmapMasks (H, W)
             # In uint8 type.
            'gt_seg_map': np.ndarray (H, W)
             # in (x, y, v) order, float type.
        }

    Required Keys:

    - height
    - width
    - instances

      - bbox (optional)
      - bbox_label
      - mask (optional)
      - ignore_flag

    - seg_map_path (optional)

    Added Keys:

    - gt_bboxes (np.float32)
    - gt_bboxes_labels (np.int64)
    - gt_masks (BitmapMasks | PolygonMasks)
    - gt_seg_map (np.uint8)
    - gt_ignore_flags (np.bool)

    Args:
        with_bbox (bool): Whether to parse and load the bbox annotation.
            Defaults to True.
        with_label (bool): Whether to parse and load the label annotation.
            Defaults to True.
        with_mask (bool): Whether to parse and load the mask annotation.
             Default: False.
        with_seg (bool): Whether to parse and load the semantic segmentation
            annotation. Defaults to False.
        poly2mask (bool): Whether to convert mask to bitmap. Default: True.
        denorm_bbox (bool): Whether to convert bbox from relative value to
            absolute value. Only used in OpenImage Dataset.
            Default: False.
        imdecode_backend (str): The image decoding backend type. The backend
            argument for :func:``mmcv.imfrombytes``.
            See :fun:``mmcv.imfrombytes`` for details.
            Defaults to 'cv2'.
        file_client_args (dict): Arguments to instantiate a FileClient.
            See :class:``mmcv.fileio.FileClient`` for details.
            Defaults to ``dict(backend='disk')``.
    """

    def __init__(self,
                 with_mask: bool = False,
                 poly2mask: bool = True,
                 denorm_bbox: bool = False,
                 **kwargs) -> None:
        super(LoadAnnotations, self).__init__(**kwargs)
        self.with_mask = with_mask
        self.poly2mask = poly2mask
        self.denorm_bbox = denorm_bbox

    def _load_bboxes(self, results: dict) -> None:
        """Private function to load bounding box annotations.

        Args:
            results (dict): Result dict from :obj:``mmcv.BaseDataset``.
        Returns:
            dict: The dict contains loaded bounding box annotations.
        """
        gt_bboxes = []
        gt_ignore_flags = []
        for instance in results['instances']:
            gt_bboxes.append(instance['bbox'])
            gt_ignore_flags.append(instance['ignore_flag'])
        results['gt_bboxes'] = np.array(
            gt_bboxes, dtype=np.float32).reshape((-1, 4))
        results['gt_ignore_flags'] = np.array(gt_ignore_flags, dtype=np.bool)

        if self.denorm_bbox:
            bbox_num = results['gt_bboxes'].shape[0]
            if bbox_num != 0:
                h, w = results['img_shape']
                results['gt_bboxes'][:, 0::2] *= w
                results['gt_bboxes'][:, 1::2] *= h

    def _load_labels(self, results: dict) -> None:
        """Private function to load label annotations.

        Args:
            results (dict): Result dict from :obj :obj:``mmcv.BaseDataset``.

        Returns:
            dict: The dict contains loaded label annotations.
        """
        gt_bboxes_labels = []
        for instance in results['instances']:
            gt_bboxes_labels.append(instance['bbox_label'])
        # TODO: Inconsistent with mmcv, consider how to deal with it later.
        results['gt_bboxes_labels'] = np.array(
            gt_bboxes_labels, dtype=np.int64)

    def _poly2mask(self, mask_ann: Union[list, dict], img_h: int,
                   img_w: int) -> np.ndarray:
        """Private function to convert masks represented with polygon to
        bitmaps.

        Args:
            mask_ann (list | dict): Polygon mask annotation input.
            img_h (int): The height of output mask.
            img_w (int): The width of output mask.

        Returns:
            np.ndarray: The decode bitmap mask of shape (img_h, img_w).
        """

        if isinstance(mask_ann, list):
            # polygon -- a single object might consist of multiple parts
            # we merge all parts into one mask rle code
            rles = maskUtils.frPyObjects(mask_ann, img_h, img_w)
            rle = maskUtils.merge(rles)
        elif isinstance(mask_ann['counts'], list):
            # uncompressed RLE
            rle = maskUtils.frPyObjects(mask_ann, img_h, img_w)
        else:
            # rle
            rle = mask_ann
        mask = maskUtils.decode(rle)
        return mask

    def process_polygons(self, polygons: List[list]) -> List[np.ndarray]:
        """Convert polygons to list of ndarray and filter invalid polygons.

        Args:
            polygons (list[list]): Polygons of one instance.

        Returns:
            list[np.ndarray]: Processed polygons.
        """

        polygons = [np.array(p) for p in polygons]
        valid_polygons = []
        for polygon in polygons:
            if len(polygon) % 2 == 0 and len(polygon) >= 6:
                valid_polygons.append(polygon)
        return valid_polygons

    def _load_masks(self, results: dict) -> None:
        """Private function to load mask annotations.

        Args:
            results (dict): Result dict from :obj:``mmcv.BaseDataset``.
        """

        h, w = results['img_shape']
        gt_masks = []
        for instance in results['instances']:
            if 'mask' in instance:
                gt_masks.append(instance['mask'])
        if self.poly2mask:
            gt_masks = BitmapMasks(
                [self._poly2mask(mask, h, w) for mask in gt_masks], h, w)
        else:
            gt_masks = PolygonMasks(
                [self.process_polygons(polygons) for polygons in gt_masks], h,
                w)
        results['gt_masks'] = gt_masks

    def transform(self, results: dict) -> dict:
        """Function to load multiple types annotations.

        Args:
            results (dict): Result dict from :obj:``mmcv.BaseDataset``.

        Returns:
            dict: The dict contains loaded bounding box, label and
            semantic segmentation.
        """

        if self.with_bbox:
            self._load_bboxes(results)
        if self.with_label:
            self._load_labels(results)
        if self.with_mask:
            self._load_masks(results)
        if self.with_seg:
            self._load_seg_map(results)
        return results

    def __repr__(self) -> str:
        repr_str = self.__class__.__name__
        repr_str += f'(with_bbox={self.with_bbox}, '
        repr_str += f'with_label={self.with_label}, '
        repr_str += f'with_mask={self.with_mask}, '
        repr_str += f'with_seg={self.with_seg}, '
        repr_str += f'poly2mask={self.poly2mask}, '
        repr_str += f"imdecode_backend='{self.imdecode_backend}', "
        repr_str += f'file_client_args={self.file_client_args})'
        return repr_str


@TRANSFORMS.register_module()
class LoadPanopticAnnotations(LoadAnnotations):
    """Load multiple types of panoptic annotations.

    The annotation format is as the following:

    .. code-block:: python

        {
            'instances':
            [
                {
                # List of 4 numbers representing the bounding box of the
                # instance, in (x1, y1, x2, y2) order.
                'bbox': [x1, y1, x2, y2],

                # Label of image classification.
                'bbox_label': 1,
                },
                ...
            ]
            'segments_info':
            [
                {
                # id = cls_id + instance_id * INSTANCE_OFFSET
                'id': int,

                # Contiguous category id defined in dataset.
                'category': int

                # Thing flag.
                'is_thing': bool
                },
                ...
            ]

            # Filename of semantic or panoptic segmentation ground truth file.
            'seg_map_path': 'a/b/c'
        }

    After this module, the annotation has been changed to the format below:

    .. code-block:: python

        {
            # In (x1, y1, x2, y2) order, float type. N is the number of bboxes
            # in an image
            'gt_bboxes': np.ndarray(N, 4)
             # In int type.
            'gt_bboxes_labels': np.ndarray(N, )
             # In built-in class
            'gt_masks': PolygonMasks (H, W) or BitmapMasks (H, W)
             # In uint8 type.
            'gt_seg_map': np.ndarray (H, W)
             # in (x, y, v) order, float type.
        }

    Required Keys:

    - height
    - width
    - instances
      - bbox
      - bbox_label
      - ignore_flag
    - segments_info
      - id
      - category
      - is_thing
    - seg_map_path

    Added Keys:

    - gt_bboxes (np.float32)
    - gt_bboxes_labels (np.int64)
    - gt_masks (BitmapMasks | PolygonMasks)
    - gt_seg_map (np.uint8)
    - gt_ignore_flags (np.bool)

    Args:
        with_bbox (bool): Whether to parse and load the bbox annotation.
            Defaults to True.
        with_label (bool): Whether to parse and load the label annotation.
            Defaults to True.
        with_mask (bool): Whether to parse and load the mask annotation.
             Defaults to True.
        with_seg (bool): Whether to parse and load the semantic segmentation
            annotation. Defaults to False.
        denorm_bbox (bool): Whether to convert bbox from relative value to
            absolute value. Only used in OpenImage Dataset.
            Defaults to False.
        imdecode_backend (str): The image decoding backend type. The backend
            argument for :func:``mmcv.imfrombytes``.
            See :fun:``mmcv.imfrombytes`` for details.
            Defaults to 'cv2'.
        file_client_args (dict): Arguments to instantiate a FileClient.
            See :class:``mmcv.fileio.FileClient`` for details.
            Defaults to ``dict(backend='disk')``.
    """

    def __init__(
        self,
        with_bbox: bool = True,
        with_label: bool = True,
        with_mask: bool = True,
        with_seg: bool = True,
        denorm_bbox: bool = False,
        imdecode_backend: str = 'cv2',
        file_client_args: dict = dict(backend='disk')
    ) -> None:
        try:
            from panopticapi import utils
        except ImportError:
            raise ImportError(
                'panopticapi is not installed, please install it by: '
                'pip install git+https://github.com/cocodataset/'
                'panopticapi.git.')
        self.rgb2id = utils.rgb2id

        super(LoadPanopticAnnotations, self).__init__(
            with_bbox=with_bbox,
            with_label=with_label,
            with_mask=with_mask,
            with_seg=with_seg,
            with_keypoints=False,
            denorm_bbox=denorm_bbox,
            imdecode_backend=imdecode_backend,
            file_client_args=file_client_args)

    def _load_masks_and_semantic_segs(self, results: dict) -> None:
        """Private function to load mask and semantic segmentation annotations.

        In gt_semantic_seg, the foreground label is from ``0`` to
        ``num_things - 1``, the background label is from ``num_things`` to
        ``num_things + num_stuff - 1``, 255 means the ignored label (``VOID``).

        Args:
            results (dict): Result dict from :obj:``mmdet.CustomDataset``.
        """
        img_bytes = self.file_client.get(results['seg_map_path'])
        pan_png = mmcv.imfrombytes(
            img_bytes, flag='color', channel_order='rgb').squeeze()
        pan_png = self.rgb2id(pan_png)

        gt_masks = []
        gt_seg = np.zeros_like(pan_png) + 255  # 255 as ignore

        for segment_info in results['segments_info']:
            mask = (pan_png == segment_info['id'])
            gt_seg = np.where(mask, segment_info['category'], gt_seg)

            # The legal thing masks
            if segment_info.get('is_thing'):
                gt_masks.append(mask.astype(np.uint8))

        if self.with_mask:
            h, w = results['img_shape']
            gt_masks = BitmapMasks(gt_masks, h, w)
            results['gt_masks'] = gt_masks

        if self.with_seg:
            results['gt_seg_map'] = gt_seg

    def transform(self, results: dict) -> dict:
        """Function to load multiple types panoptic annotations.

        Args:
            results (dict): Result dict from :obj:``mmdet.CustomDataset``.

        Returns:
            dict: The dict contains loaded bounding box, label, mask and
                semantic segmentation annotations.
        """

        if self.with_bbox:
            self._load_bboxes(results)
        if self.with_label:
            self._load_labels(results)
        if self.with_mask or self.with_seg:
            # The tasks completed by '_load_masks' and '_load_semantic_segs'
            # in LoadAnnotations are merged to one function.
            self._load_masks_and_semantic_segs(results)

        return results


@TRANSFORMS.register_module()
class LoadProposals:
    """Load proposal pipeline.

    Required key is "proposals". Updated keys are "proposals", "bbox_fields".

    Args:
        num_max_proposals (int, optional): Maximum number of proposals to load.
            If not specified, all proposals will be loaded.
    """

    def __init__(self, num_max_proposals=None):
        self.num_max_proposals = num_max_proposals

    def __call__(self, results):
        """Call function to load proposals from file.

        Args:
            results (dict): Result dict from :obj:`mmdet.CustomDataset`.

        Returns:
            dict: The dict contains loaded proposal annotations.
        """

        proposals = results['proposals']
        if proposals.shape[1] not in (4, 5):
            raise AssertionError(
                'proposals should have shapes (n, 4) or (n, 5), '
                f'but found {proposals.shape}')
        proposals = proposals[:, :4]

        if self.num_max_proposals is not None:
            proposals = proposals[:self.num_max_proposals]

        if len(proposals) == 0:
            proposals = np.array([[0, 0, 0, 0]], dtype=np.float32)
        results['proposals'] = proposals
        results['bbox_fields'].append('proposals')
        return results

    def __repr__(self):
        return self.__class__.__name__ + \
               f'(num_max_proposals={self.num_max_proposals})'


@TRANSFORMS.register_module()
class FilterAnnotations(BaseTransform):
    """Filter invalid annotations.

    Required Keys:

    - gt_bboxes (np.float32) (optional)
    - gt_bboxes_labels (np.int64) (optional)
    - gt_masks (BitmapMasks | PolygonMasks) (optional)
    - gt_ignore_flags (np.bool) (optional)

    Modified Keys:

    - gt_bboxes (optional)
    - gt_bboxes_labels (optional)
    - gt_masks (optional)
    - gt_ignore_flags (optional)

    Args:
<<<<<<< HEAD
        min_gt_bbox_wh (tuple[int, int]): Minimum width and
            height of ground truth boxes.
=======
        min_gt_bbox_wh (tuple[float]): Minimum width and height of ground truth
            boxes. Default: (1., 1.)
        min_gt_mask_area (int): Minimum foreground area of ground truth masks.
            Default: 1
        by_box (bool): Filter instances with bounding boxes not meeting the
            min_gt_bbox_wh threshold. Default: True
        by_mask (bool): Filter instances with masks not meeting
            min_gt_mask_area threshold. Default: False
>>>>>>> ca11860f
        keep_empty (bool): Whether to return None when it
            becomes an empty bbox after filtering. Defaults to True.
    """

    def __init__(self,
<<<<<<< HEAD
                 min_gt_bbox_wh: Tuple[int, int],
                 keep_empty: bool = True) -> None:
=======
                 min_gt_bbox_wh=(1., 1.),
                 min_gt_mask_area=1,
                 by_box=True,
                 by_mask=False,
                 keep_empty=True):
>>>>>>> ca11860f
        # TODO: add more filter options
        assert by_box or by_mask
        self.min_gt_bbox_wh = min_gt_bbox_wh
        self.min_gt_mask_area = min_gt_mask_area
        self.by_box = by_box
        self.by_mask = by_mask
        self.keep_empty = keep_empty

<<<<<<< HEAD
    def transform(self, results: dict) -> Union[dict, None]:
        """Transform function to filter annotations.

        Args:
            results (dict): Result dict.

        Returns:
            dict: Updated result dict.
        """
        assert 'gt_bboxes' in results
        gt_bboxes = results['gt_bboxes']
        if gt_bboxes.shape[0] == 0:
=======
    def __call__(self, results):
        if self.by_box:
            assert 'gt_bboxes' in results
            gt_bboxes = results['gt_bboxes']
            instance_num = gt_bboxes.shape[0]
        if self.by_mask:
            assert 'gt_masks' in results
            gt_masks = results['gt_masks']
            instance_num = len(gt_masks)

        if instance_num == 0:
>>>>>>> ca11860f
            return results

        tests = []
        if self.by_box:
            w = gt_bboxes[:, 2] - gt_bboxes[:, 0]
            h = gt_bboxes[:, 3] - gt_bboxes[:, 1]
            tests.append((w > self.min_gt_bbox_wh[0])
                         & (h > self.min_gt_bbox_wh[1]))
        if self.by_mask:
            gt_masks = results['gt_masks']
            tests.append(gt_masks.areas >= self.min_gt_mask_area)

        keep = tests[0]
        for t in tests[1:]:
            keep = keep & t

        keys = ('gt_bboxes', 'gt_labels', 'gt_masks')
        for key in keys:
            if key in results:
                results[key] = results[key][keep]
        if not keep.any():
            if self.keep_empty:
                return None
<<<<<<< HEAD
            else:
                return results
        else:
            keys = ('gt_bboxes', 'gt_bboxes_labels', 'gt_masks',
                    'gt_ignore_flags')
            for key in keys:
                if key in results:
                    results[key] = results[key][keep]
            return results

    def __repr__(self):
        return self.__class__.__name__ + \
               f'(min_gt_bbox_wh={self.min_gt_bbox_wh}, ' \
               f'keep_empty={self.keep_empty})'
=======
        return results

    def __repr__(self):
        return self.__class__.__name__ + \
               f'(min_gt_bbox_wh={self.min_gt_bbox_wh},' \
               f'(min_gt_mask_area={self.min_gt_mask_area},' \
               f'(by_box={self.by_box},' \
               f'(by_mask={self.by_mask},' \
               f'always_keep={self.always_keep})'
>>>>>>> ca11860f
<|MERGE_RESOLUTION|>--- conflicted
+++ resolved
@@ -623,34 +623,24 @@
     - gt_ignore_flags (optional)
 
     Args:
-<<<<<<< HEAD
-        min_gt_bbox_wh (tuple[int, int]): Minimum width and
-            height of ground truth boxes.
-=======
-        min_gt_bbox_wh (tuple[float]): Minimum width and height of ground truth
-            boxes. Default: (1., 1.)
+        min_gt_bbox_wh (tuple[int, int]): Minimum width and height of ground
+            truth boxes. Defaults to (1., 1.)
         min_gt_mask_area (int): Minimum foreground area of ground truth masks.
             Default: 1
         by_box (bool): Filter instances with bounding boxes not meeting the
             min_gt_bbox_wh threshold. Default: True
         by_mask (bool): Filter instances with masks not meeting
             min_gt_mask_area threshold. Default: False
->>>>>>> ca11860f
-        keep_empty (bool): Whether to return None when it
-            becomes an empty bbox after filtering. Defaults to True.
+        keep_empty (bool): Whether to return None when it becomes an empty
+            bbox after filtering. Defaults to True.
     """
 
     def __init__(self,
-<<<<<<< HEAD
-                 min_gt_bbox_wh: Tuple[int, int],
+                 min_gt_bbox_wh: Tuple[int, int] = (1., 1.),
+                 min_gt_mask_area: int = 1,
+                 by_box: bool = True,
+                 by_mask: bool = False,
                  keep_empty: bool = True) -> None:
-=======
-                 min_gt_bbox_wh=(1., 1.),
-                 min_gt_mask_area=1,
-                 by_box=True,
-                 by_mask=False,
-                 keep_empty=True):
->>>>>>> ca11860f
         # TODO: add more filter options
         assert by_box or by_mask
         self.min_gt_bbox_wh = min_gt_bbox_wh
@@ -659,7 +649,6 @@
         self.by_mask = by_mask
         self.keep_empty = keep_empty
 
-<<<<<<< HEAD
     def transform(self, results: dict) -> Union[dict, None]:
         """Transform function to filter annotations.
 
@@ -669,11 +658,6 @@
         Returns:
             dict: Updated result dict.
         """
-        assert 'gt_bboxes' in results
-        gt_bboxes = results['gt_bboxes']
-        if gt_bboxes.shape[0] == 0:
-=======
-    def __call__(self, results):
         if self.by_box:
             assert 'gt_bboxes' in results
             gt_bboxes = results['gt_bboxes']
@@ -684,7 +668,6 @@
             instance_num = len(gt_masks)
 
         if instance_num == 0:
->>>>>>> ca11860f
             return results
 
         tests = []
@@ -701,36 +684,19 @@
         for t in tests[1:]:
             keep = keep & t
 
-        keys = ('gt_bboxes', 'gt_labels', 'gt_masks')
+        keys = ('gt_bboxes', 'gt_bboxes_labels', 'gt_masks', 'gt_ignore_flags')
         for key in keys:
             if key in results:
                 results[key] = results[key][keep]
         if not keep.any():
             if self.keep_empty:
                 return None
-<<<<<<< HEAD
-            else:
-                return results
-        else:
-            keys = ('gt_bboxes', 'gt_bboxes_labels', 'gt_masks',
-                    'gt_ignore_flags')
-            for key in keys:
-                if key in results:
-                    results[key] = results[key][keep]
-            return results
+        return results
 
     def __repr__(self):
         return self.__class__.__name__ + \
                f'(min_gt_bbox_wh={self.min_gt_bbox_wh}, ' \
-               f'keep_empty={self.keep_empty})'
-=======
-        return results
-
-    def __repr__(self):
-        return self.__class__.__name__ + \
-               f'(min_gt_bbox_wh={self.min_gt_bbox_wh},' \
-               f'(min_gt_mask_area={self.min_gt_mask_area},' \
-               f'(by_box={self.by_box},' \
-               f'(by_mask={self.by_mask},' \
-               f'always_keep={self.always_keep})'
->>>>>>> ca11860f
+               f'min_gt_mask_area={self.min_gt_mask_area}, ' \
+               f'by_box={self.by_box}, ' \
+               f'by_mask={self.by_mask}, ' \
+               f'keep_empty={self.keep_empty})'