import mmcv
import torch

<<<<<<< HEAD
from mmdet.core import build_assigner, build_sampler
from mmdet.models.anchor_heads import AnchorHead, GuidedAnchorHead
=======
from mmdet.core import bbox2roi, build_assigner, build_sampler
from mmdet.models.anchor_heads import AnchorHead
>>>>>>> d1b4f878
from mmdet.models.bbox_heads import BBoxHead
from mmdet.models.mask_heads import FCNMaskHead, MaskIoUHead


def test_anchor_head_loss():
    """
    Tests anchor head loss when truth is empty and non-empty
    """
    s = 256
    img_metas = [{
        'img_shape': (s, s, 3),
        'scale_factor': 1,
        'pad_shape': (s, s, 3)
    }]

    cfg = mmcv.Config({
        'assigner': {
            'type': 'MaxIoUAssigner',
            'pos_iou_thr': 0.7,
            'neg_iou_thr': 0.3,
            'min_pos_iou': 0.3,
            'ignore_iof_thr': -1
        },
        'sampler': {
            'type': 'RandomSampler',
            'num': 256,
            'pos_fraction': 0.5,
            'neg_pos_ub': -1,
            'add_gt_as_proposals': False
        },
        'allowed_border': 0,
        'pos_weight': -1,
        'debug': False
    })
    self = AnchorHead(num_classes=4, in_channels=1, train_cfg=cfg)

    # Anchor head expects a multiple levels of features per image
    feat = [
        torch.rand(1, 1, s // (2**(i + 2)), s // (2**(i + 2)))
        for i in range(len(self.anchor_generators))
    ]
    cls_scores, bbox_preds = self.forward(feat)

    # Test that empty ground truth encourages the network to predict background
    gt_bboxes = [torch.empty((0, 4))]
    gt_labels = [torch.LongTensor([])]

    gt_bboxes_ignore = None
    empty_gt_losses = self.loss(cls_scores, bbox_preds, gt_bboxes, gt_labels,
                                img_metas, gt_bboxes_ignore)
    # When there is no truth, the cls loss should be nonzero but there should
    # be no box loss.
    empty_cls_loss = sum(empty_gt_losses['loss_cls'])
    empty_box_loss = sum(empty_gt_losses['loss_bbox'])
    assert empty_cls_loss.item() > 0, 'cls loss should be non-zero'
    assert empty_box_loss.item() == 0, (
        'there should be no box loss when there are no true boxes')

    # When truth is non-empty then both cls and box loss should be nonzero for
    # random inputs
    gt_bboxes = [
        torch.Tensor([[23.6667, 23.8757, 238.6326, 151.8874]]),
    ]
    gt_labels = [torch.LongTensor([2])]
    one_gt_losses = self.loss(cls_scores, bbox_preds, gt_bboxes, gt_labels,
                              img_metas, gt_bboxes_ignore)
    onegt_cls_loss = sum(one_gt_losses['loss_cls'])
    onegt_box_loss = sum(one_gt_losses['loss_bbox'])
    assert onegt_cls_loss.item() > 0, 'cls loss should be non-zero'
    assert onegt_box_loss.item() > 0, 'box loss should be non-zero'


def test_ga_anchor_head_loss():
    """
    Tests anchor head loss when truth is empty and non-empty
    """
    s = 256
    img_metas = [{
        'img_shape': (s, s, 3),
        'scale_factor': 1,
        'pad_shape': (s, s, 3)
    }]

    cfg = mmcv.Config({
        'assigner': {
            'type': 'MaxIoUAssigner',
            'pos_iou_thr': 0.7,
            'neg_iou_thr': 0.3,
            'min_pos_iou': 0.3,
            'ignore_iof_thr': -1
        },
        'sampler': {
            'type': 'RandomSampler',
            'num': 256,
            'pos_fraction': 0.5,
            'neg_pos_ub': -1,
            'add_gt_as_proposals': False
        },
        'ga_assigner': {
            'type': 'ApproxMaxIoUAssigner',
            'pos_iou_thr': 0.7,
            'neg_iou_thr': 0.3,
            'min_pos_iou': 0.3,
            'ignore_iof_thr': -1,
        },
        'ga_sampler': {
            'type': 'RandomSampler',
            'num': 256,
            'pos_fraction': 0.5,
            'neg_pos_ub': -1,
            'add_gt_as_proposals': False
        },
        'center_ratio': 0.2,
        'ignore_ratio': 0.5,
        'allowed_border': -1,
        'pos_weight': -1,
        'debug': False
    })
    head = GuidedAnchorHead(num_classes=4, in_channels=4, train_cfg=cfg)

    # Anchor head expects a multiple levels of features per image
    if torch.cuda.is_available():
        head.cuda()
        feat = [
            torch.rand(1, 4, s // (2**(i + 2)), s // (2**(i + 2))).cuda()
            for i in range(len(head.anchor_base_sizes))
        ]
        cls_scores, bbox_preds, shape_preds, loc_preds = head.forward(feat)

        # Test that empty ground truth encourages the network to predict
        # background
        gt_bboxes = [torch.empty((0, 4)).cuda()]
        gt_labels = [torch.LongTensor([]).cuda()]

        gt_bboxes_ignore = None

        empty_gt_losses = head.loss(cls_scores, bbox_preds, shape_preds,
                                    loc_preds, gt_bboxes, gt_labels, img_metas,
                                    gt_bboxes_ignore)

        # When there is no truth, the cls loss should be nonzero but there
        # should be no box loss.
        empty_cls_loss = sum(empty_gt_losses['loss_cls'])
        empty_box_loss = sum(empty_gt_losses['loss_bbox'])
        assert empty_cls_loss.item() > 0, 'cls loss should be non-zero'
        assert empty_box_loss.item() == 0, (
            'there should be no box loss when there are no true boxes')

        # When truth is non-empty then both cls and box loss should be nonzero
        # for random inputs
        gt_bboxes = [
            torch.Tensor([[23.6667, 23.8757, 238.6326, 151.8874]]).cuda(),
        ]
        gt_labels = [torch.LongTensor([2])]
        one_gt_losses = head.loss(cls_scores, bbox_preds, shape_preds,
                                  loc_preds, gt_bboxes, gt_labels, img_metas,
                                  gt_bboxes_ignore)
        onegt_cls_loss = sum(one_gt_losses['loss_cls'])
        onegt_box_loss = sum(one_gt_losses['loss_bbox'])
        assert onegt_cls_loss.item() > 0, 'cls loss should be non-zero'
        assert onegt_box_loss.item() > 0, 'box loss should be non-zero'


def test_bbox_head_loss():
    """
    Tests bbox head loss when truth is empty and non-empty
    """
    self = BBoxHead(in_channels=8, roi_feat_size=3)

    # Dummy proposals
    proposal_list = [
        torch.Tensor([[23.6667, 23.8757, 228.6326, 153.8874]]),
    ]

    target_cfg = mmcv.Config({'pos_weight': 1})

    # Test bbox loss when truth is empty
    gt_bboxes = [torch.empty((0, 4))]
    gt_labels = [torch.LongTensor([])]

    sampling_results = _dummy_bbox_sampling(proposal_list, gt_bboxes,
                                            gt_labels)

    bbox_targets = self.get_targets(sampling_results, gt_bboxes, gt_labels,
                                    target_cfg)
    labels, label_weights, bbox_targets, bbox_weights = bbox_targets

    # Create dummy features "extracted" for each sampled bbox
    num_sampled = sum(len(res.bboxes) for res in sampling_results)
    rois = bbox2roi([res.bboxes for res in sampling_results])
    dummy_feats = torch.rand(num_sampled, 8 * 3 * 3)
    cls_scores, bbox_preds = self.forward(dummy_feats)

    losses = self.loss(cls_scores, bbox_preds, rois, labels, label_weights,
                       bbox_targets, bbox_weights)
    assert losses.get('loss_cls', 0) > 0, 'cls-loss should be non-zero'
    assert losses.get('loss_bbox', 0) == 0, 'empty gt loss should be zero'

    # Test bbox loss when truth is non-empty
    gt_bboxes = [
        torch.Tensor([[23.6667, 23.8757, 238.6326, 151.8874]]),
    ]
    gt_labels = [torch.LongTensor([2])]

    sampling_results = _dummy_bbox_sampling(proposal_list, gt_bboxes,
                                            gt_labels)
    rois = bbox2roi([res.bboxes for res in sampling_results])

    bbox_targets = self.get_targets(sampling_results, gt_bboxes, gt_labels,
                                    target_cfg)
    labels, label_weights, bbox_targets, bbox_weights = bbox_targets

    # Create dummy features "extracted" for each sampled bbox
    num_sampled = sum(len(res.bboxes) for res in sampling_results)
    dummy_feats = torch.rand(num_sampled, 8 * 3 * 3)
    cls_scores, bbox_preds = self.forward(dummy_feats)

    losses = self.loss(cls_scores, bbox_preds, rois, labels, label_weights,
                       bbox_targets, bbox_weights)
    assert losses.get('loss_cls', 0) > 0, 'cls-loss should be non-zero'
    assert losses.get('loss_bbox', 0) > 0, 'box-loss should be non-zero'


def test_refine_boxes():
    """
    Mirrors the doctest in
    ``mmdet.models.bbox_heads.bbox_head.BBoxHead.refine_boxes`` but checks for
    multiple values of n_roi / n_img.
    """
    self = BBoxHead(reg_class_agnostic=True)

    test_settings = [

        # Corner case: less rois than images
        {
            'n_roi': 2,
            'n_img': 4,
            'rng': 34285940
        },

        # Corner case: no images
        {
            'n_roi': 0,
            'n_img': 0,
            'rng': 52925222
        },

        # Corner cases: few images / rois
        {
            'n_roi': 1,
            'n_img': 1,
            'rng': 1200281
        },
        {
            'n_roi': 2,
            'n_img': 1,
            'rng': 1200282
        },
        {
            'n_roi': 2,
            'n_img': 2,
            'rng': 1200283
        },
        {
            'n_roi': 1,
            'n_img': 2,
            'rng': 1200284
        },

        # Corner case: no rois few images
        {
            'n_roi': 0,
            'n_img': 1,
            'rng': 23955860
        },
        {
            'n_roi': 0,
            'n_img': 2,
            'rng': 25830516
        },

        # Corner case: no rois many images
        {
            'n_roi': 0,
            'n_img': 10,
            'rng': 671346
        },
        {
            'n_roi': 0,
            'n_img': 20,
            'rng': 699807
        },

        # Corner case: cal_similarity num rois and images
        {
            'n_roi': 20,
            'n_img': 20,
            'rng': 1200238
        },
        {
            'n_roi': 10,
            'n_img': 20,
            'rng': 1200238
        },
        {
            'n_roi': 5,
            'n_img': 5,
            'rng': 1200238
        },

        # ----------------------------------
        # Common case: more rois than images
        {
            'n_roi': 100,
            'n_img': 1,
            'rng': 337156
        },
        {
            'n_roi': 150,
            'n_img': 2,
            'rng': 275898
        },
        {
            'n_roi': 500,
            'n_img': 5,
            'rng': 4903221
        },
    ]

    for demokw in test_settings:
        try:
            n_roi = demokw['n_roi']
            n_img = demokw['n_img']
            rng = demokw['rng']

            print('Test refine_boxes case: {!r}'.format(demokw))
            tup = _demodata_refine_boxes(n_roi, n_img, rng=rng)
            rois, labels, bbox_preds, pos_is_gts, img_metas = tup
            bboxes_list = self.refine_bboxes(rois, labels, bbox_preds,
                                             pos_is_gts, img_metas)
            assert len(bboxes_list) == n_img
            assert sum(map(len, bboxes_list)) <= n_roi
            assert all(b.shape[1] == 4 for b in bboxes_list)
        except Exception:
            print('Test failed with demokw={!r}'.format(demokw))
            raise


def _demodata_refine_boxes(n_roi, n_img, rng=0):
    """
    Create random test data for the
    ``mmdet.models.bbox_heads.bbox_head.BBoxHead.refine_boxes`` method
    """
    import numpy as np
    from mmdet.core.bbox.demodata import random_boxes
    from mmdet.core.bbox.demodata import ensure_rng
    try:
        import kwarray
    except ImportError:
        import pytest
        pytest.skip('kwarray is required for this test')
    scale = 512
    rng = ensure_rng(rng)
    img_metas = [{'img_shape': (scale, scale)} for _ in range(n_img)]
    # Create rois in the expected format
    roi_boxes = random_boxes(n_roi, scale=scale, rng=rng)
    if n_img == 0:
        assert n_roi == 0, 'cannot have any rois if there are no images'
        img_ids = torch.empty((0, ), dtype=torch.long)
        roi_boxes = torch.empty((0, 4), dtype=torch.float32)
    else:
        img_ids = rng.randint(0, n_img, (n_roi, ))
        img_ids = torch.from_numpy(img_ids)
    rois = torch.cat([img_ids[:, None].float(), roi_boxes], dim=1)
    # Create other args
    labels = rng.randint(0, 2, (n_roi, ))
    labels = torch.from_numpy(labels).long()
    bbox_preds = random_boxes(n_roi, scale=scale, rng=rng)
    # For each image, pretend random positive boxes are gts
    is_label_pos = (labels.numpy() > 0).astype(np.int)
    lbl_per_img = kwarray.group_items(is_label_pos, img_ids.numpy())
    pos_per_img = [sum(lbl_per_img.get(gid, [])) for gid in range(n_img)]
    # randomly generate with numpy then sort with torch
    _pos_is_gts = [
        rng.randint(0, 2, (npos, )).astype(np.uint8) for npos in pos_per_img
    ]
    pos_is_gts = [
        torch.from_numpy(p).sort(descending=True)[0] for p in _pos_is_gts
    ]
    return rois, labels, bbox_preds, pos_is_gts, img_metas


def test_mask_head_loss():
    """
    Test mask head loss when mask target is empty
    """
    self = FCNMaskHead(
        num_convs=1,
        roi_feat_size=6,
        in_channels=8,
        conv_out_channels=8,
        num_classes=8)

    # Dummy proposals
    proposal_list = [
        torch.Tensor([[23.6667, 23.8757, 228.6326, 153.8874]]),
    ]

    gt_bboxes = [
        torch.Tensor([[23.6667, 23.8757, 238.6326, 151.8874]]),
    ]
    gt_labels = [torch.LongTensor([2])]
    sampling_results = _dummy_bbox_sampling(proposal_list, gt_bboxes,
                                            gt_labels)

    # create dummy mask
    import numpy as np
    from mmdet.core import BitmapMasks
    dummy_mask = np.random.randint(0, 2, (1, 160, 240), dtype=np.uint8)
    gt_masks = [BitmapMasks(dummy_mask, 160, 240)]

    # create dummy train_cfg
    train_cfg = mmcv.Config({'mask_size': 12, 'mask_thr_binary': 0.5})

    # Create dummy features "extracted" for each sampled bbox
    num_sampled = sum(len(res.bboxes) for res in sampling_results)
    dummy_feats = torch.rand(num_sampled, 8, 6, 6)

    mask_pred = self.forward(dummy_feats)
    mask_targets = self.get_targets(sampling_results, gt_masks, train_cfg)
    pos_labels = torch.cat([res.pos_gt_labels for res in sampling_results])
    loss_mask = self.loss(mask_pred, mask_targets, pos_labels)

    onegt_mask_loss = sum(loss_mask['loss_mask'])
    assert onegt_mask_loss.item() > 0, 'mask loss should be non-zero'

    # test mask_iou_head
    mask_iou_head = MaskIoUHead(
        num_convs=1,
        num_fcs=1,
        roi_feat_size=6,
        in_channels=8,
        conv_out_channels=8,
        fc_out_channels=8,
        num_classes=8)

    pos_mask_pred = mask_pred[range(mask_pred.size(0)), pos_labels]
    mask_iou_pred = mask_iou_head(dummy_feats, pos_mask_pred)
    pos_mask_iou_pred = mask_iou_pred[range(mask_iou_pred.size(0)), pos_labels]

    mask_iou_targets = mask_iou_head.get_targets(sampling_results, gt_masks,
                                                 pos_mask_pred, mask_targets,
                                                 train_cfg)
    loss_mask_iou = mask_iou_head.loss(pos_mask_iou_pred, mask_iou_targets)
    onegt_mask_iou_loss = loss_mask_iou['loss_mask_iou'].sum()
    assert onegt_mask_iou_loss.item() >= 0


def _dummy_bbox_sampling(proposal_list, gt_bboxes, gt_labels):
    """
    Create sample results that can be passed to BBoxHead.get_targets
    """
    num_imgs = 1
    feat = torch.rand(1, 1, 3, 3)
    assign_config = {
        'type': 'MaxIoUAssigner',
        'pos_iou_thr': 0.5,
        'neg_iou_thr': 0.5,
        'min_pos_iou': 0.5,
        'ignore_iof_thr': -1
    }
    sampler_config = {
        'type': 'RandomSampler',
        'num': 512,
        'pos_fraction': 0.25,
        'neg_pos_ub': -1,
        'add_gt_as_proposals': True
    }
    bbox_assigner = build_assigner(assign_config)
    bbox_sampler = build_sampler(sampler_config)
    gt_bboxes_ignore = [None for _ in range(num_imgs)]
    sampling_results = []
    for i in range(num_imgs):
        assign_result = bbox_assigner.assign(proposal_list[i], gt_bboxes[i],
                                             gt_bboxes_ignore[i], gt_labels[i])
        sampling_result = bbox_sampler.sample(
            assign_result,
            proposal_list[i],
            gt_bboxes[i],
            gt_labels[i],
            feats=feat)
        sampling_results.append(sampling_result)

    return sampling_results<|MERGE_RESOLUTION|>--- conflicted
+++ resolved
@@ -1,13 +1,8 @@
 import mmcv
 import torch
 
-<<<<<<< HEAD
-from mmdet.core import build_assigner, build_sampler
+from mmdet.core import bbox2roi, build_assigner, build_sampler
 from mmdet.models.anchor_heads import AnchorHead, GuidedAnchorHead
-=======
-from mmdet.core import bbox2roi, build_assigner, build_sampler
-from mmdet.models.anchor_heads import AnchorHead
->>>>>>> d1b4f878
 from mmdet.models.bbox_heads import BBoxHead
 from mmdet.models.mask_heads import FCNMaskHead, MaskIoUHead
 
@@ -23,25 +18,24 @@
         'pad_shape': (s, s, 3)
     }]
 
-    cfg = mmcv.Config({
-        'assigner': {
-            'type': 'MaxIoUAssigner',
-            'pos_iou_thr': 0.7,
-            'neg_iou_thr': 0.3,
-            'min_pos_iou': 0.3,
-            'ignore_iof_thr': -1
-        },
-        'sampler': {
-            'type': 'RandomSampler',
-            'num': 256,
-            'pos_fraction': 0.5,
-            'neg_pos_ub': -1,
-            'add_gt_as_proposals': False
-        },
-        'allowed_border': 0,
-        'pos_weight': -1,
-        'debug': False
-    })
+    cfg = mmcv.Config(
+        dict(
+            assigner=dict(
+                type='MaxIoUAssigner',
+                pos_iou_thr=0.7,
+                neg_iou_thr=0.3,
+                min_pos_iou=0.3,
+                match_low_quality=True,
+                ignore_iof_thr=-1),
+            sampler=dict(
+                type='RandomSampler',
+                num=256,
+                pos_fraction=0.5,
+                neg_pos_ub=-1,
+                add_gt_as_proposals=False),
+            allowed_border=0,
+            pos_weight=-1,
+            debug=False))
     self = AnchorHead(num_classes=4, in_channels=1, train_cfg=cfg)
 
     # Anchor head expects a multiple levels of features per image
@@ -91,41 +85,38 @@
         'pad_shape': (s, s, 3)
     }]
 
-    cfg = mmcv.Config({
-        'assigner': {
-            'type': 'MaxIoUAssigner',
-            'pos_iou_thr': 0.7,
-            'neg_iou_thr': 0.3,
-            'min_pos_iou': 0.3,
-            'ignore_iof_thr': -1
-        },
-        'sampler': {
-            'type': 'RandomSampler',
-            'num': 256,
-            'pos_fraction': 0.5,
-            'neg_pos_ub': -1,
-            'add_gt_as_proposals': False
-        },
-        'ga_assigner': {
-            'type': 'ApproxMaxIoUAssigner',
-            'pos_iou_thr': 0.7,
-            'neg_iou_thr': 0.3,
-            'min_pos_iou': 0.3,
-            'ignore_iof_thr': -1,
-        },
-        'ga_sampler': {
-            'type': 'RandomSampler',
-            'num': 256,
-            'pos_fraction': 0.5,
-            'neg_pos_ub': -1,
-            'add_gt_as_proposals': False
-        },
-        'center_ratio': 0.2,
-        'ignore_ratio': 0.5,
-        'allowed_border': -1,
-        'pos_weight': -1,
-        'debug': False
-    })
+    cfg = mmcv.Config(
+        dict(
+            assigner=dict(
+                type='MaxIoUAssigner',
+                pos_iou_thr=0.7,
+                neg_iou_thr=0.3,
+                min_pos_iou=0.3,
+                match_low_quality=True,
+                ignore_iof_thr=-1),
+            sampler=dict(
+                type='RandomSampler',
+                num=256,
+                pos_fraction=0.5,
+                neg_pos_ub=-1,
+                add_gt_as_proposals=False),
+            ga_assigner=dict(
+                type='ApproxMaxIoUAssigner',
+                pos_iou_thr=0.7,
+                neg_iou_thr=0.3,
+                min_pos_iou=0.3,
+                ignore_iof_thr=-1),
+            ga_sampler=dict(
+                type='RandomSampler',
+                num=256,
+                pos_fraction=0.5,
+                neg_pos_ub=-1,
+                add_gt_as_proposals=False),
+            allowed_border=-1,
+            center_ratio=0.2,
+            ignore_ratio=0.5,
+            pos_weight=-1,
+            debug=False))
     head = GuidedAnchorHead(num_classes=4, in_channels=4, train_cfg=cfg)
 
     # Anchor head expects a multiple levels of features per image
@@ -182,7 +173,7 @@
         torch.Tensor([[23.6667, 23.8757, 228.6326, 153.8874]]),
     ]
 
-    target_cfg = mmcv.Config({'pos_weight': 1})
+    target_cfg = mmcv.Config(dict(pos_weight=1))
 
     # Test bbox loss when truth is empty
     gt_bboxes = [torch.empty((0, 4))]
@@ -430,7 +421,7 @@
     gt_masks = [BitmapMasks(dummy_mask, 160, 240)]
 
     # create dummy train_cfg
-    train_cfg = mmcv.Config({'mask_size': 12, 'mask_thr_binary': 0.5})
+    train_cfg = mmcv.Config(dict(mask_size=12, mask_thr_binary=0.5))
 
     # Create dummy features "extracted" for each sampled bbox
     num_sampled = sum(len(res.bboxes) for res in sampling_results)
@@ -472,20 +463,18 @@
     """
     num_imgs = 1
     feat = torch.rand(1, 1, 3, 3)
-    assign_config = {
-        'type': 'MaxIoUAssigner',
-        'pos_iou_thr': 0.5,
-        'neg_iou_thr': 0.5,
-        'min_pos_iou': 0.5,
-        'ignore_iof_thr': -1
-    }
-    sampler_config = {
-        'type': 'RandomSampler',
-        'num': 512,
-        'pos_fraction': 0.25,
-        'neg_pos_ub': -1,
-        'add_gt_as_proposals': True
-    }
+    assign_config = dict(
+        type='MaxIoUAssigner',
+        pos_iou_thr=0.5,
+        neg_iou_thr=0.5,
+        min_pos_iou=0.5,
+        ignore_iof_thr=-1)
+    sampler_config = dict(
+        type='RandomSampler',
+        num=512,
+        pos_fraction=0.25,
+        neg_pos_ub=-1,
+        add_gt_as_proposals=True)
     bbox_assigner = build_assigner(assign_config)
     bbox_sampler = build_sampler(sampler_config)
     gt_bboxes_ignore = [None for _ in range(num_imgs)]
