--- conflicted
+++ resolved
@@ -3,15 +3,7 @@
     rev: 3.9.2
     hooks:
       - id: flake8
-<<<<<<< HEAD
-  - repo: https://github.com/asottile/seed-isort-config
-    rev: v2.2.0
-    hooks:
-      - id: seed-isort-config
-  - repo: https://github.com/timothycrosley/isort
-=======
   - repo: https://github.com/PyCQA/isort
->>>>>>> caa2abb3
     rev: 5.10.1
     hooks:
       - id: isort
@@ -48,7 +40,7 @@
       - id: docformatter
         args: ["--in-place", "--wrap-descriptions", "79"]
   - repo: https://github.com/open-mmlab/pre-commit-hooks
-    rev: v0.2.0  # Use the ref you want to point at
+    rev: master  # Use the ref you want to point at
     hooks:
       - id: check-algo-readme
       - id: check-copyright
