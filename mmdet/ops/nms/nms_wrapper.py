--- conflicted
+++ resolved
@@ -1,41 +1,14 @@
-<<<<<<< HEAD
+import sys
 import warnings
-=======
-import sys
->>>>>>> 642b1b43
 
 import numpy as np
 import torch
 from torch.autograd import Function
-<<<<<<< HEAD
-=======
 from torch.onnx.symbolic_opset9 import select, squeeze, unsqueeze
->>>>>>> 642b1b43
 
 from . import nms_ext
 
 
-<<<<<<< HEAD
-class NMS(Function):
-
-    @staticmethod
-    def forward(ctx, dets_th, iou_thr):
-        inds = nms_ext.nms(dets_th, iou_thr)
-        return inds
-
-    @staticmethod
-    def backward(ctx, grad_inds):
-        return None
-
-    @staticmethod
-    def symbolic(g, dets_th, iou_thr):
-        batch_dets_th = g.op('Unsqueeze', dets_th, axes_i=[0])
-        full_ind = g.op('Nms', batch_dets_th, iou_thr_f=iou_thr)
-        return full_ind
-
-
-def nms(dets, iou_thr, device_id=None):
-=======
 class NMSop(Function):
 
     @staticmethod
@@ -68,7 +41,6 @@
 
 
 def nms(bboxes, scores, iou_thr, device_id=None):
->>>>>>> 642b1b43
     """Dispatch to either CPU or GPU NMS implementations.
 
     The input can be either a torch tensor or numpy array. GPU NMS will be used
@@ -119,17 +91,9 @@
         raise TypeError('bboxes must be either a Tensor or numpy array, '
                         f'but got {type(bboxes)}')
 
-<<<<<<< HEAD
-    # execute cpu or cuda nms
-    if dets_th.shape[0] == 0:
-        inds = dets_th.new_zeros(0, dtype=torch.long)
-    else:
-        inds = NMS.apply(dets_th, iou_thr)
-=======
     inds = NMSop.apply(bboxes_th, scores_th, iou_thr)
 
     dets = torch.cat([bboxes_th, scores_th[:, None]], -1)
->>>>>>> 642b1b43
 
     if is_numpy:
         inds = inds.cpu().numpy()
@@ -229,8 +193,6 @@
     nms_type = nms_cfg_.pop('type', 'nms')
     nms_op = eval(nms_type)
     dets, keep = nms_op(bboxes_for_nms, scores, **nms_cfg_)
-    # dets, keep = nms_op(
-    #    torch.cat([bboxes_for_nms, scores[:, None]], -1), **nms_cfg_)
     bboxes = bboxes[keep]
     scores = dets[:, -1]
     return torch.cat([bboxes, scores[:, None]], -1), keep
