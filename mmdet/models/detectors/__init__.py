--- conflicted
+++ resolved
@@ -20,11 +20,8 @@
 from .rpn import RPN
 from .single_stage import SingleStageDetector
 from .two_stage import TwoStageDetector
-<<<<<<< HEAD
 from .vfnet import VFNet
-=======
 from .yolact import YOLACT
->>>>>>> 31dbbf71
 from .yolo import YOLOV3
 
 __all__ = [
@@ -32,9 +29,5 @@
     'FastRCNN', 'FasterRCNN', 'MaskRCNN', 'CascadeRCNN', 'HybridTaskCascade',
     'RetinaNet', 'FCOS', 'GridRCNN', 'MaskScoringRCNN', 'RepPointsDetector',
     'FOVEA', 'FSAF', 'NASFCOS', 'PointRend', 'GFL', 'CornerNet', 'PAA',
-<<<<<<< HEAD
-    'YOLOV3', 'VFNet'
-=======
-    'YOLOV3', 'YOLACT'
->>>>>>> 31dbbf71
+    'YOLOV3', 'YOLACT', 'VFNet'
 ]