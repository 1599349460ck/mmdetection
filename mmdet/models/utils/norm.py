--- conflicted
+++ resolved
@@ -45,11 +45,7 @@
     if layer_type != 'GN':
         layer = norm_layer(num_features, **cfg_)
         if layer_type == 'SyncBN':
-<<<<<<< HEAD
-            layer.ddp_gpu_size = 1
-=======
             layer._specify_ddp_gpu_num(1)
->>>>>>> ddfb38ef
     else:
         assert 'num_groups' in cfg_
         layer = norm_layer(num_channels=num_features, **cfg_)
@@ -57,23 +53,4 @@
     for param in layer.parameters():
         param.requires_grad = requires_grad
 
-    return name, layer
-
-
-def convert_batchnorm(module):
-    module_output = module
-    if isinstance(module, nn.SyncBatchNorm):
-        module_output = nn.BatchNorm2d(module.num_features,
-                                       module.eps, module.momentum,
-                                       module.affine,
-                                       module.track_running_stats)
-        if module.affine:
-            module_output.weight.data = module.weight.data.clone().detach()
-            module_output.bias.data = module.bias.data.clone().detach()
-        module_output.running_mean = module.running_mean
-        module_output.running_var = module.running_var
-        module_output.num_batches_tracked = module.num_batches_tracked
-    for name, child in module.named_children():
-        module_output.add_module(name, convert_batchnorm(child))
-    del module
-    return module_output+    return name, layer