# Copyright (c) OpenMMLab. All rights reserved.
from typing import Any, Dict, Tuple, Union

import torch
import torch.nn.functional as F
from mmengine.model import xavier_init
from torch import Tensor, nn

from mmdet.registry import MODELS
from mmdet.structures import OptSampleList
from ..layers import (DetrTransformerDecoder, DetrTransformerEncoder,
                      SinePositionalEncoding)
from .base_detr import TransformerDetector


@MODELS.register_module()
class DETR(TransformerDetector):
    r"""Implementation of `DETR: End-to-End Object Detection with
    Transformers <https://arxiv.org/pdf/2005.12872>`_"""

    def _init_layers(self) -> None:
        self.positional_encoding = SinePositionalEncoding(
            **self.positional_encoding_cfg)
        self.encoder = DetrTransformerEncoder(**self.encoder_cfg)
        self.decoder = DetrTransformerDecoder(**self.decoder_cfg)
        self.embed_dims = self.encoder.embed_dims
<<<<<<< HEAD
=======
        # NOTE The embed_dims is typically passed from the inside out.
        # For example in DETR, The embed_dims is passed as
        # self_attn -> the first encoder layer -> encoder -> detector.
>>>>>>> 3581a00f
        self.query_embedding = nn.Embedding(self.num_query, self.embed_dims)

        num_feats = self.positional_encoding.num_feats
        assert num_feats * 2 == self.embed_dims, \
            f'embed_dims should be exactly 2 times of num_feats. ' \
            f'Found {self.embed_dims} and {num_feats}.'

    def init_weights(self) -> None:
<<<<<<< HEAD
        super(TransformerDetector, self).init_weights()
=======
        super().init_weights()
>>>>>>> 3581a00f
        self._init_transformer_weights()

    def _init_transformer_weights(self) -> None:
        # follow the DetrTransformer to init parameters
        for coder in [self.encoder, self.decoder]:
            for m in coder.modules():
                if hasattr(m, 'weight') and m.weight.dim() > 1:
                    xavier_init(m, distribution='uniform')

    def forward_pretransformer(
            self,
            img_feats: Tuple[Tensor],
            batch_data_samples: OptSampleList = None) -> Dict[str, Tensor]:
        feat = img_feats[-1]
        batch_size = feat.size(0)
        # construct binary masks which used for the transformer.
        assert batch_data_samples is not None
        batch_input_shape = batch_data_samples[0].batch_input_shape
        img_shape_list = [
            sample.img_shape  # noqa
            for sample in batch_data_samples
        ]

        input_img_h, input_img_w = batch_input_shape
        masks = feat.new_ones((batch_size, input_img_h, input_img_w))
        for img_id in range(batch_size):
            img_h, img_w = img_shape_list[img_id]
            masks[img_id, :img_h, :img_w] = 0
        # NOTE following the official DETR repo, non-zero values representing
        # ignored positions, while zero values means valid positions.

        # prepare transformer_inputs_dict
        masks = F.interpolate(
            masks.unsqueeze(1), size=feat.shape[-2:]).to(torch.bool).squeeze(1)
        pos_embed = self.positional_encoding(masks)  # [bs, embed_dim, h, w]

        transformer_inputs_dict = dict(
            feat=feat,
            masks=masks,
            pos_embed=pos_embed,
            query_embed=self.query_embedding.weight)
        return transformer_inputs_dict  # noqa

    def forward_transformer(
            self,
            feat: Tensor,
            masks: Tensor,
            pos_embed: Tensor,
            query_embed: nn.Module,
            return_memory: bool = False) -> Union[Tuple[Tensor], Any]:
        bs, c, h, w = feat.shape
        # use `view` instead of `flatten` for dynamically exporting to ONNX
        # [bs, c, h, w] -> [h*w, bs, c]
        feat = feat.view(bs, c, -1).permute(2, 0, 1)
        pos_embed = pos_embed.view(bs, c, -1).permute(2, 0, 1)
        query_embed = query_embed.unsqueeze(1).repeat(
            1, bs, 1)  # [num_query, dim] -> [num_query, bs, dim]
        masks = masks.view(bs, -1)  # [bs, h, w] -> [bs, h*w]
        memory = self.encoder(
            query=feat, query_pos=pos_embed, query_key_padding_mask=masks)
        target = torch.zeros_like(query_embed)
        # out_dec: [num_layers, num_query, bs, dim]
        out_dec = self.decoder(
            query=target,
            key=memory,
            value=memory,
            key_pos=pos_embed,
            query_pos=query_embed,
            key_padding_mask=masks)
        out_dec[0] = out_dec[0].transpose(1, 2)
        if return_memory:
            memory = memory.permute(1, 2, 0).reshape(bs, c, h, w)
            return out_dec, memory
        return out_dec<|MERGE_RESOLUTION|>--- conflicted
+++ resolved
@@ -24,12 +24,9 @@
         self.encoder = DetrTransformerEncoder(**self.encoder_cfg)
         self.decoder = DetrTransformerDecoder(**self.decoder_cfg)
         self.embed_dims = self.encoder.embed_dims
-<<<<<<< HEAD
-=======
         # NOTE The embed_dims is typically passed from the inside out.
         # For example in DETR, The embed_dims is passed as
         # self_attn -> the first encoder layer -> encoder -> detector.
->>>>>>> 3581a00f
         self.query_embedding = nn.Embedding(self.num_query, self.embed_dims)
 
         num_feats = self.positional_encoding.num_feats
@@ -38,11 +35,7 @@
             f'Found {self.embed_dims} and {num_feats}.'
 
     def init_weights(self) -> None:
-<<<<<<< HEAD
-        super(TransformerDetector, self).init_weights()
-=======
         super().init_weights()
->>>>>>> 3581a00f
         self._init_transformer_weights()
 
     def _init_transformer_weights(self) -> None:
