import mmcv
import numpy as np
import pycocotools.mask as mask_util
import torch
import torch.nn as nn

from ..registry import HEADS
from ..utils import ConvModule
from mmdet.core import mask_cross_entropy, mask_target, force_fp32, auto_fp16


@HEADS.register_module
class FCNMaskHead(nn.Module):

    def __init__(self,
                 num_convs=4,
                 roi_feat_size=14,
                 in_channels=256,
                 conv_kernel_size=3,
                 conv_out_channels=256,
                 upsample_method='deconv',
                 upsample_ratio=2,
                 num_classes=81,
                 class_agnostic=False,
                 conv_cfg=None,
                 norm_cfg=None):
        super(FCNMaskHead, self).__init__()
        if upsample_method not in [None, 'deconv', 'nearest', 'bilinear']:
            raise ValueError(
                'Invalid upsample method {}, accepted methods '
                'are "deconv", "nearest", "bilinear"'.format(upsample_method))
        self.num_convs = num_convs
        self.roi_feat_size = roi_feat_size  # WARN: not used and reserved
        self.in_channels = in_channels
        self.conv_kernel_size = conv_kernel_size
        self.conv_out_channels = conv_out_channels
        self.upsample_method = upsample_method
        self.upsample_ratio = upsample_ratio
        self.num_classes = num_classes
        self.class_agnostic = class_agnostic
        self.conv_cfg = conv_cfg
<<<<<<< HEAD
        self.normalize = normalize
        self.with_bias = normalize is None
        self.fp16_enabled = False
=======
        self.norm_cfg = norm_cfg
>>>>>>> 8d38fd8c

        self.convs = nn.ModuleList()
        for i in range(self.num_convs):
            in_channels = (self.in_channels
                           if i == 0 else self.conv_out_channels)
            padding = (self.conv_kernel_size - 1) // 2
            self.convs.append(
                ConvModule(
                    in_channels,
                    self.conv_out_channels,
                    self.conv_kernel_size,
                    padding=padding,
                    conv_cfg=conv_cfg,
                    norm_cfg=norm_cfg))
        upsample_in_channels = (self.conv_out_channels
                                if self.num_convs > 0 else in_channels)
        if self.upsample_method is None:
            self.upsample = None
        elif self.upsample_method == 'deconv':
            self.upsample = nn.ConvTranspose2d(
                upsample_in_channels,
                self.conv_out_channels,
                self.upsample_ratio,
                stride=self.upsample_ratio)
        else:
            self.upsample = nn.Upsample(
                scale_factor=self.upsample_ratio, mode=self.upsample_method)

        out_channels = 1 if self.class_agnostic else self.num_classes
        logits_in_channel = (self.conv_out_channels
                             if self.upsample_method == 'deconv' else
                             upsample_in_channels)
        self.conv_logits = nn.Conv2d(logits_in_channel, out_channels, 1)
        self.relu = nn.ReLU(inplace=True)
        self.debug_imgs = None

    def init_weights(self):
        for m in [self.upsample, self.conv_logits]:
            if m is None:
                continue
            nn.init.kaiming_normal_(
                m.weight, mode='fan_out', nonlinearity='relu')
            nn.init.constant_(m.bias, 0)

    @auto_fp16()
    def forward(self, x):
        for conv in self.convs:
            x = conv(x)
        if self.upsample is not None:
            x = self.upsample(x)
            if self.upsample_method == 'deconv':
                x = self.relu(x)
        mask_pred = self.conv_logits(x)
        return mask_pred

    def get_target(self, sampling_results, gt_masks, rcnn_train_cfg):
        pos_proposals = [res.pos_bboxes for res in sampling_results]
        pos_assigned_gt_inds = [
            res.pos_assigned_gt_inds for res in sampling_results
        ]
        mask_targets = mask_target(pos_proposals, pos_assigned_gt_inds,
                                   gt_masks, rcnn_train_cfg)
        return mask_targets

    @force_fp32(apply_to=('mask_pred', ))
    def loss(self, mask_pred, mask_targets, labels):
        loss = dict()
        if self.class_agnostic:
            loss_mask = mask_cross_entropy(mask_pred, mask_targets,
                                           torch.zeros_like(labels))
        else:
            loss_mask = mask_cross_entropy(mask_pred, mask_targets, labels)
        loss['loss_mask'] = loss_mask
        return loss

    def get_seg_masks(self, mask_pred, det_bboxes, det_labels, rcnn_test_cfg,
                      ori_shape, scale_factor, rescale):
        """Get segmentation masks from mask_pred and bboxes.

        Args:
            mask_pred (Tensor or ndarray): shape (n, #class+1, h, w).
                For single-scale testing, mask_pred is the direct output of
                model, whose type is Tensor, while for multi-scale testing,
                it will be converted to numpy array outside of this method.
            det_bboxes (Tensor): shape (n, 4/5)
            det_labels (Tensor): shape (n, )
            img_shape (Tensor): shape (3, )
            rcnn_test_cfg (dict): rcnn testing config
            ori_shape: original image size

        Returns:
            list[list]: encoded masks
        """
        if isinstance(mask_pred, torch.Tensor):
            mask_pred = mask_pred.sigmoid().cpu().numpy()
        assert isinstance(mask_pred, np.ndarray)
        # when enabling mixed precision training, mask_pred may be float16
        # numpy array
        mask_pred = mask_pred.astype(np.float32)

        cls_segms = [[] for _ in range(self.num_classes - 1)]
        bboxes = det_bboxes.cpu().numpy()[:, :4]
        labels = det_labels.cpu().numpy() + 1

        if rescale:
            img_h, img_w = ori_shape[:2]
        else:
            img_h = np.round(ori_shape[0] * scale_factor).astype(np.int32)
            img_w = np.round(ori_shape[1] * scale_factor).astype(np.int32)
            scale_factor = 1.0

        for i in range(bboxes.shape[0]):
            bbox = (bboxes[i, :] / scale_factor).astype(np.int32)
            label = labels[i]
            w = max(bbox[2] - bbox[0] + 1, 1)
            h = max(bbox[3] - bbox[1] + 1, 1)

            if not self.class_agnostic:
                mask_pred_ = mask_pred[i, label, :, :]
            else:
                mask_pred_ = mask_pred[i, 0, :, :]
            im_mask = np.zeros((img_h, img_w), dtype=np.uint8)

            bbox_mask = mmcv.imresize(mask_pred_, (w, h))
            bbox_mask = (bbox_mask > rcnn_test_cfg.mask_thr_binary).astype(
                np.uint8)
            im_mask[bbox[1]:bbox[1] + h, bbox[0]:bbox[0] + w] = bbox_mask
            rle = mask_util.encode(
                np.array(im_mask[:, :, np.newaxis], order='F'))[0]
            cls_segms[label - 1].append(rle)

        return cls_segms<|MERGE_RESOLUTION|>--- conflicted
+++ resolved
@@ -39,13 +39,8 @@
         self.num_classes = num_classes
         self.class_agnostic = class_agnostic
         self.conv_cfg = conv_cfg
-<<<<<<< HEAD
-        self.normalize = normalize
-        self.with_bias = normalize is None
+        self.norm_cfg = norm_cfg
         self.fp16_enabled = False
-=======
-        self.norm_cfg = norm_cfg
->>>>>>> 8d38fd8c
 
         self.convs = nn.ModuleList()
         for i in range(self.num_convs):
