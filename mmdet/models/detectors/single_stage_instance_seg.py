# Copyright (c) OpenMMLab. All rights reserved.
import copy
from typing import Tuple

from torch import Tensor

from mmdet.registry import MODELS
from mmdet.structures import OptSampleList, SampleList
from mmdet.utils import ConfigType, OptConfigType, OptMultiConfig
from .base import BaseDetector

INF = 1e8


@MODELS.register_module()
class SingleStageInstanceSegmentor(BaseDetector):
    """Base class for single-stage instance segmentors."""

    def __init__(self,
<<<<<<< HEAD
                 backbone,
                 neck=None,
                 bbox_head=None,
                 mask_head=None,
                 train_cfg=None,
                 test_cfg=None,
                 init_cfg=None):

        super(SingleStageInstanceSegmentor, self).__init__(init_cfg=init_cfg)
        self.backbone = build_backbone(backbone)
=======
                 backbone: ConfigType,
                 neck: OptConfigType = None,
                 bbox_head: OptConfigType = None,
                 mask_head: OptConfigType = None,
                 train_cfg: OptConfigType = None,
                 test_cfg: OptConfigType = None,
                 data_preprocessor: OptConfigType = None,
                 init_cfg: OptMultiConfig = None) -> None:
        super().__init__(
            data_preprocessor=data_preprocessor, init_cfg=init_cfg)
        self.backbone = MODELS.build(backbone)
>>>>>>> ecac3a77
        if neck is not None:
            self.neck = MODELS.build(neck)
        else:
            self.neck = None
        if bbox_head is not None:
            bbox_head.update(train_cfg=copy.deepcopy(train_cfg))
            bbox_head.update(test_cfg=copy.deepcopy(test_cfg))
            self.bbox_head = MODELS.build(bbox_head)
        else:
            self.bbox_head = None

        assert mask_head, f'`mask_head` must ' \
                          f'be implemented in {self.__class__.__name__}'
        mask_head.update(train_cfg=copy.deepcopy(train_cfg))
        mask_head.update(test_cfg=copy.deepcopy(test_cfg))
        self.mask_head = MODELS.build(mask_head)

        self.train_cfg = train_cfg
        self.test_cfg = test_cfg

    def extract_feat(self, batch_inputs: Tensor) -> Tuple[Tensor]:
        """Extract features.

        Args:
            batch_inputs (Tensor): Image tensor with shape (N, C, H ,W).

        Returns:
            tuple[Tensor]: Multi-level features that may have different
            resolutions.
        """
        x = self.backbone(batch_inputs)
        if self.with_neck:
            x = self.neck(x)
        return x

    def _forward(self,
                 batch_inputs: Tensor,
                 batch_data_samples: OptSampleList = None,
                 **kwargs) -> tuple:
        """Network forward process. Usually includes backbone, neck and head
        forward without any post-processing.

         Args:
            batch_inputs (Tensor): Inputs with shape (N, C, H, W).

        Returns:
            tuple: A tuple of features from ``bbox_head`` forward.
        """
        outs = ()
        # backbone
        x = self.extract_feat(batch_inputs)
        # bbox_head
        positive_infos = None
        if self.with_bbox:
            assert batch_data_samples is not None
            bbox_outs = self.bbox_head.forward(x)
            outs = outs + (bbox_outs, )
            # It is necessary to use `bbox_head.loss` to update
            # `_raw_positive_infos` which will be used in `get_positive_infos`
            # positive_infos will be used in the following mask head.
            _ = self.bbox_head.loss(x, batch_data_samples, **kwargs)
            positive_infos = self.bbox_head.get_positive_infos()
        # mask_head
        if positive_infos is None:
            mask_outs = self.mask_head.forward(x)
        else:
            mask_outs = self.mask_head.forward(x, positive_infos)
        outs = outs + (mask_outs, )
        return outs

    def loss(self, batch_inputs: Tensor, batch_data_samples: SampleList,
             **kwargs) -> dict:
        """
        Args:
            batch_inputs (Tensor): Input images of shape (N, C, H, W).
                These should usually be mean centered and std scaled.
            batch_data_samples (list[:obj:`DetDataSample`]): The batch
                data samples. It usually includes information such
                as `gt_instance` or `gt_panoptic_seg` or `gt_sem_seg`.

        Returns:
            dict: A dictionary of loss components.
        """
        x = self.extract_feat(batch_inputs)
        losses = dict()

        positive_infos = None
        # CondInst and YOLACT have bbox_head
        if self.with_bbox:
            bbox_losses = self.bbox_head.loss(x, batch_data_samples, **kwargs)
            losses.update(bbox_losses)
            # get positive information from bbox head, which will be used
            # in the following mask head.
            positive_infos = self.bbox_head.get_positive_infos()

        mask_loss = self.mask_head.loss(
            x, batch_data_samples, positive_infos=positive_infos, **kwargs)
        # avoid loss override
        assert not set(mask_loss.keys()) & set(losses.keys())

        losses.update(mask_loss)
        return losses

    def predict(self,
                batch_inputs: Tensor,
                batch_data_samples: SampleList,
                rescale: bool = True,
                **kwargs) -> SampleList:
        """Perform forward propagation of the mask head and predict mask
        results on the features of the upstream network.

        Args:
            batch_inputs (Tensor): Inputs with shape (N, C, H, W).
            batch_data_samples (List[:obj:`DetDataSample`]): The Data
                Samples. It usually includes information such as
                `gt_instance`, `gt_panoptic_seg` and `gt_sem_seg`.
            rescale (bool): Whether to rescale the results.
                Defaults to False.

        Returns:
            list[:obj:`DetDataSample`]: Detection results of the
            input images. Each DetDataSample usually contain
            'pred_instances'. And the ``pred_instances`` usually
            contains following keys.

            - scores (Tensor): Classification scores, has a shape
                (num_instance, )
            - labels (Tensor): Labels of bboxes, has a shape
                (num_instances, ).
            - bboxes (Tensor): Has a shape (num_instances, 4),
                the last dimension 4 arrange as (x1, y1, x2, y2).
            - masks (Tensor): Has a shape (num_instances, H, W).
        """
        x = self.extract_feat(batch_inputs)
        if self.with_bbox:
            # the bbox branch does not need to be scaled to the original
            # image scale, because the mask branch will scale both bbox
            # and mask at the same time.
            bbox_rescale = rescale if not self.with_mask else False
            results_list = self.bbox_head.predict(
                x, batch_data_samples, rescale=bbox_rescale)
        else:
            results_list = None

        results_list = self.mask_head.predict(
            x, batch_data_samples, rescale=rescale, results_list=results_list)

        batch_data_samples = self.add_pred_to_datasample(
            batch_data_samples, results_list)
        return batch_data_samples<|MERGE_RESOLUTION|>--- conflicted
+++ resolved
@@ -17,18 +17,6 @@
     """Base class for single-stage instance segmentors."""
 
     def __init__(self,
-<<<<<<< HEAD
-                 backbone,
-                 neck=None,
-                 bbox_head=None,
-                 mask_head=None,
-                 train_cfg=None,
-                 test_cfg=None,
-                 init_cfg=None):
-
-        super(SingleStageInstanceSegmentor, self).__init__(init_cfg=init_cfg)
-        self.backbone = build_backbone(backbone)
-=======
                  backbone: ConfigType,
                  neck: OptConfigType = None,
                  bbox_head: OptConfigType = None,
@@ -40,7 +28,6 @@
         super().__init__(
             data_preprocessor=data_preprocessor, init_cfg=init_cfg)
         self.backbone = MODELS.build(backbone)
->>>>>>> ecac3a77
         if neck is not None:
             self.neck = MODELS.build(neck)
         else:
