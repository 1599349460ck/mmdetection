--- conflicted
+++ resolved
@@ -322,80 +322,9 @@
                 total_ann_ids
             ), f"Annotation ids in '{self.ann_file}' are not unique!"
 
-<<<<<<< HEAD
-            iou_type = 'bbox' if metric == 'proposal' else metric
-            lvis_eval = LVISEval(lvis_gt, lvis_dt, iou_type)
-            lvis_eval.params.imgIds = self.img_ids
-            if metric == 'proposal':
-                lvis_eval.params.useCats = 0
-                lvis_eval.params.maxDets = list(proposal_nums)
-                lvis_eval.evaluate()
-                lvis_eval.accumulate()
-                lvis_eval.summarize()
-                for k, v in lvis_eval.get_results().items():
-                    if k.startswith('AR'):
-                        val = float('{:.4f}'.format(float(v)))
-                        eval_results[k] = val
-            else:
-                lvis_eval.evaluate()
-                lvis_eval.accumulate()
-                lvis_eval.summarize()
-                lvis_results = lvis_eval.get_results()
-                if classwise:  # Compute per-category AP
-                    # Compute per-category AP
-                    # from https://github.com/facebookresearch/detectron2/
-                    precisions = lvis_eval.eval['precision']
-                    # precision: (iou, recall, cls, area range, max dets)
-                    assert len(self.cat_ids) == precisions.shape[2]
-
-                    results_per_category = []
-                    for idx, catId in enumerate(self.cat_ids):
-                        # area range index 0: all area ranges
-                        # max dets index -1: typically 100 per image
-                        # the dimensions of precisions are
-                        # [num_thrs, num_recalls, num_cats, num_area_rngs]
-                        nm = self.coco.load_cats([catId])[0]
-                        precision = precisions[:, :, idx, 0]
-                        precision = precision[precision > -1]
-                        if precision.size:
-                            ap = np.mean(precision)
-                        else:
-                            ap = float('nan')
-                        results_per_category.append(
-                            (f'{nm["name"]}', f'{float(ap):0.3f}'))
-
-                    num_columns = min(6, len(results_per_category) * 2)
-                    results_flatten = list(
-                        itertools.chain(*results_per_category))
-                    headers = ['category', 'AP'] * (num_columns // 2)
-                    results_2d = itertools.zip_longest(*[
-                        results_flatten[i::num_columns]
-                        for i in range(num_columns)
-                    ])
-                    table_data = [headers]
-                    table_data += [result for result in results_2d]
-                    table = AsciiTable(table_data)
-                    print_log('\n' + table.table, logger=logger)
-
-                for k, v in lvis_results.items():
-                    if k.startswith('AP'):
-                        key = '{}_{}'.format(metric, k)
-                        val = float('{:.4f}'.format(float(v)))
-                        eval_results[key] = val
-                ap_summary = ' '.join([
-                    '{}:{:.4f}'.format(k, float(v))
-                    for k, v in lvis_results.items() if k.startswith('AP')
-                ])
-                eval_results['{}_mAP_copypaste'.format(metric)] = ap_summary
-            lvis_eval.print_results()
-        if tmp_dir is not None:
-            tmp_dir.cleanup()
-        return eval_results
-=======
         del self.lvis
 
         return data_list
->>>>>>> ecac3a77
 
 
 LVISDataset = LVISV05Dataset
