_base_ = './panoptic_fpn_r50_fpn_1x_coco.py'

# dataset settings
dataset_type = 'CocoPanopticDataset'
data_root = 'data/coco/'
img_norm_cfg = dict(
    mean=[123.675, 116.28, 103.53], std=[58.395, 57.12, 57.375], to_rgb=True)

# In mstrain 3x config, img_scale=[(1333, 640), (1333, 800)],
# multiscale_mode='range'
train_pipeline = [
    dict(type='LoadImageFromFile'),
    dict(
        type='LoadPanopticAnnotations',
        with_bbox=True,
        with_mask=True,
        with_seg=True),
    dict(
        type='Resize',
        img_scale=[(1333, 640), (1333, 800)],
        multiscale_mode='range',
        keep_ratio=True),
    dict(type='RandomFlip', flip_ratio=0.5),
    dict(type='Normalize', **img_norm_cfg),
    dict(type='Pad', size_divisor=32),
    dict(type='SegRescale', scale_factor=1 / 4),
    dict(type='DefaultFormatBundle'),
    dict(
        type='Collect',
        keys=['img', 'gt_bboxes', 'gt_labels', 'gt_masks', 'gt_semantic_seg']),
]
test_pipeline = [
    dict(type='LoadImageFromFile'),
    dict(
        type='MultiScaleFlipAug',
        img_scale=(1333, 800),
        flip=False,
        transforms=[
            dict(type='Resize', keep_ratio=True),
            dict(type='RandomFlip'),
            dict(type='Normalize', **img_norm_cfg),
            dict(type='Pad', size_divisor=32),
            dict(type='ImageToTensor', keys=['img']),
            dict(type='Collect', keys=['img']),
        ])
]

# Use RepeatDataset to speed up training
data = dict(
    train=dict(
        _delete_=True,
        type='RepeatDataset',
        times=3,
        dataset=dict(
            type=dataset_type,
            ann_file=data_root + 'annotations/panoptic_train2017.json',
            img_prefix=data_root + 'train2017/',
<<<<<<< HEAD
            seg_prefix=data_root + 'annotations/panoptic_train2017',
=======
            seg_prefix=data_root + 'annotations/panoptic_train2017/', 
>>>>>>> 85df47ee
            pipeline=train_pipeline)),
    val=dict(pipeline=test_pipeline),
    test=dict(pipeline=test_pipeline))<|MERGE_RESOLUTION|>--- conflicted
+++ resolved
@@ -55,11 +55,7 @@
             type=dataset_type,
             ann_file=data_root + 'annotations/panoptic_train2017.json',
             img_prefix=data_root + 'train2017/',
-<<<<<<< HEAD
-            seg_prefix=data_root + 'annotations/panoptic_train2017',
-=======
-            seg_prefix=data_root + 'annotations/panoptic_train2017/', 
->>>>>>> 85df47ee
+            seg_prefix=data_root + 'annotations/panoptic_train2017/',
             pipeline=train_pipeline)),
     val=dict(pipeline=test_pipeline),
     test=dict(pipeline=test_pipeline))