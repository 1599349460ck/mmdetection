from .anchor_free_head import AnchorFreeHead
from .anchor_head import AnchorHead
from .atss_head import ATSSHead
from .autoassign_head import AutoAssignHead
from .cascade_rpn_head import CascadeRPNHead, StageCascadeRPNHead
from .centernet2_head import CenterNet2Head
from .centernet_head import CenterNetHead
from .centripetal_head import CentripetalHead
from .corner_head import CornerHead
from .deformable_detr_head import DeformableDETRHead
from .detr_head import DETRHead
from .embedding_rpn_head import EmbeddingRPNHead
from .fcos_head import FCOSHead
from .fovea_head import FoveaHead
from .free_anchor_retina_head import FreeAnchorRetinaHead
from .fsaf_head import FSAFHead
from .ga_retina_head import GARetinaHead
from .ga_rpn_head import GARPNHead
from .gfl_head import GFLHead
from .guided_anchor_head import FeatureAdaption, GuidedAnchorHead
from .ld_head import LDHead
from .nasfcos_head import NASFCOSHead
from .paa_head import PAAHead
from .pisa_retinanet_head import PISARetinaHead
from .pisa_ssd_head import PISASSDHead
from .reppoints_head import RepPointsHead
from .retina_head import RetinaHead
from .retina_sepbn_head import RetinaSepBNHead
from .rpn_head import RPNHead
from .sabl_retina_head import SABLRetinaHead
from .ssd_head import SSDHead
from .vfnet_head import VFNetHead
from .yolact_head import YOLACTHead, YOLACTProtonet, YOLACTSegmHead
from .yolo_head import YOLOV3Head
from .yolof_head import YOLOFHead
from .yolox_head import YOLOXHead

__all__ = [
    'AnchorFreeHead', 'AnchorHead', 'GuidedAnchorHead', 'FeatureAdaption',
    'RPNHead', 'GARPNHead', 'RetinaHead', 'RetinaSepBNHead', 'GARetinaHead',
    'SSDHead', 'FCOSHead', 'RepPointsHead', 'FoveaHead',
    'FreeAnchorRetinaHead', 'ATSSHead', 'FSAFHead', 'NASFCOSHead',
    'PISARetinaHead', 'PISASSDHead', 'GFLHead', 'CornerHead', 'YOLACTHead',
    'YOLACTSegmHead', 'YOLACTProtonet', 'YOLOV3Head', 'PAAHead',
    'SABLRetinaHead', 'CentripetalHead', 'VFNetHead', 'StageCascadeRPNHead',
    'CascadeRPNHead', 'EmbeddingRPNHead', 'LDHead', 'CascadeRPNHead',
    'AutoAssignHead', 'DETRHead', 'YOLOFHead', 'DeformableDETRHead',
<<<<<<< HEAD
    'CenterNetHead', 'CenterNet2Head'
=======
    'CenterNetHead', 'YOLOXHead'
>>>>>>> 6882fa0a
]<|MERGE_RESOLUTION|>--- conflicted
+++ resolved
@@ -45,9 +45,5 @@
     'SABLRetinaHead', 'CentripetalHead', 'VFNetHead', 'StageCascadeRPNHead',
     'CascadeRPNHead', 'EmbeddingRPNHead', 'LDHead', 'CascadeRPNHead',
     'AutoAssignHead', 'DETRHead', 'YOLOFHead', 'DeformableDETRHead',
-<<<<<<< HEAD
-    'CenterNetHead', 'CenterNet2Head'
-=======
-    'CenterNetHead', 'YOLOXHead'
->>>>>>> 6882fa0a
+    'CenterNetHead', 'YOLOXHead', 'CenterNet2Head'
 ]