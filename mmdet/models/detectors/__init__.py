--- conflicted
+++ resolved
@@ -33,9 +33,6 @@
     'FastRCNN', 'FasterRCNN', 'MaskRCNN', 'CascadeRCNN', 'HybridTaskCascade',
     'RetinaNet', 'FCOS', 'GridRCNN', 'MaskScoringRCNN', 'RepPointsDetector',
     'FOVEA', 'FSAF', 'NASFCOS', 'PointRend', 'GFL', 'CornerNet', 'PAA',
-<<<<<<< HEAD
-    'YOLOV3', 'YOLACT', 'VFNet', 'DETR', 'TridentFasterRCNN', 'SCNet'
-=======
-    'YOLOV3', 'YOLACT', 'VFNet', 'DETR', 'TridentFasterRCNN', 'SparseRCNN'
->>>>>>> 10fc1726
+    'YOLOV3', 'YOLACT', 'VFNet', 'DETR', 'TridentFasterRCNN', 'SparseRCNN',
+    'SCNet'
 ]