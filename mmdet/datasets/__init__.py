# Copyright (c) OpenMMLab. All rights reserved.
from .builder import DATASETS, PIPELINES, build_dataset
from .cityscapes import CityscapesDataset
from .coco import CocoDataset
from .coco_panoptic import CocoPanopticDataset
from .dataset_wrappers import MultiImageMixDataset
from .deepfashion import DeepFashionDataset
from .lvis import LVISDataset, LVISV1Dataset, LVISV05Dataset
from .openimages import OpenImagesChallengeDataset, OpenImagesDataset
<<<<<<< HEAD
from .samplers import (AspectRatioBatchSampler, ClassAwareSampler,
                       GroupMultiSourceSampler, MultiSourceSampler)
from .utils import get_loading_pipeline, replace_ImageToTensor
=======
from .samplers import AspectRatioBatchSampler, ClassAwareSampler
from .utils import get_loading_pipeline
>>>>>>> fa5ae261
from .voc import VOCDataset
from .wider_face import WIDERFaceDataset
from .xml_style import XMLDataset

__all__ = [
<<<<<<< HEAD
    'CustomDataset', 'XMLDataset', 'CocoDataset', 'DeepFashionDataset',
    'VOCDataset', 'CityscapesDataset', 'LVISDataset', 'LVISV05Dataset',
    'LVISV1Dataset', 'WIDERFaceDataset', 'DATASETS', 'PIPELINES',
    'build_dataset', 'replace_ImageToTensor', 'get_loading_pipeline',
    'CocoPanopticDataset', 'MultiImageMixDataset', 'OpenImagesDataset',
    'OpenImagesChallengeDataset', 'AspectRatioBatchSampler',
    'ClassAwareSampler', 'MultiSourceSampler', 'GroupMultiSourceSampler'
=======
    'XMLDataset', 'CocoDataset', 'DeepFashionDataset', 'VOCDataset',
    'CityscapesDataset', 'LVISDataset', 'LVISV05Dataset', 'LVISV1Dataset',
    'WIDERFaceDataset', 'DATASETS', 'PIPELINES', 'build_dataset',
    'get_loading_pipeline', 'CocoPanopticDataset', 'MultiImageMixDataset',
    'OpenImagesDataset', 'OpenImagesChallengeDataset',
    'AspectRatioBatchSampler', 'ClassAwareSampler'
>>>>>>> fa5ae261
]<|MERGE_RESOLUTION|>--- conflicted
+++ resolved
@@ -7,33 +7,19 @@
 from .deepfashion import DeepFashionDataset
 from .lvis import LVISDataset, LVISV1Dataset, LVISV05Dataset
 from .openimages import OpenImagesChallengeDataset, OpenImagesDataset
-<<<<<<< HEAD
 from .samplers import (AspectRatioBatchSampler, ClassAwareSampler,
                        GroupMultiSourceSampler, MultiSourceSampler)
-from .utils import get_loading_pipeline, replace_ImageToTensor
-=======
-from .samplers import AspectRatioBatchSampler, ClassAwareSampler
 from .utils import get_loading_pipeline
->>>>>>> fa5ae261
 from .voc import VOCDataset
 from .wider_face import WIDERFaceDataset
 from .xml_style import XMLDataset
 
 __all__ = [
-<<<<<<< HEAD
-    'CustomDataset', 'XMLDataset', 'CocoDataset', 'DeepFashionDataset',
-    'VOCDataset', 'CityscapesDataset', 'LVISDataset', 'LVISV05Dataset',
-    'LVISV1Dataset', 'WIDERFaceDataset', 'DATASETS', 'PIPELINES',
-    'build_dataset', 'replace_ImageToTensor', 'get_loading_pipeline',
-    'CocoPanopticDataset', 'MultiImageMixDataset', 'OpenImagesDataset',
-    'OpenImagesChallengeDataset', 'AspectRatioBatchSampler',
-    'ClassAwareSampler', 'MultiSourceSampler', 'GroupMultiSourceSampler'
-=======
     'XMLDataset', 'CocoDataset', 'DeepFashionDataset', 'VOCDataset',
     'CityscapesDataset', 'LVISDataset', 'LVISV05Dataset', 'LVISV1Dataset',
     'WIDERFaceDataset', 'DATASETS', 'PIPELINES', 'build_dataset',
     'get_loading_pipeline', 'CocoPanopticDataset', 'MultiImageMixDataset',
     'OpenImagesDataset', 'OpenImagesChallengeDataset',
-    'AspectRatioBatchSampler', 'ClassAwareSampler'
->>>>>>> fa5ae261
+    'AspectRatioBatchSampler', 'ClassAwareSampler', 'MultiSourceSampler',
+    'GroupMultiSourceSampler'
 ]