import numpy as np
import torch
import torch.nn as nn
<<<<<<< HEAD
from mmcv.cnn import Conv2d, Linear, MaxPool2d, kaiming_init, normal_init
=======
from mmcv.cnn import kaiming_init, normal_init
from mmcv.ops import Conv2d, Linear, MaxPool2d
from mmcv.runner import force_fp32
>>>>>>> 382ad136
from torch.nn.modules.utils import _pair

from mmdet.models.builder import HEADS, build_loss


@HEADS.register_module()
class MaskIoUHead(nn.Module):
    """Mask IoU Head.

    This head predicts the IoU of predicted masks and corresponding gt masks.
    """

    def __init__(self,
                 num_convs=4,
                 num_fcs=2,
                 roi_feat_size=14,
                 in_channels=256,
                 conv_out_channels=256,
                 fc_out_channels=1024,
                 num_classes=80,
                 loss_iou=dict(type='MSELoss', loss_weight=0.5)):
        super(MaskIoUHead, self).__init__()
        self.in_channels = in_channels
        self.conv_out_channels = conv_out_channels
        self.fc_out_channels = fc_out_channels
        self.num_classes = num_classes
        self.fp16_enabled = False

        self.convs = nn.ModuleList()
        for i in range(num_convs):
            if i == 0:
                # concatenation of mask feature and mask prediction
                in_channels = self.in_channels + 1
            else:
                in_channels = self.conv_out_channels
            stride = 2 if i == num_convs - 1 else 1
            self.convs.append(
                Conv2d(
                    in_channels,
                    self.conv_out_channels,
                    3,
                    stride=stride,
                    padding=1))

        roi_feat_size = _pair(roi_feat_size)
        pooled_area = (roi_feat_size[0] // 2) * (roi_feat_size[1] // 2)
        self.fcs = nn.ModuleList()
        for i in range(num_fcs):
            in_channels = (
                self.conv_out_channels *
                pooled_area if i == 0 else self.fc_out_channels)
            self.fcs.append(Linear(in_channels, self.fc_out_channels))

        self.fc_mask_iou = Linear(self.fc_out_channels, self.num_classes)
        self.relu = nn.ReLU()
        self.max_pool = MaxPool2d(2, 2)
        self.loss_iou = build_loss(loss_iou)

    def init_weights(self):
        for conv in self.convs:
            kaiming_init(conv)
        for fc in self.fcs:
            kaiming_init(
                fc,
                a=1,
                mode='fan_in',
                nonlinearity='leaky_relu',
                distribution='uniform')
        normal_init(self.fc_mask_iou, std=0.01)

    def forward(self, mask_feat, mask_pred):
        mask_pred = mask_pred.sigmoid()
        mask_pred_pooled = self.max_pool(mask_pred.unsqueeze(1))

        x = torch.cat((mask_feat, mask_pred_pooled), 1)

        for conv in self.convs:
            x = self.relu(conv(x))
        x = x.flatten(1)
        for fc in self.fcs:
            x = self.relu(fc(x))
        mask_iou = self.fc_mask_iou(x)
        return mask_iou

    @force_fp32(apply_to=('mask_iou_pred', ))
    def loss(self, mask_iou_pred, mask_iou_targets):
        pos_inds = mask_iou_targets > 0
        if pos_inds.sum() > 0:
            loss_mask_iou = self.loss_iou(mask_iou_pred[pos_inds],
                                          mask_iou_targets[pos_inds])
        else:
            loss_mask_iou = mask_iou_pred.sum() * 0
        return dict(loss_mask_iou=loss_mask_iou)

    @force_fp32(apply_to=('mask_pred', ))
    def get_targets(self, sampling_results, gt_masks, mask_pred, mask_targets,
                    rcnn_train_cfg):
        """Compute target of mask IoU.

        Mask IoU target is the IoU of the predicted mask (inside a bbox) and
        the gt mask of corresponding gt mask (the whole instance).
        The intersection area is computed inside the bbox, and the gt mask area
        is computed with two steps, firstly we compute the gt area inside the
        bbox, then divide it by the area ratio of gt area inside the bbox and
        the gt area of the whole instance.

        Args:
            sampling_results (list[:obj:`SamplingResult`]): sampling results.
            gt_masks (BitmapMask | PolygonMask): Gt masks (the whole instance)
                of each image, with the same shape of the input image.
            mask_pred (Tensor): Predicted masks of each positive proposal,
                shape (num_pos, h, w).
            mask_targets (Tensor): Gt mask of each positive proposal,
                binary map of the shape (num_pos, h, w).
            rcnn_train_cfg (dict): Training config for R-CNN part.

        Returns:
            Tensor: mask iou target (length == num positive).
        """
        pos_proposals = [res.pos_bboxes for res in sampling_results]
        pos_assigned_gt_inds = [
            res.pos_assigned_gt_inds for res in sampling_results
        ]

        # compute the area ratio of gt areas inside the proposals and
        # the whole instance
        area_ratios = map(self._get_area_ratio, pos_proposals,
                          pos_assigned_gt_inds, gt_masks)
        area_ratios = torch.cat(list(area_ratios))
        assert mask_targets.size(0) == area_ratios.size(0)

        mask_pred = (mask_pred > rcnn_train_cfg.mask_thr_binary).float()
        mask_pred_areas = mask_pred.sum((-1, -2))

        # mask_pred and mask_targets are binary maps
        overlap_areas = (mask_pred * mask_targets).sum((-1, -2))

        # compute the mask area of the whole instance
        gt_full_areas = mask_targets.sum((-1, -2)) / (area_ratios + 1e-7)

        mask_iou_targets = overlap_areas / (
            mask_pred_areas + gt_full_areas - overlap_areas)
        return mask_iou_targets

    def _get_area_ratio(self, pos_proposals, pos_assigned_gt_inds, gt_masks):
        """Compute area ratio of the gt mask inside the proposal and the gt
        mask of the corresponding instance."""
        num_pos = pos_proposals.size(0)
        if num_pos > 0:
            area_ratios = []
            proposals_np = pos_proposals.cpu().numpy()
            pos_assigned_gt_inds = pos_assigned_gt_inds.cpu().numpy()
            # compute mask areas of gt instances (batch processing for speedup)
            gt_instance_mask_area = gt_masks.areas
            for i in range(num_pos):
                gt_mask = gt_masks[pos_assigned_gt_inds[i]]

                # crop the gt mask inside the proposal
                bbox = proposals_np[i, :].astype(np.int32)
                gt_mask_in_proposal = gt_mask.crop(bbox)

                ratio = gt_mask_in_proposal.areas[0] / (
                    gt_instance_mask_area[pos_assigned_gt_inds[i]] + 1e-7)
                area_ratios.append(ratio)
            area_ratios = torch.from_numpy(np.stack(area_ratios)).float().to(
                pos_proposals.device)
        else:
            area_ratios = pos_proposals.new_zeros((0, ))
        return area_ratios

    @force_fp32(apply_to=('mask_iou_pred', ))
    def get_mask_scores(self, mask_iou_pred, det_bboxes, det_labels):
        """Get the mask scores.

        mask_score = bbox_score * mask_iou
        """
        inds = range(det_labels.size(0))
        mask_scores = mask_iou_pred[inds, det_labels] * det_bboxes[inds, -1]
        mask_scores = mask_scores.cpu().numpy()
        det_labels = det_labels.cpu().numpy()
        return [mask_scores[det_labels == i] for i in range(self.num_classes)]<|MERGE_RESOLUTION|>--- conflicted
+++ resolved
@@ -1,13 +1,8 @@
 import numpy as np
 import torch
 import torch.nn as nn
-<<<<<<< HEAD
 from mmcv.cnn import Conv2d, Linear, MaxPool2d, kaiming_init, normal_init
-=======
-from mmcv.cnn import kaiming_init, normal_init
-from mmcv.ops import Conv2d, Linear, MaxPool2d
 from mmcv.runner import force_fp32
->>>>>>> 382ad136
 from torch.nn.modules.utils import _pair
 
 from mmdet.models.builder import HEADS, build_loss
