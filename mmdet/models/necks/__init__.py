# Copyright (c) OpenMMLab. All rights reserved.
from .bfp import BFP
from .channel_mapper import ChannelMapper
from .cspnext_pafpn import CSPNeXtPAFPN
from .ct_resnet_neck import CTResNetNeck
from .dilated_encoder import DilatedEncoder
from .dyhead import DyHead
from .fpg import FPG
from .fpn import FPN
from .fpn_carafe import FPN_CARAFE
from .hrfpn import HRFPN
from .nas_fpn import NASFPN
from .nasfcos_fpn import NASFCOS_FPN
from .pafpn import PAFPN
from .rfp import RFP
from .ssd_neck import SSDNeck
from .ssh import SSH
from .yolo_neck import YOLOV3Neck
from .yolox_asff_pafpn import YOLOXASFFPAFPN
from .yolox_pafpn import YOLOXPAFPN

__all__ = [
    'FPN', 'BFP', 'ChannelMapper', 'HRFPN', 'NASFPN', 'FPN_CARAFE', 'PAFPN',
    'NASFCOS_FPN', 'RFP', 'YOLOV3Neck', 'FPG', 'DilatedEncoder',
<<<<<<< HEAD
    'CTResNetNeck', 'SSDNeck', 'YOLOXPAFPN', 'DyHead', 'CSPNeXtPAFPN',
    'YOLOXASFFPAFPN'
=======
    'CTResNetNeck', 'SSDNeck', 'YOLOXPAFPN', 'DyHead', 'CSPNeXtPAFPN', 'SSH'
>>>>>>> 92e2eb35
]<|MERGE_RESOLUTION|>--- conflicted
+++ resolved
@@ -22,10 +22,6 @@
 __all__ = [
     'FPN', 'BFP', 'ChannelMapper', 'HRFPN', 'NASFPN', 'FPN_CARAFE', 'PAFPN',
     'NASFCOS_FPN', 'RFP', 'YOLOV3Neck', 'FPG', 'DilatedEncoder',
-<<<<<<< HEAD
-    'CTResNetNeck', 'SSDNeck', 'YOLOXPAFPN', 'DyHead', 'CSPNeXtPAFPN',
+    'CTResNetNeck', 'SSDNeck', 'YOLOXPAFPN', 'DyHead', 'CSPNeXtPAFPN', 'SSH',
     'YOLOXASFFPAFPN'
-=======
-    'CTResNetNeck', 'SSDNeck', 'YOLOXPAFPN', 'DyHead', 'CSPNeXtPAFPN', 'SSH'
->>>>>>> 92e2eb35
 ]