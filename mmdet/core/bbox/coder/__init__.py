--- conflicted
+++ resolved
@@ -8,9 +8,6 @@
 
 __all__ = [
     'BaseBBoxCoder', 'PseudoBBoxCoder', 'DeltaXYWHBBoxCoder',
-<<<<<<< HEAD
-    'LegacyDeltaXYWHBBoxCoder', 'TBLRBBoxCoder', 'BucketingBBoxCoder'
-=======
-    'LegacyDeltaXYWHBBoxCoder', 'TBLRBBoxCoder', 'YOLOBBoxCoder'
->>>>>>> dfbb6d6f
+    'LegacyDeltaXYWHBBoxCoder', 'TBLRBBoxCoder', 'YOLOBBoxCoder',
+    'BucketingBBoxCoder'
 ]