--- conflicted
+++ resolved
@@ -145,42 +145,12 @@
     logger.info(f'Config:\n{cfg.pretty_text}')
 
     # set random seeds
-<<<<<<< HEAD
-    if args.seed is not None:
-        logger.info(f'Set random seed to {args.seed}, '
-                    f'deterministic: {args.deterministic}')
-        set_random_seed(args.seed, deterministic=args.deterministic)
-    else:
-        # When the seed is not set, unknown behavior may occur.
-        # Please refer to https://github.com/open-mmlab/mmdetection/issues/6339
-        if distributed:
-            rank, world_size = get_dist_info()
-            if rank == 0:
-                random_num = torch.tensor(
-                    round(random.uniform(0, 2**30)),
-                    dtype=torch.int32,
-                    device='cuda')
-            else:
-                random_num = torch.tensor(0, dtype=torch.int32, device='cuda')
-            torch.distributed.broadcast(random_num, src=0)
-            random_num = random_num.item()
-        else:
-            random_num = round(random.uniform(0, 2**30))
-
-        logger.info(f'Set random seed to {random_num}, '
-                    f'deterministic: {args.deterministic}')
-        set_random_seed(random_num, deterministic=args.deterministic)
-
-    cfg.seed = args.seed
-    meta['seed'] = args.seed
-=======
     seed = init_random_seed(args.seed)
     logger.info(f'Set random seed to {seed}, '
                 f'deterministic: {args.deterministic}')
     set_random_seed(seed, deterministic=args.deterministic)
     cfg.seed = seed
     meta['seed'] = seed
->>>>>>> f08548bf
     meta['exp_name'] = osp.basename(args.config)
 
     model = build_detector(
