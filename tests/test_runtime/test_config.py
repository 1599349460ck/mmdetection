<<<<<<< HEAD
from os.path import dirname, exists, join
=======
# Copyright (c) OpenMMLab. All rights reserved.
from os.path import dirname, exists, join, relpath
>>>>>>> ff6013c8
from unittest.mock import Mock

import pytest

from mmdet.core import BitmapMasks, PolygonMasks
from mmdet.datasets.builder import DATASETS
from mmdet.datasets.utils import NumClassCheckHook


def _get_config_directory():
    """Find the predefined detector config directory."""
    try:
        # Assume we are running in the source mmdetection repo
        repo_dpath = dirname(dirname(__file__))
        repo_dpath = join(repo_dpath, '..')
    except NameError:
        # For IPython development when this __file__ is not defined
        import mmdet
        repo_dpath = dirname(dirname(mmdet.__file__))
    config_dpath = join(repo_dpath, 'configs')
    if not exists(config_dpath):
        raise Exception('Cannot find config path')
    return config_dpath


def _check_numclasscheckhook(detector, config_mod):
    dummy_runner = Mock()
    dummy_runner.model = detector

    def get_dataset_name_classes(dataset):
        # deal with `RepeatDataset`,`ConcatDataset`,`ClassBalancedDataset`..
        if isinstance(dataset, (list, tuple)):
            dataset = dataset[0]
        while ('dataset' in dataset):
            dataset = dataset['dataset']
            # ConcatDataset
            if isinstance(dataset, (list, tuple)):
                dataset = dataset[0]
        return dataset['type'], dataset.get('classes', None)

    compatible_check = NumClassCheckHook()
    dataset_name, CLASSES = get_dataset_name_classes(
        config_mod['data']['train'])
    if CLASSES is None:
        CLASSES = DATASETS.get(dataset_name).CLASSES
    dummy_runner.data_loader.dataset.CLASSES = CLASSES
    compatible_check.before_train_epoch(dummy_runner)

    dummy_runner.data_loader.dataset.CLASSES = None
    compatible_check.before_train_epoch(dummy_runner)

    dataset_name, CLASSES = get_dataset_name_classes(config_mod['data']['val'])
    if CLASSES is None:
        CLASSES = DATASETS.get(dataset_name).CLASSES
    dummy_runner.data_loader.dataset.CLASSES = CLASSES
    compatible_check.before_val_epoch(dummy_runner)
    dummy_runner.data_loader.dataset.CLASSES = None
    compatible_check.before_val_epoch(dummy_runner)


def _check_roi_head(config, head):
    # check consistency between head_config and roi_head
    assert config['type'] == head.__class__.__name__

    # check roi_align
    bbox_roi_cfg = config.bbox_roi_extractor
    bbox_roi_extractor = head.bbox_roi_extractor
    _check_roi_extractor(bbox_roi_cfg, bbox_roi_extractor)

    # check bbox head infos
    bbox_cfg = config.bbox_head
    bbox_head = head.bbox_head
    _check_bbox_head(bbox_cfg, bbox_head)

    if head.with_mask:
        # check roi_align
        if config.mask_roi_extractor:
            mask_roi_cfg = config.mask_roi_extractor
            mask_roi_extractor = head.mask_roi_extractor
            _check_roi_extractor(mask_roi_cfg, mask_roi_extractor,
                                 bbox_roi_extractor)

        # check mask head infos
        mask_head = head.mask_head
        mask_cfg = config.mask_head
        _check_mask_head(mask_cfg, mask_head)

    # check arch specific settings, e.g., cascade/htc
    if config['type'] in ['CascadeRoIHead', 'HybridTaskCascadeRoIHead']:
        assert config.num_stages == len(head.bbox_head)
        assert config.num_stages == len(head.bbox_roi_extractor)

        if head.with_mask:
            assert config.num_stages == len(head.mask_head)
            assert config.num_stages == len(head.mask_roi_extractor)

    elif config['type'] in ['MaskScoringRoIHead']:
        assert (hasattr(head, 'mask_iou_head')
                and head.mask_iou_head is not None)
        mask_iou_cfg = config.mask_iou_head
        mask_iou_head = head.mask_iou_head
        assert (mask_iou_cfg.fc_out_channels ==
                mask_iou_head.fc_mask_iou.in_features)

    elif config['type'] in ['GridRoIHead']:
        grid_roi_cfg = config.grid_roi_extractor
        grid_roi_extractor = head.grid_roi_extractor
        _check_roi_extractor(grid_roi_cfg, grid_roi_extractor,
                             bbox_roi_extractor)

        config.grid_head.grid_points = head.grid_head.grid_points


def _check_roi_extractor(config, roi_extractor, prev_roi_extractor=None):
    import torch.nn as nn
    # Separate roi_extractor and prev_roi_extractor checks for flexibility
    if isinstance(roi_extractor, nn.ModuleList):
        roi_extractor = roi_extractor[0]
    if prev_roi_extractor and isinstance(prev_roi_extractor, nn.ModuleList):
        prev_roi_extractor = prev_roi_extractor[0]

    assert (len(config.featmap_strides) == len(roi_extractor.roi_layers))
    assert (config.out_channels == roi_extractor.out_channels)
    from torch.nn.modules.utils import _pair
    assert (_pair(config.roi_layer.output_size) ==
            roi_extractor.roi_layers[0].output_size)

    if 'use_torchvision' in config.roi_layer:
        assert (config.roi_layer.use_torchvision ==
                roi_extractor.roi_layers[0].use_torchvision)
    elif 'aligned' in config.roi_layer:
        assert (
            config.roi_layer.aligned == roi_extractor.roi_layers[0].aligned)

    if prev_roi_extractor:
        assert (roi_extractor.roi_layers[0].aligned ==
                prev_roi_extractor.roi_layers[0].aligned)
        assert (roi_extractor.roi_layers[0].use_torchvision ==
                prev_roi_extractor.roi_layers[0].use_torchvision)


def _check_mask_head(mask_cfg, mask_head):
    import torch.nn as nn
    if isinstance(mask_cfg, list):
        for single_mask_cfg, single_mask_head in zip(mask_cfg, mask_head):
            _check_mask_head(single_mask_cfg, single_mask_head)
    elif isinstance(mask_head, nn.ModuleList):
        for single_mask_head in mask_head:
            _check_mask_head(mask_cfg, single_mask_head)
    else:
        assert mask_cfg['type'] == mask_head.__class__.__name__
        assert mask_cfg.in_channels == mask_head.in_channels
        class_agnostic = mask_cfg.get('class_agnostic', False)
        out_dim = (1 if class_agnostic else mask_cfg.num_classes)
        if hasattr(mask_head, 'conv_logits'):
            assert (mask_cfg.conv_out_channels ==
                    mask_head.conv_logits.in_channels)
            assert mask_head.conv_logits.out_channels == out_dim
        else:
            assert mask_cfg.fc_out_channels == mask_head.fc_logits.in_features
            assert (mask_head.fc_logits.out_features == out_dim *
                    mask_head.output_area)


def _check_bbox_head(bbox_cfg, bbox_head):
    import torch.nn as nn
    if isinstance(bbox_cfg, list):
        for single_bbox_cfg, single_bbox_head in zip(bbox_cfg, bbox_head):
            _check_bbox_head(single_bbox_cfg, single_bbox_head)
    elif isinstance(bbox_head, nn.ModuleList):
        for single_bbox_head in bbox_head:
            _check_bbox_head(bbox_cfg, single_bbox_head)
    else:
        assert bbox_cfg['type'] == bbox_head.__class__.__name__
        if bbox_cfg['type'] == 'SABLHead':
            assert bbox_cfg.cls_in_channels == bbox_head.cls_in_channels
            assert bbox_cfg.reg_in_channels == bbox_head.reg_in_channels

            cls_out_channels = bbox_cfg.get('cls_out_channels', 1024)
            assert (cls_out_channels == bbox_head.fc_cls.in_features)
            assert (bbox_cfg.num_classes + 1 == bbox_head.fc_cls.out_features)

        elif bbox_cfg['type'] == 'DIIHead':
            assert bbox_cfg['num_ffn_fcs'] == bbox_head.ffn.num_fcs
            # 3 means FC and LN and Relu
            assert bbox_cfg['num_cls_fcs'] == len(bbox_head.cls_fcs) // 3
            assert bbox_cfg['num_reg_fcs'] == len(bbox_head.reg_fcs) // 3
            assert bbox_cfg['in_channels'] == bbox_head.in_channels
            assert bbox_cfg['in_channels'] == bbox_head.fc_cls.in_features
            assert bbox_cfg['in_channels'] == bbox_head.fc_reg.in_features
            assert bbox_cfg['in_channels'] == bbox_head.attention.embed_dims
            assert bbox_cfg[
                'feedforward_channels'] == bbox_head.ffn.feedforward_channels

        else:
            assert bbox_cfg.in_channels == bbox_head.in_channels
            with_cls = bbox_cfg.get('with_cls', True)

            if with_cls:
                fc_out_channels = bbox_cfg.get('fc_out_channels', 2048)
                assert (fc_out_channels == bbox_head.fc_cls.in_features)
                if bbox_head.custom_cls_channels:
                    assert (bbox_head.loss_cls.get_cls_channels(
                        bbox_head.num_classes) == bbox_head.fc_cls.out_features
                            )
                else:
                    assert (bbox_cfg.num_classes +
                            1 == bbox_head.fc_cls.out_features)
            with_reg = bbox_cfg.get('with_reg', True)
            if with_reg:
                out_dim = (4 if bbox_cfg.reg_class_agnostic else 4 *
                           bbox_cfg.num_classes)
                assert bbox_head.fc_reg.out_features == out_dim


def _check_anchorhead(config, head):
    # check consistency between head_config and roi_head
    assert config['type'] == head.__class__.__name__
    assert config.in_channels == head.in_channels

    num_classes = (
        config.num_classes -
        1 if config.loss_cls.get('use_sigmoid', False) else config.num_classes)
    if config['type'] == 'ATSSHead':
        assert (config.feat_channels == head.atss_cls.in_channels)
        assert (config.feat_channels == head.atss_reg.in_channels)
        assert (config.feat_channels == head.atss_centerness.in_channels)
    elif config['type'] == 'SABLRetinaHead':
        assert (config.feat_channels == head.retina_cls.in_channels)
        assert (config.feat_channels == head.retina_bbox_reg.in_channels)
        assert (config.feat_channels == head.retina_bbox_cls.in_channels)
    else:
        assert (config.in_channels == head.conv_cls.in_channels)
        assert (config.in_channels == head.conv_reg.in_channels)
        assert (head.conv_cls.out_channels == num_classes * head.num_anchors)
        assert head.fc_reg.out_channels == 4 * head.num_anchors


# Only tests a representative subset of configurations
# TODO: test pipelines using Albu, current Albu throw None given empty GT
@pytest.mark.parametrize(
    'config_rpath',
    [
        'wider_face/ssd300_wider_face.py',
        'pascal_voc/ssd300_voc0712.py',
        'pascal_voc/ssd512_voc0712.py',
        # 'albu_example/mask_rcnn_r50_fpn_1x.py',
        'foveabox/fovea_align_r50_fpn_gn-head_mstrain_640-800_4x4_2x_coco.py',
        'mask_rcnn/mask_rcnn_r50_caffe_fpn_mstrain-poly_1x_coco.py',
        'mask_rcnn/mask_rcnn_r50_caffe_fpn_mstrain_1x_coco.py',
        'fp16/mask_rcnn_r50_fpn_fp16_1x_coco.py'
    ])
def test_config_data_pipeline(config_rpath):
    """Test whether the data pipeline is valid and can process corner cases.

    CommandLine:
        xdoctest -m tests/test_runtime/
            test_config.py test_config_build_data_pipeline
    """
    from mmcv import Config
    from mmdet.datasets.pipelines import Compose
    import numpy as np

    config_dpath = _get_config_directory()
    print(f'Found config_dpath = {config_dpath}')

    def dummy_masks(h, w, num_obj=3, mode='bitmap'):
        assert mode in ('polygon', 'bitmap')
        if mode == 'bitmap':
            masks = np.random.randint(0, 2, (num_obj, h, w), dtype=np.uint8)
            masks = BitmapMasks(masks, h, w)
        else:
            masks = []
            for i in range(num_obj):
                masks.append([])
                masks[-1].append(
                    np.random.uniform(0, min(h - 1, w - 1), (8 + 4 * i, )))
                masks[-1].append(
                    np.random.uniform(0, min(h - 1, w - 1), (10 + 4 * i, )))
            masks = PolygonMasks(masks, h, w)
        return masks

    config_fpath = join(config_dpath, config_rpath)
    cfg = Config.fromfile(config_fpath)

    # remove loading pipeline
    loading_pipeline = cfg.train_pipeline.pop(0)
    loading_ann_pipeline = cfg.train_pipeline.pop(0)
    cfg.test_pipeline.pop(0)

    train_pipeline = Compose(cfg.train_pipeline)
    test_pipeline = Compose(cfg.test_pipeline)

    print(f'Building data pipeline, config_fpath = {config_fpath}')

    print(f'Test training data pipeline: \n{train_pipeline!r}')
    img = np.random.randint(0, 255, size=(888, 666, 3), dtype=np.uint8)
    if loading_pipeline.get('to_float32', False):
        img = img.astype(np.float32)
    mode = 'bitmap' if loading_ann_pipeline.get('poly2mask',
                                                True) else 'polygon'
    results = dict(
        filename='test_img.png',
        ori_filename='test_img.png',
        img=img,
        img_shape=img.shape,
        ori_shape=img.shape,
        gt_bboxes=np.array([[35.2, 11.7, 39.7, 15.7]], dtype=np.float32),
        gt_labels=np.array([1], dtype=np.int64),
        gt_masks=dummy_masks(img.shape[0], img.shape[1], mode=mode),
    )
    results['img_fields'] = ['img']
    results['bbox_fields'] = ['gt_bboxes']
    results['mask_fields'] = ['gt_masks']
    output_results = train_pipeline(results)
    assert output_results is not None

    print(f'Test testing data pipeline: \n{test_pipeline!r}')
    results = dict(
        filename='test_img.png',
        ori_filename='test_img.png',
        img=img,
        img_shape=img.shape,
        ori_shape=img.shape,
        gt_bboxes=np.array([[35.2, 11.7, 39.7, 15.7]], dtype=np.float32),
        gt_labels=np.array([1], dtype=np.int64),
        gt_masks=dummy_masks(img.shape[0], img.shape[1], mode=mode),
    )
    results['img_fields'] = ['img']
    results['bbox_fields'] = ['gt_bboxes']
    results['mask_fields'] = ['gt_masks']
    output_results = test_pipeline(results)
    assert output_results is not None

    # test empty GT
    print('Test empty GT with training data pipeline: '
          f'\n{train_pipeline!r}')
    results = dict(
        filename='test_img.png',
        ori_filename='test_img.png',
        img=img,
        img_shape=img.shape,
        ori_shape=img.shape,
        gt_bboxes=np.zeros((0, 4), dtype=np.float32),
        gt_labels=np.array([], dtype=np.int64),
        gt_masks=dummy_masks(img.shape[0], img.shape[1], num_obj=0, mode=mode),
    )
    results['img_fields'] = ['img']
    results['bbox_fields'] = ['gt_bboxes']
    results['mask_fields'] = ['gt_masks']
    output_results = train_pipeline(results)
    assert output_results is not None

    print(f'Test empty GT with testing data pipeline: \n{test_pipeline!r}')
    results = dict(
        filename='test_img.png',
        ori_filename='test_img.png',
        img=img,
        img_shape=img.shape,
        ori_shape=img.shape,
        gt_bboxes=np.zeros((0, 4), dtype=np.float32),
        gt_labels=np.array([], dtype=np.int64),
        gt_masks=dummy_masks(img.shape[0], img.shape[1], num_obj=0, mode=mode),
    )
    results['img_fields'] = ['img']
    results['bbox_fields'] = ['gt_bboxes']
    results['mask_fields'] = ['gt_masks']
    output_results = test_pipeline(results)
    assert output_results is not None<|MERGE_RESOLUTION|>--- conflicted
+++ resolved
@@ -1,9 +1,5 @@
-<<<<<<< HEAD
+# Copyright (c) OpenMMLab. All rights reserved.
 from os.path import dirname, exists, join
-=======
-# Copyright (c) OpenMMLab. All rights reserved.
-from os.path import dirname, exists, join, relpath
->>>>>>> ff6013c8
 from unittest.mock import Mock
 
 import pytest
