--- conflicted
+++ resolved
@@ -5,16 +5,10 @@
 from mmdet.core import bbox2roi, build_assigner, build_sampler
 from mmdet.core.evaluation.bbox_overlaps import bbox_overlaps
 from mmdet.models.dense_heads import (AnchorHead, CornerHead, FCOSHead,
-<<<<<<< HEAD
-                                      FSAFHead, GuidedAnchorHead,
-                                      SABLRetinaHead)
+                                      FSAFHead, GuidedAnchorHead, PAAHead,
+                                      SABLRetinaHead, paa_head)
+from mmdet.models.dense_heads.paa_head import levels_to_images
 from mmdet.models.roi_heads.bbox_heads import BBoxHead, SABLHead
-=======
-                                      FSAFHead, GuidedAnchorHead, PAAHead,
-                                      paa_head)
-from mmdet.models.dense_heads.paa_head import levels_to_images
-from mmdet.models.roi_heads.bbox_heads import BBoxHead
->>>>>>> dfbb6d6f
 from mmdet.models.roi_heads.mask_heads import FCNMaskHead, MaskIoUHead
 
 
