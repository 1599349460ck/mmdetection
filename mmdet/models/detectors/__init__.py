from .atss import ATSS
from .autoassign import AutoAssign
from .base import BaseDetector
from .cascade_rcnn import CascadeRCNN
from .centernet import CenterNet
from .centernet2 import CenterNet2
from .cornernet import CornerNet
from .deformable_detr import DeformableDETR
from .detr import DETR
from .fast_rcnn import FastRCNN
from .faster_rcnn import FasterRCNN
from .fcos import FCOS
from .fovea import FOVEA
from .fsaf import FSAF
from .gfl import GFL
from .grid_rcnn import GridRCNN
from .htc import HybridTaskCascade
from .kd_one_stage import KnowledgeDistillationSingleStageDetector
from .mask_rcnn import MaskRCNN
from .mask_scoring_rcnn import MaskScoringRCNN
from .nasfcos import NASFCOS
from .paa import PAA
from .point_rend import PointRend
from .reppoints_detector import RepPointsDetector
from .retinanet import RetinaNet
from .rpn import RPN
from .scnet import SCNet
from .single_stage import SingleStageDetector
from .sparse_rcnn import SparseRCNN
from .trident_faster_rcnn import TridentFasterRCNN
from .two_stage import TwoStageDetector
from .vfnet import VFNet
from .yolact import YOLACT
from .yolo import YOLOV3
from .yolof import YOLOF
from .yolox import YOLOX

__all__ = [
    'ATSS', 'BaseDetector', 'SingleStageDetector', 'TwoStageDetector', 'RPN',
    'KnowledgeDistillationSingleStageDetector', 'FastRCNN', 'FasterRCNN',
    'MaskRCNN', 'CascadeRCNN', 'HybridTaskCascade', 'RetinaNet', 'FCOS',
    'GridRCNN', 'MaskScoringRCNN', 'RepPointsDetector', 'FOVEA', 'FSAF',
    'NASFCOS', 'PointRend', 'GFL', 'CornerNet', 'PAA', 'YOLOV3', 'YOLACT',
    'VFNet', 'DETR', 'TridentFasterRCNN', 'SparseRCNN', 'SCNet',
<<<<<<< HEAD
    'DeformableDETR', 'AutoAssign', 'YOLOF', 'CenterNet', 'CenterNet2'
=======
    'DeformableDETR', 'AutoAssign', 'YOLOF', 'CenterNet', 'YOLOX'
>>>>>>> 6882fa0a
]<|MERGE_RESOLUTION|>--- conflicted
+++ resolved
@@ -42,9 +42,6 @@
     'GridRCNN', 'MaskScoringRCNN', 'RepPointsDetector', 'FOVEA', 'FSAF',
     'NASFCOS', 'PointRend', 'GFL', 'CornerNet', 'PAA', 'YOLOV3', 'YOLACT',
     'VFNet', 'DETR', 'TridentFasterRCNN', 'SparseRCNN', 'SCNet',
-<<<<<<< HEAD
-    'DeformableDETR', 'AutoAssign', 'YOLOF', 'CenterNet', 'CenterNet2'
-=======
-    'DeformableDETR', 'AutoAssign', 'YOLOF', 'CenterNet', 'YOLOX'
->>>>>>> 6882fa0a
+    'DeformableDETR', 'AutoAssign', 'YOLOF', 'CenterNet', 'YOLOX',
+    'CenterNet2'
 ]