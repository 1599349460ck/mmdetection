from .anchor_free_head import AnchorFreeHead
from .anchor_head import AnchorHead
from .atss_head import ATSSHead
from .autoassign_head import AutoAssignHead
from .cascade_rpn_head import CascadeRPNHead, StageCascadeRPNHead
from .centripetal_head import CentripetalHead
from .corner_head import CornerHead
from .deformable_detr_head import DeformableDETRHead
from .detr_head import DETRHead
from .embedding_rpn_head import EmbeddingRPNHead
from .fcos_head import FCOSHead
from .fovea_head import FoveaHead
from .free_anchor_retina_head import FreeAnchorRetinaHead
from .fsaf_head import FSAFHead
from .ga_retina_head import GARetinaHead
from .ga_rpn_head import GARPNHead
from .gfl_head import GFLHead
from .guided_anchor_head import FeatureAdaption, GuidedAnchorHead
from .ld_head import LDHead
from .nasfcos_head import NASFCOSHead
from .paa_head import PAAHead
from .pisa_retinanet_head import PISARetinaHead
from .pisa_ssd_head import PISASSDHead
from .reppoints_head import RepPointsHead
from .retina_head import RetinaHead
from .retina_sepbn_head import RetinaSepBNHead
from .rpn_head import RPNHead
<<<<<<< HEAD
from .solo_head import SOLOHead
from .decoupled_solo_head import DecoupledSOLOHead
=======
from .sabl_retina_head import SABLRetinaHead
>>>>>>> d9aa8afd
from .ssd_head import SSDHead
from .vfnet_head import VFNetHead
from .yolact_head import YOLACTHead, YOLACTProtonet, YOLACTSegmHead
from .yolo_head import YOLOV3Head
from .yolof_head import YOLOFHead

__all__ = [
    'AnchorFreeHead', 'AnchorHead', 'GuidedAnchorHead', 'FeatureAdaption',
    'RPNHead', 'GARPNHead', 'RetinaHead', 'RetinaSepBNHead', 'GARetinaHead',
    'SSDHead', 'FCOSHead', 'RepPointsHead', 'FoveaHead',
    'FreeAnchorRetinaHead', 'ATSSHead', 'FSAFHead', 'NASFCOSHead',
<<<<<<< HEAD
    'PISARetinaHead', 'PISASSDHead', 'GFLHead', 'CornerHead',
    'SOLOHead', 'DecoupledSOLOHead'
=======
    'PISARetinaHead', 'PISASSDHead', 'GFLHead', 'CornerHead', 'YOLACTHead',
    'YOLACTSegmHead', 'YOLACTProtonet', 'YOLOV3Head', 'PAAHead',
    'SABLRetinaHead', 'CentripetalHead', 'VFNetHead', 'StageCascadeRPNHead',
    'CascadeRPNHead', 'EmbeddingRPNHead', 'LDHead', 'CascadeRPNHead',
    'AutoAssignHead', 'DETRHead', 'YOLOFHead', 'DeformableDETRHead'
>>>>>>> d9aa8afd
]<|MERGE_RESOLUTION|>--- conflicted
+++ resolved
@@ -25,31 +25,24 @@
 from .retina_head import RetinaHead
 from .retina_sepbn_head import RetinaSepBNHead
 from .rpn_head import RPNHead
-<<<<<<< HEAD
-from .solo_head import SOLOHead
 from .decoupled_solo_head import DecoupledSOLOHead
-=======
 from .sabl_retina_head import SABLRetinaHead
->>>>>>> d9aa8afd
 from .ssd_head import SSDHead
 from .vfnet_head import VFNetHead
 from .yolact_head import YOLACTHead, YOLACTProtonet, YOLACTSegmHead
 from .yolo_head import YOLOV3Head
 from .yolof_head import YOLOFHead
+from .solo_head import SOLOHead
 
 __all__ = [
     'AnchorFreeHead', 'AnchorHead', 'GuidedAnchorHead', 'FeatureAdaption',
     'RPNHead', 'GARPNHead', 'RetinaHead', 'RetinaSepBNHead', 'GARetinaHead',
     'SSDHead', 'FCOSHead', 'RepPointsHead', 'FoveaHead',
     'FreeAnchorRetinaHead', 'ATSSHead', 'FSAFHead', 'NASFCOSHead',
-<<<<<<< HEAD
-    'PISARetinaHead', 'PISASSDHead', 'GFLHead', 'CornerHead',
-    'SOLOHead', 'DecoupledSOLOHead'
-=======
     'PISARetinaHead', 'PISASSDHead', 'GFLHead', 'CornerHead', 'YOLACTHead',
     'YOLACTSegmHead', 'YOLACTProtonet', 'YOLOV3Head', 'PAAHead',
     'SABLRetinaHead', 'CentripetalHead', 'VFNetHead', 'StageCascadeRPNHead',
     'CascadeRPNHead', 'EmbeddingRPNHead', 'LDHead', 'CascadeRPNHead',
-    'AutoAssignHead', 'DETRHead', 'YOLOFHead', 'DeformableDETRHead'
->>>>>>> d9aa8afd
+    'AutoAssignHead', 'DETRHead', 'YOLOFHead', 'DeformableDETRHead',
+    'SOLOHead', 'DecoupledSOLOHead'
 ]