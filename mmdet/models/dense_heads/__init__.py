from .anchor_head import AnchorHead
from .atss_head import ATSSHead
from .fcos_head import FCOSHead
from .fovea_head import FoveaHead
from .free_anchor_retina_head import FreeAnchorRetinaHead
from .fsaf_head import FSAFHead
from .ga_retina_head import GARetinaHead
from .ga_rpn_head import GARPNHead
from .guided_anchor_head import FeatureAdaption, GuidedAnchorHead
<<<<<<< HEAD
from .nasfcos_head import NASFCOSHead
=======
from .pisa_retinanet_head import PISARetinaHead
from .pisa_ssd_head import PISASSDHead
>>>>>>> 50ffa248
from .reppoints_head import RepPointsHead
from .retina_head import RetinaHead
from .retina_sepbn_head import RetinaSepBNHead
from .rpn_head import RPNHead
from .ssd_head import SSDHead

__all__ = [
    'AnchorHead', 'GuidedAnchorHead', 'FeatureAdaption', 'RPNHead',
    'GARPNHead', 'RetinaHead', 'RetinaSepBNHead', 'GARetinaHead', 'SSDHead',
    'FCOSHead', 'RepPointsHead', 'FoveaHead', 'FreeAnchorRetinaHead',
<<<<<<< HEAD
    'ATSSHead', 'FSAFHead', 'NASFCOSHead'
=======
    'ATSSHead', 'FSAFHead', 'PISARetinaHead', 'PISASSDHead'
>>>>>>> 50ffa248
]<|MERGE_RESOLUTION|>--- conflicted
+++ resolved
@@ -7,12 +7,9 @@
 from .ga_retina_head import GARetinaHead
 from .ga_rpn_head import GARPNHead
 from .guided_anchor_head import FeatureAdaption, GuidedAnchorHead
-<<<<<<< HEAD
 from .nasfcos_head import NASFCOSHead
-=======
 from .pisa_retinanet_head import PISARetinaHead
 from .pisa_ssd_head import PISASSDHead
->>>>>>> 50ffa248
 from .reppoints_head import RepPointsHead
 from .retina_head import RetinaHead
 from .retina_sepbn_head import RetinaSepBNHead
@@ -23,9 +20,5 @@
     'AnchorHead', 'GuidedAnchorHead', 'FeatureAdaption', 'RPNHead',
     'GARPNHead', 'RetinaHead', 'RetinaSepBNHead', 'GARetinaHead', 'SSDHead',
     'FCOSHead', 'RepPointsHead', 'FoveaHead', 'FreeAnchorRetinaHead',
-<<<<<<< HEAD
-    'ATSSHead', 'FSAFHead', 'NASFCOSHead'
-=======
-    'ATSSHead', 'FSAFHead', 'PISARetinaHead', 'PISASSDHead'
->>>>>>> 50ffa248
+    'ATSSHead', 'FSAFHead', 'NASFCOSHead', 'PISARetinaHead', 'PISASSDHead'
 ]