--- conflicted
+++ resolved
@@ -114,14 +114,9 @@
                 *rpn_loss_inputs, gt_bboxes_ignore=gt_bboxes_ignore)
             losses.update(rpn_losses)
 
-<<<<<<< HEAD
-            proposal_inputs = rpn_outs + (img_meta,
-                                          self.train_cfg.rpn_proposal)
-=======
             proposal_cfg = self.train_cfg.get('rpn_proposal',
                                               self.test_cfg.rpn)
             proposal_inputs = rpn_outs + (img_meta, proposal_cfg)
->>>>>>> 710b8e22
             proposal_list = self.rpn_head.get_bboxes(*proposal_inputs)
         else:
             proposal_list = proposals
