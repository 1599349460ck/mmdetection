--- conflicted
+++ resolved
@@ -38,9 +38,9 @@
     Args:
         params (list[torch.Parameters]): List of parameters of a model
         coalesce (bool, optional): Whether allreduce parameters as a whole.
-            Default: True.
+            Defaults to True.
         bucket_size_mb (int, optional): Size of bucket, the unit is MB.
-            Default: -1.
+            Defaults to -1.
     """
     grads = [
         param.grad.data for param in params
@@ -72,24 +72,14 @@
     return tensor
 
 
-<<<<<<< HEAD
-def pyobj2tensor(pyobj, device='cuda'):
-    """serialize picklable python object to tensor."""
-=======
 def obj2tensor(pyobj, device='cuda'):
     """Serialize picklable python object to tensor."""
->>>>>>> 8abe4cb6
     storage = torch.ByteStorage.from_buffer(pickle.dumps(pyobj))
     return torch.ByteTensor(storage).to(device=device)
 
 
-<<<<<<< HEAD
-def tensor2pyobj(tensor):
-    """deserialize tensor to picklable python object."""
-=======
 def tensor2obj(tensor):
     """Deserialize tensor to picklable python object."""
->>>>>>> 8abe4cb6
     return pickle.loads(tensor.cpu().numpy().tobytes())
 
 
@@ -113,21 +103,12 @@
     the values should be in the same shape.
 
     Args:
-<<<<<<< HEAD
-        py_dict (dict): dict to be applied all reduce op.
-        op (str): operator, could be 'sum' or 'mean'. Default to 'sum'
-        group (:obj:torch.distributed.group, optional): distributed group,
-            Default to None.
-        to_float (bool): Whether to convert all values of dict to float.
-            Default to True.
-=======
         py_dict (dict): Dict to be applied all reduce op.
         op (str): Operator, could be 'sum' or 'mean'. Default: 'sum'
         group (:obj:`torch.distributed.group`, optional): Distributed group,
             Default: None.
         to_float (bool): Whether to convert all values of dict to float.
             Default: True.
->>>>>>> 8abe4cb6
 
     Returns:
         OrderedDict: reduced python dict object.
@@ -136,26 +117,16 @@
     if world_size == 1:
         return py_dict
     if group is None:
-<<<<<<< HEAD
         # TODO: May try not to use gloo in the future
-=======
-        # TODO: may try not to use gloo in the future
->>>>>>> 8abe4cb6
         group = _get_global_gloo_group()
     if dist.get_world_size(group) == 1:
         return py_dict
 
     # all reduce logic across different devices.
     py_key = list(py_dict.keys())
-<<<<<<< HEAD
-    py_key_tensor = pyobj2tensor(py_key)
-    dist.broadcast(py_key_tensor, src=0)
-    py_key = tensor2pyobj(py_key_tensor)
-=======
     py_key_tensor = obj2tensor(py_key)
     dist.broadcast(py_key_tensor, src=0)
     py_key = tensor2obj(py_key_tensor)
->>>>>>> 8abe4cb6
 
     tensor_shapes = [py_dict[k].shape for k in py_key]
     tensor_numels = [py_dict[k].numel() for k in py_key]
