import warnings

import torch.nn as nn
from mmcv.cnn import VGG
from mmcv.runner import BaseModule

from ..builder import BACKBONES
from ..necks import ssd_neck


@BACKBONES.register_module()
class SSDVGG(VGG, BaseModule):
    """VGG Backbone network for single-shot-detection.

    Args:
        depth (int): Depth of vgg, from {11, 13, 16, 19}.
        with_last_pool (bool): Whether to add a pooling layer at the last
            of the model
        ceil_mode (bool): When True, will use `ceil` instead of `floor`
            to compute the output shape.
        out_indices (Sequence[int]): Output from which stages.
        out_feature_indices (Sequence[int]): Output from which feature map.
        pretrained (str, optional): model pretrained path. Default: None
        init_cfg (dict or list[dict], optional): Initialization config dict.
            Default: None
        input_size (int, optional): Deprecated argumment.
            Width and height of input, from {300, 512}.
        l2_norm_scale (float, optional) : Deprecated argumment.
            L2 normalization layer init scale.

    Example:
        >>> self = SSDVGG(input_size=300, depth=11)
        >>> self.eval()
        >>> inputs = torch.rand(1, 3, 300, 300)
        >>> level_outputs = self.forward(inputs)
        >>> for level_out in level_outputs:
        ...     print(tuple(level_out.shape))
        (1, 1024, 19, 19)
        (1, 512, 10, 10)
        (1, 256, 5, 5)
        (1, 256, 3, 3)
        (1, 256, 1, 1)
    """
    extra_setting = {
        300: (256, 'S', 512, 128, 'S', 256, 128, 256, 128, 256),
        512: (256, 'S', 512, 128, 'S', 256, 128, 'S', 256, 128, 'S', 256, 128),
    }

    def __init__(self,
                 depth,
                 with_last_pool=False,
                 ceil_mode=True,
                 out_indices=(3, 4),
                 out_feature_indices=(22, 34),
                 pretrained=None,
                 init_cfg=None,
                 input_size=None,
                 l2_norm_scale=None):
        # TODO: in_channels for mmcv.VGG
        super(SSDVGG, self).__init__(
            depth,
            with_last_pool=with_last_pool,
            ceil_mode=ceil_mode,
            out_indices=out_indices)

        self.features.add_module(
            str(len(self.features)),
            nn.MaxPool2d(kernel_size=3, stride=1, padding=1))
        self.features.add_module(
            str(len(self.features)),
            nn.Conv2d(512, 1024, kernel_size=3, padding=6, dilation=6))
        self.features.add_module(
            str(len(self.features)), nn.ReLU(inplace=True))
        self.features.add_module(
            str(len(self.features)), nn.Conv2d(1024, 1024, kernel_size=1))
        self.features.add_module(
            str(len(self.features)), nn.ReLU(inplace=True))
        self.out_feature_indices = out_feature_indices

        assert not (init_cfg and pretrained), \
            'init_cfg and pretrained cannot be setting at the same time'
<<<<<<< HEAD
        if init_cfg is not None:
            self.init_cfg = [init_cfg]
        else:
            if isinstance(pretrained, str):
                warnings.warn('DeprecationWarning: pretrained is deprecated, '
                              'please use "init_cfg" instead')
                self.init_cfg = [
                    dict(type='Pretrained', checkpoint=pretrained)
                ]
            elif pretrained is None:
=======
        if isinstance(pretrained, str):
            warnings.warn('DeprecationWarning: pretrained is deprecated, '
                          'please use "init_cfg" instead')
            self.init_cfg = [dict(type='Pretrained', checkpoint=pretrained)]
        if input_size is not None:
            warnings.warn('DeprecationWarning: input_size is deprecated')
        if l2_norm_scale is not None:
            warnings.warn('DeprecationWarning: l2_norm_scale in VGG is '
                          'deprecated, it has been moved to SSDNeck.')
        elif pretrained is None:
            if init_cfg is None:
>>>>>>> d22e9811
                self.init_cfg = [
                    dict(type='Kaiming', layer='Conv2d'),
                    dict(type='Constant', val=1, layer='BatchNorm2d'),
                    dict(type='Normal', std=0.01, layer='Linear'),
                ]
<<<<<<< HEAD
            else:
                raise TypeError('pretrained must be a str or None')
        # need review
        self.init_cfg += [
            dict(
                type='Xavier',
                distribution='uniform',
                override=dict(name='extra')),
            dict(
                type='Constant',
                val=self.l2_norm.scale,
                override=dict(name='l2_norm'))
        ]
=======
        else:
            raise TypeError('pretrained must be a str or None')
>>>>>>> d22e9811

    def init_weights(self, pretrained=None):
        super(VGG, self).init_weights()

    def forward(self, x):
        """Forward function."""
        outs = []
        for i, layer in enumerate(self.features):
            x = layer(x)
            if i in self.out_feature_indices:
                outs.append(x)

        if len(outs) == 1:
            return outs[0]
        else:
            return tuple(outs)


class L2Norm(ssd_neck.L2Norm):

    def __init__(self, **kwargs):
        super(L2Norm, self).__init__(**kwargs)
        warnings.warn('DeprecationWarning: L2Norm in ssd_vgg.py '
                      'is deprecated, please use L2Norm in '
                      'mmdet/models/necks/ssd_neck.py instead')<|MERGE_RESOLUTION|>--- conflicted
+++ resolved
@@ -79,9 +79,8 @@
 
         assert not (init_cfg and pretrained), \
             'init_cfg and pretrained cannot be setting at the same time'
-<<<<<<< HEAD
         if init_cfg is not None:
-            self.init_cfg = [init_cfg]
+            self.init_cfg = init_cfg
         else:
             if isinstance(pretrained, str):
                 warnings.warn('DeprecationWarning: pretrained is deprecated, '
@@ -90,42 +89,18 @@
                     dict(type='Pretrained', checkpoint=pretrained)
                 ]
             elif pretrained is None:
-=======
-        if isinstance(pretrained, str):
-            warnings.warn('DeprecationWarning: pretrained is deprecated, '
-                          'please use "init_cfg" instead')
-            self.init_cfg = [dict(type='Pretrained', checkpoint=pretrained)]
+                self.init_cfg = [
+                    dict(type='Kaiming', layer='Conv2d'),
+                    dict(type='Constant', val=1, layer='BatchNorm2d'),
+                    dict(type='Normal', std=0.01, layer='Linear'),
+                ]
+            else:
+                raise TypeError('pretrained must be a str or None')
         if input_size is not None:
             warnings.warn('DeprecationWarning: input_size is deprecated')
         if l2_norm_scale is not None:
             warnings.warn('DeprecationWarning: l2_norm_scale in VGG is '
                           'deprecated, it has been moved to SSDNeck.')
-        elif pretrained is None:
-            if init_cfg is None:
->>>>>>> d22e9811
-                self.init_cfg = [
-                    dict(type='Kaiming', layer='Conv2d'),
-                    dict(type='Constant', val=1, layer='BatchNorm2d'),
-                    dict(type='Normal', std=0.01, layer='Linear'),
-                ]
-<<<<<<< HEAD
-            else:
-                raise TypeError('pretrained must be a str or None')
-        # need review
-        self.init_cfg += [
-            dict(
-                type='Xavier',
-                distribution='uniform',
-                override=dict(name='extra')),
-            dict(
-                type='Constant',
-                val=self.l2_norm.scale,
-                override=dict(name='l2_norm'))
-        ]
-=======
-        else:
-            raise TypeError('pretrained must be a str or None')
->>>>>>> d22e9811
 
     def init_weights(self, pretrained=None):
         super(VGG, self).init_weights()
