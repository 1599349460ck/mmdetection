from __future__ import division
import copy

import numpy as np
import torch
import torch.nn as nn
from mmcv.cnn import normal_init

<<<<<<< HEAD
from mmdet.core import (anchor_inside_flags, build_anchor_generator,
                        build_assigner, build_sampler, calc_region, delta2bbox,
=======
from mmdet.core import (AnchorGenerator, anchor_inside_flags, build_assigner,
                        build_bbox_coder, build_sampler, calc_region,
>>>>>>> a244af77
                        force_fp32, images_to_levels, multi_apply,
                        multiclass_nms, unmap)
from mmdet.ops import DeformConv, MaskedConv2d
from ..builder import build_loss
from ..registry import HEADS
from ..utils import bias_init_with_prob
from .anchor_head import AnchorHead


class FeatureAdaption(nn.Module):
    """Feature Adaption Module.

    Feature Adaption Module is implemented based on DCN v1.
    It uses anchor shape prediction rather than feature map to
    predict offsets of deformable conv layer.

    Args:
        in_channels (int): Number of channels in the input feature map.
        out_channels (int): Number of channels in the output feature map.
        kernel_size (int): Deformable conv kernel size.
        deformable_groups (int): Deformable conv group size.
    """

    def __init__(self,
                 in_channels,
                 out_channels,
                 kernel_size=3,
                 deformable_groups=4):
        super(FeatureAdaption, self).__init__()
        offset_channels = kernel_size * kernel_size * 2
        self.conv_offset = nn.Conv2d(
            2, deformable_groups * offset_channels, 1, bias=False)
        self.conv_adaption = DeformConv(
            in_channels,
            out_channels,
            kernel_size=kernel_size,
            padding=(kernel_size - 1) // 2,
            deformable_groups=deformable_groups)
        self.relu = nn.ReLU(inplace=True)

    def init_weights(self):
        normal_init(self.conv_offset, std=0.1)
        normal_init(self.conv_adaption, std=0.01)

    def forward(self, x, shape):
        offset = self.conv_offset(shape.detach())
        x = self.relu(self.conv_adaption(x, offset))
        return x


@HEADS.register_module
class GuidedAnchorHead(AnchorHead):
    """Guided-Anchor-based head (GA-RPN, GA-RetinaNet, etc.).

    This GuidedAnchorHead will predict high-quality feature guided
    anchors and locations where anchors will be kept in inference.
    There are mainly 3 categories of bounding-boxes.
    - Sampled (9) pairs for target assignment. (approxes)
    - The square boxes where the predicted anchors are based on.
        (squares)
    - Guided anchors.
    Please refer to https://arxiv.org/abs/1901.03278 for more details.

    Args:
        num_classes (int): Number of classes.
        in_channels (int): Number of channels in the input feature map.
        feat_channels (int): Number of hidden channels.
        octave_base_scale (int): Base octave scale of each level of
            feature map.
        scales_per_octave (int): Number of octave scales in each level of
            feature map
        octave_ratios (Iterable): octave aspect ratios.
        anchoring_means (Iterable): Mean values of anchoring targets.
        anchoring_stds (Iterable): Std values of anchoring targets.
        target_means (Iterable): Mean values of regression targets.
        target_stds (Iterable): Std values of regression targets.
        deformable_groups: (int): Group number of DCN in
            FeatureAdaption module.
        loc_filter_thr (float): Threshold to filter out unconcerned regions.
        background_label (int | None): Label ID of background, set as 0 for
            RPN and num_classes for other heads. It will automatically set as
            num_classes if None is given.
        loss_loc (dict): Config of location loss.
        loss_shape (dict): Config of anchor shape loss.
        loss_cls (dict): Config of classification loss.
        loss_bbox (dict): Config of bbox regression loss.
    """

    def __init__(
        self,
        num_classes,
        in_channels,
        feat_channels=256,
        octave_base_scale=8,
        scales_per_octave=3,
        octave_ratios=[0.5, 1.0, 2.0],
<<<<<<< HEAD
        anchor_generator=dict(
            type='AnchorGenerator',
            strides=[4, 8, 16, 32, 64]),
        anchoring_means=(.0, .0, .0, .0),
        anchoring_stds=(1.0, 1.0, 1.0, 1.0),
        target_means=(.0, .0, .0, .0),
        target_stds=(1.0, 1.0, 1.0, 1.0),
=======
        anchor_strides=[4, 8, 16, 32, 64],
        anchor_base_sizes=None,
        anchor_coder=dict(
            type='DeltaXYWHBBoxCoder',
            target_means=[.0, .0, .0, .0],
            target_stds=[1.0, 1.0, 1.0, 1.0]
        ),
        bbox_coder=dict(
            type='DeltaXYWHBBoxCoder',
            target_means=[.0, .0, .0, .0],
            target_stds=[1.0, 1.0, 1.0, 1.0]
        ),
>>>>>>> a244af77
        deformable_groups=4,
        loc_filter_thr=0.01,
        background_label=None,
        train_cfg=None,
        test_cfg=None,
        loss_loc=dict(
            type='FocalLoss',
            use_sigmoid=True,
            gamma=2.0,
            alpha=0.25,
            loss_weight=1.0),
        loss_shape=dict(type='BoundedIoULoss', beta=0.2, loss_weight=1.0),
        loss_cls=dict(
            type='CrossEntropyLoss', use_sigmoid=True, loss_weight=1.0),
        loss_bbox=dict(type='SmoothL1Loss', beta=1.0,
                       loss_weight=1.0)):  # yapf: disable
        super(AnchorHead, self).__init__()
        self.in_channels = in_channels
        self.num_classes = num_classes
        self.feat_channels = feat_channels
        self.octave_base_scale = octave_base_scale
        self.scales_per_octave = scales_per_octave
        self.octave_scales = octave_base_scale * np.array(
            [2**(i / scales_per_octave) for i in range(scales_per_octave)])
        self.approxs_per_octave = len(self.octave_scales) * len(octave_ratios)
        self.octave_ratios = octave_ratios
<<<<<<< HEAD
        self.anchoring_means = anchoring_means
        self.anchoring_stds = anchoring_stds
        self.target_means = target_means
        self.target_stds = target_stds
=======
        self.anchor_strides = anchor_strides
        self.anchor_base_sizes = list(
            anchor_strides) if anchor_base_sizes is None else anchor_base_sizes
>>>>>>> a244af77
        self.deformable_groups = deformable_groups
        self.loc_filter_thr = loc_filter_thr
        self.square_generator = []

        # Generators for approxs
        approx_generator = copy.deepcopy(anchor_generator)
        approx_generator.update(
            scales=self.octave_scales, ratios=self.octave_ratios)
        self.approx_generator = build_anchor_generator(approx_generator)

        # Generators for squares
        square_generator = copy.deepcopy(anchor_generator)
        square_generator.update(scales=[self.octave_base_scale], ratios=[1.0])
        self.square_generator = build_anchor_generator(square_generator)

        self.background_label = (
            num_classes if background_label is None else background_label)
        # background_label should be either 0 or num_classes
        assert (self.background_label == 0
                or self.background_label == num_classes)

        # one anchor per location
        self.num_anchors = 1
        self.use_sigmoid_cls = loss_cls.get('use_sigmoid', False)
        self.loc_focal_loss = loss_loc['type'] in ['FocalLoss']
        self.sampling = loss_cls['type'] not in ['FocalLoss']
        self.ga_sampling = train_cfg is not None and hasattr(
            train_cfg, 'ga_sampler')
        if self.use_sigmoid_cls:
            self.cls_out_channels = self.num_classes
        else:
            self.cls_out_channels = self.num_classes + 1

        # build bbox_coder
        self.anchor_coder = build_bbox_coder(anchor_coder)
        self.bbox_coder = build_bbox_coder(bbox_coder)

        # build losses
        self.loss_loc = build_loss(loss_loc)
        self.loss_shape = build_loss(loss_shape)
        self.loss_cls = build_loss(loss_cls)
        self.loss_bbox = build_loss(loss_bbox)

        self.train_cfg = train_cfg
        self.test_cfg = test_cfg

        if self.train_cfg:
            self.assigner = build_assigner(self.train_cfg.assigner)
            # use PseudoSampler when sampling is False
            if self.sampling and hasattr(self.train_cfg, 'sampler'):
                sampler_cfg = self.train_cfg.sampler
            else:
                sampler_cfg = dict(type='PseudoSampler')
            self.sampler = build_sampler(sampler_cfg, context=self)

            self.ga_assigner = build_assigner(self.train_cfg.ga_assigner)
            if self.ga_sampling:
                ga_sampler_cfg = self.train_cfg.ga_sampler
            else:
                ga_sampler_cfg = dict(type='PseudoSampler')
            self.ga_sampler = build_sampler(ga_sampler_cfg, context=self)

        self.fp16_enabled = False

        self._init_layers()

    def _init_layers(self):
        self.relu = nn.ReLU(inplace=True)
        self.conv_loc = nn.Conv2d(self.in_channels, 1, 1)
        self.conv_shape = nn.Conv2d(self.in_channels, self.num_anchors * 2, 1)
        self.feature_adaption = FeatureAdaption(
            self.in_channels,
            self.feat_channels,
            kernel_size=3,
            deformable_groups=self.deformable_groups)
        self.conv_cls = MaskedConv2d(self.feat_channels,
                                     self.num_anchors * self.cls_out_channels,
                                     1)
        self.conv_reg = MaskedConv2d(self.feat_channels, self.num_anchors * 4,
                                     1)

    def init_weights(self):
        normal_init(self.conv_cls, std=0.01)
        normal_init(self.conv_reg, std=0.01)

        bias_cls = bias_init_with_prob(0.01)
        normal_init(self.conv_loc, std=0.01, bias=bias_cls)
        normal_init(self.conv_shape, std=0.01)

        self.feature_adaption.init_weights()

    def forward_single(self, x):
        loc_pred = self.conv_loc(x)
        shape_pred = self.conv_shape(x)
        x = self.feature_adaption(x, shape_pred)
        # masked conv is only used during inference for speed-up
        if not self.training:
            mask = loc_pred.sigmoid()[0] >= self.loc_filter_thr
        else:
            mask = None
        cls_score = self.conv_cls(x, mask)
        bbox_pred = self.conv_reg(x, mask)
        return cls_score, bbox_pred, shape_pred, loc_pred

    def forward(self, feats):
        return multi_apply(self.forward_single, feats)

    def get_sampled_approxs(self,
                            featmap_sizes,
                            img_metas,
                            cfg,
                            device='cuda'):
        """Get sampled approxs and inside flags according to feature map sizes.

        Args:
            featmap_sizes (list[tuple]): Multi-level feature map sizes.
            img_metas (list[dict]): Image meta info.
            device (torch.device | str): device for returned tensors

        Returns:
            tuple: approxes of each image, inside flags of each image
        """
        num_imgs = len(img_metas)

        # since feature map sizes of all images are the same, we only compute
        # approxes for one time
        multi_level_approxs = self.approx_generator.grid_anchors(
            featmap_sizes, device=device)
        approxs_list = [multi_level_approxs for _ in range(num_imgs)]

        # for each image, we compute inside flags of multi level approxes
        inside_flag_list = []
        for img_id, img_meta in enumerate(img_metas):
            multi_level_flags = []
            multi_level_approxs = approxs_list[img_id]

            # obtain valid flags for each approx first
            multi_level_approx_flags = self.approx_generator.valid_flags(
                featmap_sizes, img_meta['pad_shape'], device='cuda')

            for i, flags in enumerate(multi_level_approx_flags):
                approxs = multi_level_approxs[i]
                inside_flags_list = []
                for i in range(self.approxs_per_octave):
                    split_valid_flags = flags[i::self.approxs_per_octave]
                    split_approxs = approxs[i::self.approxs_per_octave, :]
                    inside_flags = anchor_inside_flags(
                        split_approxs, split_valid_flags,
                        img_meta['img_shape'][:2], cfg.allowed_border)
                    inside_flags_list.append(inside_flags)
                # inside_flag for a position is true if any anchor in this
                # position is true
                inside_flags = (
                    torch.stack(inside_flags_list, 0).sum(dim=0) > 0)
                multi_level_flags.append(inside_flags)
            inside_flag_list.append(multi_level_flags)
        return approxs_list, inside_flag_list

    def get_anchors(self,
                    featmap_sizes,
                    shape_preds,
                    loc_preds,
                    img_metas,
                    use_loc_filter=False,
                    device='cuda'):
        """Get squares according to feature map sizes and guided
        anchors.

        Args:
            featmap_sizes (list[tuple]): Multi-level feature map sizes.
            shape_preds (list[tensor]): Multi-level shape predictions.
            loc_preds (list[tensor]): Multi-level location predictions.
            img_metas (list[dict]): Image meta info.
            use_loc_filter (bool): Use loc filter or not.
            device (torch.device | str): device for returned tensors

        Returns:
            tuple: square approxs of each image, guided anchors of each image,
                loc masks of each image
        """
        num_imgs = len(img_metas)
        num_levels = len(featmap_sizes)

        # since feature map sizes of all images are the same, we only compute
        # squares for one time
        multi_level_squares = self.square_generator.grid_anchors(
            featmap_sizes, device=device)
        squares_list = [multi_level_squares for _ in range(num_imgs)]

        # for each image, we compute multi level guided anchors
        guided_anchors_list = []
        loc_mask_list = []
        for img_id, img_meta in enumerate(img_metas):
            multi_level_guided_anchors = []
            multi_level_loc_mask = []
            for i in range(num_levels):
                squares = squares_list[img_id][i]
                shape_pred = shape_preds[i][img_id]
                loc_pred = loc_preds[i][img_id]
                guided_anchors, loc_mask = self._get_guided_anchors_single(
                    squares,
                    shape_pred,
                    loc_pred,
                    use_loc_filter=use_loc_filter)
                multi_level_guided_anchors.append(guided_anchors)
                multi_level_loc_mask.append(loc_mask)
            guided_anchors_list.append(multi_level_guided_anchors)
            loc_mask_list.append(multi_level_loc_mask)
        return squares_list, guided_anchors_list, loc_mask_list

    def _get_guided_anchors_single(self,
                                   squares,
                                   shape_pred,
                                   loc_pred,
                                   use_loc_filter=False):
        """Get guided anchors and loc masks for a single level.

        Args:
            square (tensor): Squares of a single level.
            shape_pred (tensor): Shape predections of a single level.
            loc_pred (tensor): Loc predections of a single level.
            use_loc_filter (list[tensor]): Use loc filter or not.

        Returns:
            tuple: guided anchors, location masks
        """
        # calculate location filtering mask
        loc_pred = loc_pred.sigmoid().detach()
        if use_loc_filter:
            loc_mask = loc_pred >= self.loc_filter_thr
        else:
            loc_mask = loc_pred >= 0.0
        mask = loc_mask.permute(1, 2, 0).expand(-1, -1, self.num_anchors)
        mask = mask.contiguous().view(-1)
        # calculate guided anchors
        squares = squares[mask]
        anchor_deltas = shape_pred.permute(1, 2, 0).contiguous().view(
            -1, 2).detach()[mask]
        bbox_deltas = anchor_deltas.new_full(squares.size(), 0)
        bbox_deltas[:, 2:] = anchor_deltas
        guided_anchors = self.anchor_coder.decode(
            squares, bbox_deltas, wh_ratio_clip=1e-6)
        return guided_anchors, mask

    def ga_loc_targets(self, gt_bboxes_list, featmap_sizes):
        """Compute location targets for guided anchoring.

        Each feature map is divided into positive, negative and ignore regions.
        - positive regions: target 1, weight 1
        - ignore regions: target 0, weight 0
        - negative regions: target 0, weight 0.1

        Args:
            gt_bboxes_list (list[Tensor]): Gt bboxes of each image.
            featmap_sizes (list[tuple]): Multi level sizes of each feature
                maps.

        Returns:
            tuple
        """
        anchor_scale = self.octave_base_scale
        anchor_strides = self.anchor_strides,
        center_ratio = self.train_cfg.center_ratio,
        ignore_ratio = self.train_cfg.ignore_ratio
        img_per_gpu = len(gt_bboxes_list)
        num_lvls = len(featmap_sizes)
        r1 = (1 - center_ratio) / 2
        r2 = (1 - ignore_ratio) / 2
        all_loc_targets = []
        all_loc_weights = []
        all_ignore_map = []
        for lvl_id in range(num_lvls):
            h, w = featmap_sizes[lvl_id]
            loc_targets = torch.zeros(
                img_per_gpu,
                1,
                h,
                w,
                device=gt_bboxes_list[0].device,
                dtype=torch.float32)
            loc_weights = torch.full_like(loc_targets, -1)
            ignore_map = torch.zeros_like(loc_targets)
            all_loc_targets.append(loc_targets)
            all_loc_weights.append(loc_weights)
            all_ignore_map.append(ignore_map)
        for img_id in range(img_per_gpu):
            gt_bboxes = gt_bboxes_list[img_id]
            scale = torch.sqrt((gt_bboxes[:, 2] - gt_bboxes[:, 0]) *
                               (gt_bboxes[:, 3] - gt_bboxes[:, 1]))
            min_anchor_size = scale.new_full(
                (1, ), float(anchor_scale * anchor_strides[0]))
            # assign gt bboxes to different feature levels w.r.t. their scales
            target_lvls = torch.floor(
                torch.log2(scale) - torch.log2(min_anchor_size) + 0.5)
            target_lvls = target_lvls.clamp(min=0, max=num_lvls - 1).long()
            for gt_id in range(gt_bboxes.size(0)):
                lvl = target_lvls[gt_id].item()
                # rescaled to corresponding feature map
                gt_ = gt_bboxes[gt_id, :4] / anchor_strides[lvl]
                # calculate ignore regions
                ignore_x1, ignore_y1, ignore_x2, ignore_y2 = calc_region(
                    gt_, r2, featmap_sizes[lvl])
                # calculate positive (center) regions
                ctr_x1, ctr_y1, ctr_x2, ctr_y2 = calc_region(
                    gt_, r1, featmap_sizes[lvl])
                all_loc_targets[lvl][img_id, 0, ctr_y1:ctr_y2 + 1,
                                     ctr_x1:ctr_x2 + 1] = 1
                all_loc_weights[lvl][img_id, 0, ignore_y1:ignore_y2 + 1,
                                     ignore_x1:ignore_x2 + 1] = 0
                all_loc_weights[lvl][img_id, 0, ctr_y1:ctr_y2 + 1,
                                     ctr_x1:ctr_x2 + 1] = 1
                # calculate ignore map on nearby low level feature
                if lvl > 0:
                    d_lvl = lvl - 1
                    # rescaled to corresponding feature map
                    gt_ = gt_bboxes[gt_id, :4] / anchor_strides[d_lvl]
                    ignore_x1, ignore_y1, ignore_x2, ignore_y2 = calc_region(
                        gt_, r2, featmap_sizes[d_lvl])
                    all_ignore_map[d_lvl][img_id, 0, ignore_y1:ignore_y2 + 1,
                                          ignore_x1:ignore_x2 + 1] = 1
                # calculate ignore map on nearby high level feature
                if lvl < num_lvls - 1:
                    u_lvl = lvl + 1
                    # rescaled to corresponding feature map
                    gt_ = gt_bboxes[gt_id, :4] / anchor_strides[u_lvl]
                    ignore_x1, ignore_y1, ignore_x2, ignore_y2 = calc_region(
                        gt_, r2, featmap_sizes[u_lvl])
                    all_ignore_map[u_lvl][img_id, 0, ignore_y1:ignore_y2 + 1,
                                          ignore_x1:ignore_x2 + 1] = 1
        for lvl_id in range(num_lvls):
            # ignore negative regions w.r.t. ignore map
            all_loc_weights[lvl_id][(all_loc_weights[lvl_id] < 0)
                                    & (all_ignore_map[lvl_id] > 0)] = 0
            # set negative regions with weight 0.1
            all_loc_weights[lvl_id][all_loc_weights[lvl_id] < 0] = 0.1
        # loc average factor to balance loss
        loc_avg_factor = sum(
            [t.size(0) * t.size(-1) * t.size(-2)
             for t in all_loc_targets]) / 200
        return all_loc_targets, all_loc_weights, loc_avg_factor

    def _ga_shape_target_single(self,
                                flat_approxs,
                                inside_flags,
                                flat_squares,
                                gt_bboxes,
                                gt_bboxes_ignore,
                                img_meta,
                                unmap_outputs=True):
        """Compute guided anchoring targets.

        This function returns sampled anchors and gt bboxes directly
        rather than calculates regression targets.

        Args:
            flat_approxs (Tensor): flat approxs of a single image,
                shape (n, 4)
            inside_flags (Tensor): inside flags of a single image,
                shape (n, ).
            flat_squares (Tensor): flat squares of a single image,
                shape (approxs_per_octave * n, 4)
            gt_bboxes (Tensor): Ground truth bboxes of a single image.
            img_meta (dict): Meta info of a single image.
            approxs_per_octave (int): number of approxs per octave
            cfg (dict): RPN train configs.
            unmap_outputs (bool): unmap outputs or not.

        Returns:
            tuple
        """
        if not inside_flags.any():
            return (None, ) * 5
        # assign gt and sample anchors
        expand_inside_flags = inside_flags[:, None].expand(
            -1, self.approxs_per_octave).reshape(-1)
        approxs = flat_approxs[expand_inside_flags, :]
        squares = flat_squares[inside_flags, :]

        assign_result = self.ga_assigner.assign(approxs, squares,
                                                self.approxs_per_octave,
                                                gt_bboxes, gt_bboxes_ignore)
        sampling_result = self.ga_sampler.sample(assign_result, squares,
                                                 gt_bboxes)

        bbox_anchors = torch.zeros_like(squares)
        bbox_gts = torch.zeros_like(squares)
        bbox_weights = torch.zeros_like(squares)

        pos_inds = sampling_result.pos_inds
        neg_inds = sampling_result.neg_inds
        if len(pos_inds) > 0:
            bbox_anchors[pos_inds, :] = sampling_result.pos_bboxes
            bbox_gts[pos_inds, :] = sampling_result.pos_gt_bboxes
            bbox_weights[pos_inds, :] = 1.0

        # map up to original set of anchors
        if unmap_outputs:
            num_total_anchors = flat_squares.size(0)
            bbox_anchors = unmap(bbox_anchors, num_total_anchors, inside_flags)
            bbox_gts = unmap(bbox_gts, num_total_anchors, inside_flags)
            bbox_weights = unmap(bbox_weights, num_total_anchors, inside_flags)

        return (bbox_anchors, bbox_gts, bbox_weights, pos_inds, neg_inds)

    def ga_shape_targets(self,
                         approx_list,
                         inside_flag_list,
                         square_list,
                         gt_bboxes_list,
                         img_metas,
                         gt_bboxes_ignore_list=None,
                         unmap_outputs=True):
        """Compute guided anchoring targets.

        Args:
            approx_list (list[list]): Multi level approxs of each image.
            inside_flag_list (list[list]): Multi level inside flags of each
                image.
            square_list (list[list]): Multi level squares of each image.
            gt_bboxes_list (list[Tensor]): Ground truth bboxes of each image.
            img_metas (list[dict]): Meta info of each image.
            gt_bboxes_ignore_list (list[Tensor]): ignore list of gt bboxes.
            unmap_outputs (bool): unmap outputs or not.

        Returns:
            tuple
        """
        num_imgs = len(img_metas)
        assert len(approx_list) == len(inside_flag_list) == len(
            square_list) == num_imgs
        # anchor number of multi levels
        num_level_squares = [squares.size(0) for squares in square_list[0]]
        # concat all level anchors and flags to a single tensor
        inside_flag_flat_list = []
        approx_flat_list = []
        square_flat_list = []
        for i in range(num_imgs):
            assert len(square_list[i]) == len(inside_flag_list[i])
            inside_flag_flat_list.append(torch.cat(inside_flag_list[i]))
            approx_flat_list.append(torch.cat(approx_list[i]))
            square_flat_list.append(torch.cat(square_list[i]))

        # compute targets for each image
        if gt_bboxes_ignore_list is None:
            gt_bboxes_ignore_list = [None for _ in range(num_imgs)]
        (all_bbox_anchors, all_bbox_gts, all_bbox_weights, pos_inds_list,
         neg_inds_list) = multi_apply(
             self._ga_shape_target_single,
             approx_flat_list,
             inside_flag_flat_list,
             square_flat_list,
             gt_bboxes_list,
             gt_bboxes_ignore_list,
             img_metas,
             unmap_outputs=unmap_outputs)
        # no valid anchors
        if any([bbox_anchors is None for bbox_anchors in all_bbox_anchors]):
            return None
        # sampled anchors of all images
        num_total_pos = sum([max(inds.numel(), 1) for inds in pos_inds_list])
        num_total_neg = sum([max(inds.numel(), 1) for inds in neg_inds_list])
        # split targets to a list w.r.t. multiple levels
        bbox_anchors_list = images_to_levels(all_bbox_anchors,
                                             num_level_squares)
        bbox_gts_list = images_to_levels(all_bbox_gts, num_level_squares)
        bbox_weights_list = images_to_levels(all_bbox_weights,
                                             num_level_squares)
        return (bbox_anchors_list, bbox_gts_list, bbox_weights_list,
                num_total_pos, num_total_neg)

    def loss_shape_single(self, shape_pred, bbox_anchors, bbox_gts,
                          anchor_weights, anchor_total_num):
        shape_pred = shape_pred.permute(0, 2, 3, 1).contiguous().view(-1, 2)
        bbox_anchors = bbox_anchors.contiguous().view(-1, 4)
        bbox_gts = bbox_gts.contiguous().view(-1, 4)
        anchor_weights = anchor_weights.contiguous().view(-1, 4)
        bbox_deltas = bbox_anchors.new_full(bbox_anchors.size(), 0)
        bbox_deltas[:, 2:] += shape_pred
        # filter out negative samples to speed-up weighted_bounded_iou_loss
        inds = torch.nonzero(anchor_weights[:, 0] > 0).squeeze(1)
        bbox_deltas_ = bbox_deltas[inds]
        bbox_anchors_ = bbox_anchors[inds]
        bbox_gts_ = bbox_gts[inds]
        anchor_weights_ = anchor_weights[inds]
        pred_anchors_ = self.anchor_coder.decode(
            bbox_anchors_, bbox_deltas_, wh_ratio_clip=1e-6)
        loss_shape = self.loss_shape(
            pred_anchors_,
            bbox_gts_,
            anchor_weights_,
            avg_factor=anchor_total_num)
        return loss_shape

    def loss_loc_single(self, loc_pred, loc_target, loc_weight, loc_avg_factor,
                        cfg):
        loss_loc = self.loss_loc(
            loc_pred.reshape(-1, 1),
            loc_target.reshape(-1, 1).long(),
            loc_weight.reshape(-1, 1),
            avg_factor=loc_avg_factor)
        return loss_loc

    @force_fp32(
        apply_to=('cls_scores', 'bbox_preds', 'shape_preds', 'loc_preds'))
    def loss(self,
             cls_scores,
             bbox_preds,
             shape_preds,
             loc_preds,
             gt_bboxes,
             gt_labels,
             img_metas,
             gt_bboxes_ignore=None):
        featmap_sizes = [featmap.size()[-2:] for featmap in cls_scores]
        assert len(featmap_sizes) == len(self.approx_generator.strides)

        device = cls_scores[0].device

        # get loc targets
        loc_targets, loc_weights, loc_avg_factor = self.ga_loc_targets(
            gt_bboxes, featmap_sizes)

        # get sampled approxes
        approxs_list, inside_flag_list = self.get_sampled_approxs(
            featmap_sizes, img_metas, self.train_cfg, device=device)
        # get squares and guided anchors
        squares_list, guided_anchors_list, _ = self.get_anchors(
            featmap_sizes, shape_preds, loc_preds, img_metas, device=device)

        # get shape targets
        shape_targets = self.ga_shape_targets(approxs_list, inside_flag_list,
                                              squares_list, gt_bboxes,
                                              img_metas)
        if shape_targets is None:
            return None
        (bbox_anchors_list, bbox_gts_list, anchor_weights_list, anchor_fg_num,
         anchor_bg_num) = shape_targets
        anchor_total_num = (
            anchor_fg_num if not self.ga_sampling else anchor_fg_num +
            anchor_bg_num)

        # get anchor targets
        label_channels = self.cls_out_channels if self.use_sigmoid_cls else 1
        cls_reg_targets = self.get_targets(
            guided_anchors_list,
            inside_flag_list,
            gt_bboxes,
            img_metas,
            gt_bboxes_ignore_list=gt_bboxes_ignore,
            gt_labels_list=gt_labels,
            label_channels=label_channels)
        if cls_reg_targets is None:
            return None
        (labels_list, label_weights_list, bbox_targets_list, bbox_weights_list,
         num_total_pos, num_total_neg) = cls_reg_targets
        num_total_samples = (
            num_total_pos + num_total_neg if self.sampling else num_total_pos)

        # get classification and bbox regression losses
        losses_cls, losses_bbox = multi_apply(
            self.loss_single,
            cls_scores,
            bbox_preds,
            labels_list,
            label_weights_list,
            bbox_targets_list,
            bbox_weights_list,
            num_total_samples=num_total_samples)

        # get anchor location loss
        losses_loc = []
        for i in range(len(loc_preds)):
            loss_loc = self.loss_loc_single(
                loc_preds[i],
                loc_targets[i],
                loc_weights[i],
                loc_avg_factor=loc_avg_factor,
                cfg=self.train_cfg)
            losses_loc.append(loss_loc)

        # get anchor shape loss
        losses_shape = []
        for i in range(len(shape_preds)):
            loss_shape = self.loss_shape_single(
                shape_preds[i],
                bbox_anchors_list[i],
                bbox_gts_list[i],
                anchor_weights_list[i],
                anchor_total_num=anchor_total_num)
            losses_shape.append(loss_shape)

        return dict(
            loss_cls=losses_cls,
            loss_bbox=losses_bbox,
            loss_shape=losses_shape,
            loss_loc=losses_loc)

    @force_fp32(
        apply_to=('cls_scores', 'bbox_preds', 'shape_preds', 'loc_preds'))
    def get_bboxes(self,
                   cls_scores,
                   bbox_preds,
                   shape_preds,
                   loc_preds,
                   img_metas,
                   cfg=None,
                   rescale=False):
        assert len(cls_scores) == len(bbox_preds) == len(shape_preds) == len(
            loc_preds)
        num_levels = len(cls_scores)
        featmap_sizes = [featmap.size()[-2:] for featmap in cls_scores]
        device = cls_scores[0].device
        # get guided anchors
        _, guided_anchors, loc_masks = self.get_anchors(
            featmap_sizes,
            shape_preds,
            loc_preds,
            img_metas,
            use_loc_filter=not self.training,
            device=device)
        result_list = []
        for img_id in range(len(img_metas)):
            cls_score_list = [
                cls_scores[i][img_id].detach() for i in range(num_levels)
            ]
            bbox_pred_list = [
                bbox_preds[i][img_id].detach() for i in range(num_levels)
            ]
            guided_anchor_list = [
                guided_anchors[img_id][i].detach() for i in range(num_levels)
            ]
            loc_mask_list = [
                loc_masks[img_id][i].detach() for i in range(num_levels)
            ]
            img_shape = img_metas[img_id]['img_shape']
            scale_factor = img_metas[img_id]['scale_factor']
            proposals = self._get_bboxes_single(cls_score_list, bbox_pred_list,
                                                guided_anchor_list,
                                                loc_mask_list, img_shape,
                                                scale_factor, cfg, rescale)
            result_list.append(proposals)
        return result_list

    def _get_bboxes_single(self,
                           cls_scores,
                           bbox_preds,
                           mlvl_anchors,
                           mlvl_masks,
                           img_shape,
                           scale_factor,
                           cfg,
                           rescale=False):
        cfg = self.test_cfg if cfg is None else cfg
        assert len(cls_scores) == len(bbox_preds) == len(mlvl_anchors)
        mlvl_bboxes = []
        mlvl_scores = []
        for cls_score, bbox_pred, anchors, mask in zip(cls_scores, bbox_preds,
                                                       mlvl_anchors,
                                                       mlvl_masks):
            assert cls_score.size()[-2:] == bbox_pred.size()[-2:]
            # if no location is kept, end.
            if mask.sum() == 0:
                continue
            # reshape scores and bbox_pred
            cls_score = cls_score.permute(1, 2,
                                          0).reshape(-1, self.cls_out_channels)
            if self.use_sigmoid_cls:
                scores = cls_score.sigmoid()
            else:
                scores = cls_score.softmax(-1)
            bbox_pred = bbox_pred.permute(1, 2, 0).reshape(-1, 4)
            # filter scores, bbox_pred w.r.t. mask.
            # anchors are filtered in get_anchors() beforehand.
            scores = scores[mask, :]
            bbox_pred = bbox_pred[mask, :]
            if scores.dim() == 0:
                anchors = anchors.unsqueeze(0)
                scores = scores.unsqueeze(0)
                bbox_pred = bbox_pred.unsqueeze(0)
            # filter anchors, bbox_pred, scores w.r.t. scores
            nms_pre = cfg.get('nms_pre', -1)
            if nms_pre > 0 and scores.shape[0] > nms_pre:
                if self.use_sigmoid_cls:
                    max_scores, _ = scores.max(dim=1)
                else:
                    # remind that we set FG labels to [0, num_class-1]
                    # since mmdet v2.0
                    # BG cat_id: num_class
                    max_scores, _ = scores[:, :-1].max(dim=1)
                _, topk_inds = max_scores.topk(nms_pre)
                anchors = anchors[topk_inds, :]
                bbox_pred = bbox_pred[topk_inds, :]
                scores = scores[topk_inds, :]
            bboxes = self.bbox_coder.decode(
                anchors, bbox_pred, max_shape=img_shape)
            mlvl_bboxes.append(bboxes)
            mlvl_scores.append(scores)
        mlvl_bboxes = torch.cat(mlvl_bboxes)
        if rescale:
            mlvl_bboxes /= mlvl_bboxes.new_tensor(scale_factor)
        mlvl_scores = torch.cat(mlvl_scores)
        if self.use_sigmoid_cls:
            # Add a dummy background class to the backend when using sigmoid
            # remind that we set FG labels to [0, num_class-1] since mmdet v2.0
            # BG cat_id: num_class
            padding = mlvl_scores.new_zeros(mlvl_scores.shape[0], 1)
            mlvl_scores = torch.cat([mlvl_scores, padding], dim=1)
        # multi class NMS
        det_bboxes, det_labels = multiclass_nms(mlvl_bboxes, mlvl_scores,
                                                cfg.score_thr, cfg.nms,
                                                cfg.max_per_img)
        return det_bboxes, det_labels<|MERGE_RESOLUTION|>--- conflicted
+++ resolved
@@ -6,14 +6,9 @@
 import torch.nn as nn
 from mmcv.cnn import normal_init
 
-<<<<<<< HEAD
 from mmdet.core import (anchor_inside_flags, build_anchor_generator,
-                        build_assigner, build_sampler, calc_region, delta2bbox,
-=======
-from mmdet.core import (AnchorGenerator, anchor_inside_flags, build_assigner,
-                        build_bbox_coder, build_sampler, calc_region,
->>>>>>> a244af77
-                        force_fp32, images_to_levels, multi_apply,
+                        build_assigner, build_bbox_coder, build_sampler,
+                        calc_region, force_fp32, images_to_levels, multi_apply,
                         multiclass_nms, unmap)
 from mmdet.ops import DeformConv, MaskedConv2d
 from ..builder import build_loss
@@ -109,17 +104,9 @@
         octave_base_scale=8,
         scales_per_octave=3,
         octave_ratios=[0.5, 1.0, 2.0],
-<<<<<<< HEAD
         anchor_generator=dict(
             type='AnchorGenerator',
             strides=[4, 8, 16, 32, 64]),
-        anchoring_means=(.0, .0, .0, .0),
-        anchoring_stds=(1.0, 1.0, 1.0, 1.0),
-        target_means=(.0, .0, .0, .0),
-        target_stds=(1.0, 1.0, 1.0, 1.0),
-=======
-        anchor_strides=[4, 8, 16, 32, 64],
-        anchor_base_sizes=None,
         anchor_coder=dict(
             type='DeltaXYWHBBoxCoder',
             target_means=[.0, .0, .0, .0],
@@ -130,7 +117,6 @@
             target_means=[.0, .0, .0, .0],
             target_stds=[1.0, 1.0, 1.0, 1.0]
         ),
->>>>>>> a244af77
         deformable_groups=4,
         loc_filter_thr=0.01,
         background_label=None,
@@ -157,16 +143,6 @@
             [2**(i / scales_per_octave) for i in range(scales_per_octave)])
         self.approxs_per_octave = len(self.octave_scales) * len(octave_ratios)
         self.octave_ratios = octave_ratios
-<<<<<<< HEAD
-        self.anchoring_means = anchoring_means
-        self.anchoring_stds = anchoring_stds
-        self.target_means = target_means
-        self.target_stds = target_stds
-=======
-        self.anchor_strides = anchor_strides
-        self.anchor_base_sizes = list(
-            anchor_strides) if anchor_base_sizes is None else anchor_base_sizes
->>>>>>> a244af77
         self.deformable_groups = deformable_groups
         self.loc_filter_thr = loc_filter_thr
         self.square_generator = []
