# Copyright (c) OpenMMLab. All rights reserved.
from .anchor_free_head import AnchorFreeHead
from .anchor_head import AnchorHead
from .atss_head import ATSSHead
from .autoassign_head import AutoAssignHead
from .cascade_rpn_head import CascadeRPNHead, StageCascadeRPNHead
from .centernet_head import CenterNetHead
from .centripetal_head import CentripetalHead
from .corner_head import CornerHead
from .deformable_detr_head import DeformableDETRHead
from .detr_head import DETRHead
from .embedding_rpn_head import EmbeddingRPNHead
from .fcos_head import FCOSHead
from .fovea_head import FoveaHead
from .free_anchor_retina_head import FreeAnchorRetinaHead
from .fsaf_head import FSAFHead
from .ga_retina_head import GARetinaHead
from .ga_rpn_head import GARPNHead
from .gfl_head import GFLHead
from .guided_anchor_head import FeatureAdaption, GuidedAnchorHead
from .lad_head import LADHead
from .ld_head import LDHead
from .mask2former_head import Mask2FormerHead
from .maskformer_head import MaskFormerHead
from .nasfcos_head import NASFCOSHead
from .paa_head import PAAHead
from .pisa_retinanet_head import PISARetinaHead
from .pisa_ssd_head import PISASSDHead
from .reppoints_head import RepPointsHead
from .retina_head import RetinaHead
from .retina_sepbn_head import RetinaSepBNHead
from .rpn_head import RPNHead
from .sabl_retina_head import SABLRetinaHead
from .solo_head import DecoupledSOLOHead, DecoupledSOLOLightHead, SOLOHead
from .ssd_head import SSDHead
from .tood_head import TOODHead
from .vfnet_head import VFNetHead
from .yolact_head import YOLACTHead, YOLACTProtonet, YOLACTSegmHead
from .yolo_head import YOLOV3Head
from .yolof_head import YOLOFHead
from .yolox_head import YOLOXHead
from .solov2_head import SOLOV2Head

__all__ = [
    'AnchorFreeHead', 'AnchorHead', 'GuidedAnchorHead', 'FeatureAdaption',
    'RPNHead', 'GARPNHead', 'RetinaHead', 'RetinaSepBNHead', 'GARetinaHead',
    'SSDHead', 'FCOSHead', 'RepPointsHead', 'FoveaHead',
    'FreeAnchorRetinaHead', 'ATSSHead', 'FSAFHead', 'NASFCOSHead',
    'PISARetinaHead', 'PISASSDHead', 'GFLHead', 'CornerHead', 'YOLACTHead',
    'YOLACTSegmHead', 'YOLACTProtonet', 'YOLOV3Head', 'PAAHead',
    'SABLRetinaHead', 'CentripetalHead', 'VFNetHead', 'StageCascadeRPNHead',
    'CascadeRPNHead', 'EmbeddingRPNHead', 'LDHead', 'CascadeRPNHead',
    'AutoAssignHead', 'DETRHead', 'YOLOFHead', 'DeformableDETRHead',
    'SOLOHead', 'DecoupledSOLOHead', 'CenterNetHead', 'YOLOXHead',
    'DecoupledSOLOLightHead', 'LADHead', 'TOODHead', 'MaskFormerHead',
<<<<<<< HEAD
    'SOLOV2Head'
=======
    'Mask2FormerHead'
>>>>>>> bab144cd
]<|MERGE_RESOLUTION|>--- conflicted
+++ resolved
@@ -53,9 +53,5 @@
     'AutoAssignHead', 'DETRHead', 'YOLOFHead', 'DeformableDETRHead',
     'SOLOHead', 'DecoupledSOLOHead', 'CenterNetHead', 'YOLOXHead',
     'DecoupledSOLOLightHead', 'LADHead', 'TOODHead', 'MaskFormerHead',
-<<<<<<< HEAD
-    'SOLOV2Head'
-=======
-    'Mask2FormerHead'
->>>>>>> bab144cd
+    'Mask2FormerHead', 'SOLOV2Head'
 ]