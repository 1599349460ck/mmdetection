--- conflicted
+++ resolved
@@ -20,11 +20,7 @@
 from .rpn_head import RPNHead
 from .sabl_retina_head import SABLRetinaHead
 from .ssd_head import SSDHead
-<<<<<<< HEAD
-from .yolact_head import YolactHead, YolactProtonet, YolactSegmHead
-=======
 from .yolact_head import YOLACTHead, YOLACTProtonet, YOLACTSegmHead
->>>>>>> 750eff23
 from .yolo_head import YOLOV3Head
 
 __all__ = [
@@ -32,12 +28,7 @@
     'RPNHead', 'GARPNHead', 'RetinaHead', 'RetinaSepBNHead', 'GARetinaHead',
     'SSDHead', 'FCOSHead', 'RepPointsHead', 'FoveaHead',
     'FreeAnchorRetinaHead', 'ATSSHead', 'FSAFHead', 'NASFCOSHead',
-<<<<<<< HEAD
-    'PISARetinaHead', 'PISASSDHead', 'GFLHead', 'CornerHead', 'YolactHead',
-    'YolactSegmHead', 'YolactProtonet', 'PAAHead', 'YOLOV3Head',
-=======
     'PISARetinaHead', 'PISASSDHead', 'GFLHead', 'CornerHead', 'YOLACTHead',
     'YOLACTSegmHead', 'YOLACTProtonet', 'YOLOV3Head', 'PAAHead',
->>>>>>> 750eff23
     'SABLRetinaHead'
 ]