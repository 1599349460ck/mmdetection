# Copyright (c) OpenMMLab. All rights reserved.
from .atss import ATSS
from .autoassign import AutoAssign
from .base import BaseDetector
from .base_detr import DetectionTransformer
from .cascade_rcnn import CascadeRCNN
from .centernet import CenterNet
from .cornernet import CornerNet
from .ddod import DDOD
from .deformable_detr import DeformableDETR
from .detr import DETR
from .fast_rcnn import FastRCNN
from .faster_rcnn import FasterRCNN
from .fcos import FCOS
from .fovea import FOVEA
from .fsaf import FSAF
from .gfl import GFL
from .grid_rcnn import GridRCNN
from .htc import HybridTaskCascade
from .kd_one_stage import KnowledgeDistillationSingleStageDetector
from .lad import LAD
from .mask2former import Mask2Former
from .mask_rcnn import MaskRCNN
from .mask_scoring_rcnn import MaskScoringRCNN
from .maskformer import MaskFormer
from .nasfcos import NASFCOS
from .paa import PAA
from .panoptic_fpn import PanopticFPN
from .panoptic_two_stage_segmentor import TwoStagePanopticSegmentor
from .point_rend import PointRend
from .queryinst import QueryInst
from .reppoints_detector import RepPointsDetector
from .retinanet import RetinaNet
from .rpn import RPN
from .rtmdet import RTMDet
from .scnet import SCNet
from .semi_base import SemiBaseDetector
from .single_stage import SingleStageDetector
from .soft_teacher import SoftTeacher
from .solo import SOLO
from .solov2 import SOLOv2
from .sparse_rcnn import SparseRCNN
from .tood import TOOD
from .trident_faster_rcnn import TridentFasterRCNN
from .two_stage import TwoStageDetector
from .vfnet import VFNet
from .yolact import YOLACT
from .yolo import YOLOV3
from .yolof import YOLOF
from .yolox import YOLOX

__all__ = [
    'ATSS', 'BaseDetector', 'SingleStageDetector', 'TwoStageDetector', 'RPN',
    'KnowledgeDistillationSingleStageDetector', 'FastRCNN', 'FasterRCNN',
    'MaskRCNN', 'CascadeRCNN', 'HybridTaskCascade', 'RetinaNet', 'FCOS',
    'GridRCNN', 'MaskScoringRCNN', 'RepPointsDetector', 'FOVEA', 'FSAF',
    'NASFCOS', 'PointRend', 'GFL', 'CornerNet', 'PAA', 'YOLOV3', 'YOLACT',
    'VFNet', 'DETR', 'TridentFasterRCNN', 'SparseRCNN', 'SCNet', 'SOLO',
    'SOLOv2', 'DeformableDETR', 'AutoAssign', 'YOLOF', 'CenterNet', 'YOLOX',
    'TwoStagePanopticSegmentor', 'PanopticFPN', 'QueryInst', 'LAD', 'TOOD',
    'MaskFormer', 'DDOD', 'Mask2Former', 'SemiBaseDetector', 'SoftTeacher',
<<<<<<< HEAD
    'DetectionTransformer'
=======
    'RTMDet'
>>>>>>> cfe96228
]<|MERGE_RESOLUTION|>--- conflicted
+++ resolved
@@ -59,9 +59,5 @@
     'SOLOv2', 'DeformableDETR', 'AutoAssign', 'YOLOF', 'CenterNet', 'YOLOX',
     'TwoStagePanopticSegmentor', 'PanopticFPN', 'QueryInst', 'LAD', 'TOOD',
     'MaskFormer', 'DDOD', 'Mask2Former', 'SemiBaseDetector', 'SoftTeacher',
-<<<<<<< HEAD
-    'DetectionTransformer'
-=======
-    'RTMDet'
->>>>>>> cfe96228
+    'DetectionTransformer', 'RTMDet'
 ]