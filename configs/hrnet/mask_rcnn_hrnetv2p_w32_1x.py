--- conflicted
+++ resolved
@@ -47,7 +47,6 @@
         roi_layer=dict(type='RoIAlign', out_size=7, sample_num=2),
         out_channels=256,
         featmap_strides=[4, 8, 16, 32]),
-<<<<<<< HEAD
     roi_head=dict(
         type='BaseRoIHead',
         bbox_head=dict(
@@ -59,6 +58,7 @@
             num_classes=81,
             target_means=[0., 0., 0., 0.],
             target_stds=[0.1, 0.1, 0.2, 0.2],
+            reg_class_agnostic=False,
             loss_cls=dict(
                 type='CrossEntropyLoss', use_sigmoid=False, loss_weight=1.0),
             loss_bbox=dict(type='SmoothL1Loss', beta=1.0, loss_weight=1.0)),
@@ -75,34 +75,6 @@
             num_classes=81,
             loss_mask=dict(
                 type='CrossEntropyLoss', use_mask=True, loss_weight=1.0))))
-=======
-    bbox_head=dict(
-        type='SharedFCBBoxHead',
-        num_fcs=2,
-        in_channels=256,
-        fc_out_channels=1024,
-        roi_feat_size=7,
-        num_classes=81,
-        target_means=[0., 0., 0., 0.],
-        target_stds=[0.1, 0.1, 0.2, 0.2],
-        reg_class_agnostic=False,
-        loss_cls=dict(
-            type='CrossEntropyLoss', use_sigmoid=False, loss_weight=1.0),
-        loss_bbox=dict(type='SmoothL1Loss', beta=1.0, loss_weight=1.0)),
-    mask_roi_extractor=dict(
-        type='SingleRoIExtractor',
-        roi_layer=dict(type='RoIAlign', out_size=14, sample_num=2),
-        out_channels=256,
-        featmap_strides=[4, 8, 16, 32]),
-    mask_head=dict(
-        type='FCNMaskHead',
-        num_convs=4,
-        in_channels=256,
-        conv_out_channels=256,
-        num_classes=81,
-        loss_mask=dict(
-            type='CrossEntropyLoss', use_mask=True, loss_weight=1.0)))
->>>>>>> 353f6231
 # model training and testing settings
 train_cfg = dict(
     rpn=dict(
