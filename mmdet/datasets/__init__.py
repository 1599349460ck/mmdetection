--- conflicted
+++ resolved
@@ -12,17 +12,9 @@
 from .xml_style import XMLDataset
 
 __all__ = [
-<<<<<<< HEAD
-    'CustomDataset', 'XMLDataset', 'CocoDataset', 'VOCDataset', 'mmfashionDataset',
-    'CityscapesDataset', 'GroupSampler', 'DistributedGroupSampler',
-    'DistributedSampler', 'build_dataloader', 'ConcatDataset', 'RepeatDataset',
-    'ClassBalancedDataset', 'WIDERFaceDataset', 'DATASETS', 'PIPELINES',
-    'build_dataset'
-=======
     'CustomDataset', 'XMLDataset', 'CocoDataset', 'VOCDataset',
-    'CityscapesDataset', 'LVISDataset', 'GroupSampler',
+    'CityscapesDataset', 'LVISDataset', 'GroupSampler', 'mmfashionDataset',
     'DistributedGroupSampler', 'DistributedSampler', 'build_dataloader',
     'ConcatDataset', 'RepeatDataset', 'ClassBalancedDataset',
     'WIDERFaceDataset', 'DATASETS', 'PIPELINES', 'build_dataset'
->>>>>>> 723eba36
 ]