--- conflicted
+++ resolved
@@ -21,12 +21,8 @@
 
     Example:
 
-<<<<<<< HEAD
         >>> import torch.nn as nn
-        >>> class MyModule1(nn.Module)
-=======
         >>> class MyModule1(nn.Module):
->>>>>>> a9622c65
         >>>
         >>>     # Convert x and y to fp16
         >>>     @auto_fp16()
@@ -105,6 +101,7 @@
 
     Example:
 
+        >>> import torch.nn as nn
         >>> class MyModule1(nn.Module):
         >>>
         >>>     # Convert x and y to fp32
@@ -112,6 +109,7 @@
         >>>     def loss(self, x, y):
         >>>         pass
 
+        >>> import torch.nn as nn
         >>> class MyModule2(nn.Module):
         >>>
         >>>     # convert pred to fp32
