# Copyright (c) OpenMMLab. All rights reserved.
import math
from typing import Dict, Tuple

import torch
import torch.nn.functional as F
from mmcv.cnn.bricks.transformer import MultiScaleDeformableAttention
from mmengine.model import xavier_init
from torch import Tensor, nn
from torch.nn.init import normal_

from mmdet.registry import MODELS
from mmdet.structures import OptSampleList
from mmdet.utils import OptConfigType
from ..layers import (DeformableDetrTransformerDecoder,
                      DeformableDetrTransformerEncoder, SinePositionalEncoding)
from .base_detr import DetectionTransformer


@MODELS.register_module()
class DeformableDETR(DetectionTransformer):
    r"""Implementation of `Deformable DETR: Deformable Transformers for
    End-to-End Object Detection <https://arxiv.org/abs/2010.04159>`_

    Code is modified from the `official github repo
    <https://github.com/fundamentalvision/Deformable-DETR>`_.

    Args:
        decoder (:obj:`ConfigDict` or dict, optional): Config of the
            Transformer decoder. Defaults to None.
        bbox_head (:obj:`ConfigDict` or dict, optional): Config for the
            bounding box head module. Defaults to None.
        with_box_refine (bool, optional): Whether to refine the references
            in the decoder. Defaults to `False`.
        as_two_stage (bool, optional): Whether to generate the proposal
            from the outputs of encoder. Defaults to `False`.
        num_feature_levels (int, optional): Number of feature levels.
            Defaults to 4.
    """

    def __init__(self,
                 *args,
                 decoder: OptConfigType = None,
                 bbox_head: OptConfigType = None,
                 with_box_refine: bool = False,
                 as_two_stage: bool = False,
                 num_feature_levels: int = 4,
                 **kwargs) -> None:
        self.with_box_refine = with_box_refine
        self.as_two_stage = as_two_stage
        self.num_feature_levels = num_feature_levels

        if bbox_head is not None:
            assert 'share_pred_layer' not in bbox_head and \
                   'num_pred_layer' not in bbox_head and \
                   'as_two_stage' not in bbox_head, \
                'The two keyword args `share_pred_layer`, `num_pred_layer`, ' \
                'and `as_two_stage are set in `detector.__init__()`, users ' \
                'should not set them in `bbox_head` config.'
            # The last prediction layer is used to generate proposal
            # from encode feature map when `as_two_stage` is `True`.
            # And all the prediction layers should share parameters
            # when `with_box_refine` is `True`.
            bbox_head['share_pred_layer'] = not with_box_refine
            bbox_head['num_pred_layer'] = (decoder['num_layers'] + 1) \
                if self.as_two_stage else decoder['num_layers']
            bbox_head['as_two_stage'] = as_two_stage

        super().__init__(*args, decoder=decoder, bbox_head=bbox_head, **kwargs)

    def _init_layers(self) -> None:
        """Initialize layers except for backbone, neck and bbox_head."""
        self.positional_encoding = SinePositionalEncoding(
            **self.positional_encoding_cfg)
        self.encoder = DeformableDetrTransformerEncoder(**self.encoder)
        self.decoder = DeformableDetrTransformerDecoder(**self.decoder)
        self.embed_dims = self.encoder.embed_dims
        if not self.as_two_stage:
            self.query_embedding = nn.Embedding(self.num_queries,
                                                self.embed_dims * 2)
            # NOTE The query_embedding will be split into query and query_pos
            # in self.pre_decoder, hence, the embed_dims are doubled.

        num_feats = self.positional_encoding.num_feats
        assert num_feats * 2 == self.embed_dims, \
            'embed_dims should be exactly 2 times of num_feats. ' \
            f'Found {self.embed_dims} and {num_feats}.'

        self.level_embed = nn.Parameter(
            torch.Tensor(self.num_feature_levels, self.embed_dims))

        if self.as_two_stage:
            self.memory_trans_fc = nn.Linear(self.embed_dims, self.embed_dims)
            self.memory_trans_norm = nn.LayerNorm(self.embed_dims)
            self.pos_trans_fc = nn.Linear(self.embed_dims * 2,
                                          self.embed_dims * 2)
            self.pos_trans_norm = nn.LayerNorm(self.embed_dims * 2)
        else:
            self.reference_points_fc = nn.Linear(self.embed_dims, 2)

    def init_weights(self) -> None:
        """Initialize weights for Transformer and other components."""
        super().init_weights()
        for coder in self.encoder, self.decoder:
            for p in coder.parameters():
                if p.dim() > 1:
                    nn.init.xavier_uniform_(p)
        for m in self.modules():
            if isinstance(m, MultiScaleDeformableAttention):
                m.init_weights()
        if self.as_two_stage:
            nn.init.xavier_uniform_(self.memory_trans_fc.weight)
            nn.init.xavier_uniform_(self.pos_trans_fc.weight)
        else:
            xavier_init(
                self.reference_points_fc, distribution='uniform', bias=0.)
        normal_(self.level_embed)

    def pre_transformer(
            self,
            mlvl_feats: Tuple[Tensor],
            batch_data_samples: OptSampleList = None) -> Tuple[Dict]:
        """Process image features before feeding them to the transformer.

        The forward procedure of the transformer is defined as:
        'pre_transformer' -> 'encoder' -> 'pre_decoder' -> 'decoder'
        More details can be found at `TransformerDetector.forward_transformer`
        in `mmdet/detector/base_detr.py`.

        Args:
            mlvl_feats (tuple[Tensor]): Multi-level features that may have
                different resolutions, output from neck. Each feature has
                shape (bs, dim, h_lvl, w_lvl), where 'lvl' means 'layer'.
            batch_data_samples (list[:obj:`DetDataSample`], optional): The
                batch data samples. It usually includes information such
                as `gt_instance` or `gt_panoptic_seg` or `gt_sem_seg`.
                Defaults to None.

        Returns:
            tuple[dict]: The first dict contains the inputs of encoder and the
            second dict contains the inputs of decoder.

            - encoder_inputs_dict (dict): The keyword args dictionary of
              `self.forward_encoder()`, which includes 'feat', 'feat_mask',
              and 'feat_pos'.
            - decoder_inputs_dict (dict): The keyword args dictionary of
              `self.forward_decoder()`, which includes 'memory_mask'.
        """
        batch_size = mlvl_feats[0].size(0)

        # construct binary masks for the transformer.
        assert batch_data_samples is not None
        batch_input_shape = batch_data_samples[0].batch_input_shape
        img_shape_list = [sample.img_shape for sample in batch_data_samples]
        input_img_h, input_img_w = batch_input_shape
        masks = mlvl_feats[0].new_ones((batch_size, input_img_h, input_img_w))
        for img_id in range(batch_size):
            img_h, img_w = img_shape_list[img_id]
            masks[img_id, :img_h, :img_w] = 0
        # NOTE following the official DETR repo, non-zero values representing
        # ignored positions, while zero values means valid positions.

        mlvl_masks = []
        mlvl_pos_embeds = []
        for feat in mlvl_feats:
            mlvl_masks.append(
                F.interpolate(masks[None],
                              size=feat.shape[-2:]).to(torch.bool).squeeze(0))
            mlvl_pos_embeds.append(self.positional_encoding(mlvl_masks[-1]))

        feat_flatten = []
        mask_flatten = []
        lvl_pos_embed_flatten = []
        spatial_shapes = []
        for lvl, (feat, mask, pos_embed) in enumerate(
                zip(mlvl_feats, mlvl_masks, mlvl_pos_embeds)):
            batch_size, c, h, w = feat.shape
            spatial_shape = (h, w)
            spatial_shapes.append(spatial_shape)
            feat = feat.flatten(2).transpose(1, 2)  # (bs, h_lvl*w_lvl, dim)
            pos_embed = pos_embed.flatten(2).transpose(1, 2)  # as above
            mask = mask.flatten(1)  # (bs, h_lvl*w_lvl)
            lvl_pos_embed = pos_embed + self.level_embed[lvl].view(1, 1, -1)
            lvl_pos_embed_flatten.append(lvl_pos_embed)
            feat_flatten.append(feat)
            mask_flatten.append(mask)

        # (bs, num_feat_points), where num_feat_points = sum_lvl(h_lvl*w_lvl)
        mask_flatten = torch.cat(mask_flatten, 1)
        # (bs, num_feat_points, dim)
        feat_flatten = torch.cat(feat_flatten, 1)
        lvl_pos_embed_flatten = torch.cat(lvl_pos_embed_flatten, 1)
<<<<<<< HEAD
        # (num_feat_points, bs, dim)
        feat_flatten = feat_flatten.permute(1, 0, 2)
        lvl_pos_embed_flatten = lvl_pos_embed_flatten.permute(1, 0, 2)
=======
>>>>>>> 039d14e1

        spatial_shapes = torch.as_tensor(  # (num_level, 2)
            spatial_shapes,
            dtype=torch.long,
            device=feat_flatten.device)
        level_start_index = torch.cat((
            spatial_shapes.new_zeros(  # (num_level)
                (1, )),
            spatial_shapes.prod(1).cumsum(0)[:-1]))
        valid_ratios = torch.stack(  # (bs, num_level, 2)
            [self.get_valid_ratio(m) for m in mlvl_masks], 1)

        encoder_inputs_dict = dict(
            feat=feat_flatten,
            feat_mask=mask_flatten,
            feat_pos=lvl_pos_embed_flatten,
            spatial_shapes=spatial_shapes,
            level_start_index=level_start_index,
            valid_ratios=valid_ratios)
        decoder_inputs_dict = dict(
            memory_mask=mask_flatten,
            spatial_shapes=spatial_shapes,
            level_start_index=level_start_index,
            valid_ratios=valid_ratios)
        return encoder_inputs_dict, decoder_inputs_dict

    def forward_encoder(self, feat: Tensor, feat_mask: Tensor,
                        feat_pos: Tensor, spatial_shapes: Tensor,
                        level_start_index: Tensor,
                        valid_ratios: Tensor) -> Dict:
        """Forward with Transformer encoder.

        The forward procedure of the transformer is defined as:
        'pre_transformer' -> 'encoder' -> 'pre_decoder' -> 'decoder'
        More details can be found at `TransformerDetector.forward_transformer`
        in `mmdet/detector/base_detr.py`.

        Args:
<<<<<<< HEAD
            feat (Tensor): Sequential features, has shape (num_feat_points, bs,
                dim).
            feat_mask (Tensor): ByteTensor, the padding mask of the features,
                has shape (num_feat_points, bs).
            feat_pos (Tensor): The positional embeddings of the features, has
                shape (num_feat_points, bs, dim).
=======
            feat (Tensor): Sequential features, has shape (bs, num_feat_points,
                dim).
            feat_mask (Tensor): ByteTensor, the padding mask of the features,
                has shape (bs, num_feat_points).
            feat_pos (Tensor): The positional embeddings of the features, has
                shape (bs, num_feat_points, dim).
>>>>>>> 039d14e1
            spatial_shapes (Tensor): Spatial shapes of features in all levels,
                has shape (num_levels, 2), last dimension represents (h, w).
            level_start_index (Tensor): The start index of each level.
                A tensor has shape (num_levels, ) and can be represented
                as [0, h_0*w_0, h_0*w_0+h_1*w_1, ...].
            valid_ratios (Tensor): The ratios of the valid width and the valid
                height relative to the width and the height of features in all
                levels, has shape (bs, num_levels, 2).

        Returns:
            dict: The dictionary of encoder outputs, which includes the
            `memory` of the encoder output.
        """
        memory = self.encoder(
            query=feat,
            query_pos=feat_pos,
            key_padding_mask=feat_mask,  # for self_attn
            spatial_shapes=spatial_shapes,
            level_start_index=level_start_index,
<<<<<<< HEAD
            valid_ratios=valid_ratios)  # (num_feat_points, bs, dim)
        memory = memory.permute(1, 0, 2)  # (bs, num_feat_points, dim)
=======
            valid_ratios=valid_ratios)
>>>>>>> 039d14e1
        encoder_outputs_dict = dict(
            memory=memory,
            memory_mask=feat_mask,
            spatial_shapes=spatial_shapes)
        return encoder_outputs_dict

    def pre_decoder(self, memory: Tensor, memory_mask: Tensor,
                    spatial_shapes: Tensor) -> Tuple[Dict, Dict]:
        """Prepare intermediate variables before entering Transformer decoder,
        such as `query`, `query_pos`, and `reference_points`.

        The forward procedure of the transformer is defined as:
        'pre_transformer' -> 'encoder' -> 'pre_decoder' -> 'decoder'
        More details can be found at `TransformerDetector.forward_transformer`
        in `mmdet/detector/base_detr.py`.

        Args:
            memory (Tensor): The output embeddings of the Transformer encoder,
                has shape (bs, num_feat_points, dim).
            memory_mask (Tensor): ByteTensor, the padding mask of the memory,
                has shape (bs, num_feat_points). It will only be used when
                `as_two_stage` is `True`.
            spatial_shapes (Tensor): Spatial shapes of features in all levels,
                has shape (num_levels, 2), last dimension represents (h, w).
                It will only be used when `as_two_stage` is `True`.

        Returns:
            tuple[dict, dict]: The decoder_inputs_dict and head_inputs_dict.

            - decoder_inputs_dict (dict): The keyword dictionary args of
              `self.forward_decoder()`, which includes 'query', 'query_pos',
              'memory', and `reference_points`. The reference_points of
              decoder input here are 4D boxes when `as_two_stage` is `True`,
              otherwise 2D points, although it has `points` in its name.
              The reference_points in encoder is always 2D points.
            - head_inputs_dict (dict): The keyword dictionary args of the
              bbox_head functions, which includes `enc_outputs_class` and
              `enc_outputs_coord`. They are both `None` when 'as_two_stage'
              is `False`. The dict is empty when `self.training` is `False`.
        """
        batch_size, _, c = memory.shape
        if self.as_two_stage:
            output_memory, output_proposals = \
                self.gen_encoder_output_proposals(
                    memory, memory_mask, spatial_shapes)
            enc_outputs_class = self.bbox_head.cls_branches[
                self.decoder.num_layers](
                    output_memory)
            enc_outputs_coord_unact = self.bbox_head.reg_branches[
                self.decoder.num_layers](output_memory) + output_proposals
            enc_outputs_coord = enc_outputs_coord_unact.sigmoid()
            # We only use the first channel in enc_outputs_class as foreground,
            # the other (num_classes - 1) channels are actually not used.
            # Its targets are set to be 0s, which indicates the first
            # class (foreground) because we use [0, num_classes - 1] to
            # indicate class labels, background class is indicated by
            # num_classes (similar convention in RPN).
            # See https://github.com/open-mmlab/mmdetection/blob/master/mmdet/models/dense_heads/deformable_detr_head.py#L241 # noqa
            # This follows the official implementation of Deformable DETR.
            topk_proposals = torch.topk(
                enc_outputs_class[..., 0], self.num_queries, dim=1)[1]
            topk_coords_unact = torch.gather(
                enc_outputs_coord_unact, 1,
                topk_proposals.unsqueeze(-1).repeat(1, 1, 4))
            topk_coords_unact = topk_coords_unact.detach()
            reference_points = topk_coords_unact.sigmoid()
            pos_trans_out = self.pos_trans_fc(
                self.get_proposal_pos_embed(topk_coords_unact))
            pos_trans_out = self.pos_trans_norm(pos_trans_out)
            query_pos, query = torch.split(pos_trans_out, c, dim=2)
        else:
            enc_outputs_class, enc_outputs_coord = None, None
            query_embed = self.query_embedding.weight
            query_pos, query = torch.split(query_embed, c, dim=1)
            query_pos = query_pos.unsqueeze(0).expand(batch_size, -1, -1)
            query = query.unsqueeze(0).expand(batch_size, -1, -1)
            reference_points = self.reference_points_fc(query_pos).sigmoid()

<<<<<<< HEAD
        query = query.permute(1, 0, 2)  # (num_queries, bs, dim)
        memory = memory.permute(1, 0, 2)  # (num_feat_points, bs, dim)
        query_pos = query_pos.permute(1, 0, 2)  # (num_queries, bs, dim)

=======
>>>>>>> 039d14e1
        decoder_inputs_dict = dict(
            query=query,
            query_pos=query_pos,
            memory=memory,
            reference_points=reference_points)
<<<<<<< HEAD
        if self.training:
            head_inputs_dict = dict(
                enc_outputs_class=enc_outputs_class
                if self.as_two_stage else None,
                enc_outputs_coord=enc_outputs_coord_unact.sigmoid()
                if self.as_two_stage else None)
        else:
            head_inputs_dict = dict()
=======
        head_inputs_dict = dict(
            enc_outputs_class=enc_outputs_class,
            enc_outputs_coord=enc_outputs_coord) if self.training else dict()
>>>>>>> 039d14e1
        return decoder_inputs_dict, head_inputs_dict

    def forward_decoder(self, query: Tensor, query_pos: Tensor, memory: Tensor,
                        memory_mask: Tensor, reference_points: Tensor,
                        spatial_shapes: Tensor, level_start_index: Tensor,
                        valid_ratios: Tensor) -> Dict:
        """Forward with Transformer decoder.

        The forward procedure of the transformer is defined as:
        'pre_transformer' -> 'encoder' -> 'pre_decoder' -> 'decoder'
        More details can be found at `TransformerDetector.forward_transformer`
        in `mmdet/detector/base_detr.py`.

        Args:
            query (Tensor): The queries of decoder inputs, has shape
<<<<<<< HEAD
                (num_queries, bs, dim).
            query_pos (Tensor): The positional queries of decoder inputs,
                has shape (num_queries, bs, dim).
            memory (Tensor): The output embeddings of the Transformer encoder,
                has shape (num_feat_points, bs, dim).
=======
                (bs, num_queries, dim).
            query_pos (Tensor): The positional queries of decoder inputs,
                has shape (bs, num_queries, dim).
            memory (Tensor): The output embeddings of the Transformer encoder,
                has shape (bs, num_feat_points, dim).
>>>>>>> 039d14e1
            memory_mask (Tensor): ByteTensor, the padding mask of the memory,
                has shape (bs, num_feat_points).
            reference_points (Tensor): The initial reference, has shape
                (bs, num_queries, 4) with the last dimension arranged as
                (cx, cy, w, h) when `as_two_stage` is `True`, otherwise has
                shape (bs, num_queries, 2) with the last dimension arranged as
                (cx, cy).
            spatial_shapes (Tensor): Spatial shapes of features in all levels,
                has shape (num_levels, 2), last dimension represents (h, w).
            level_start_index (Tensor): The start index of each level.
                A tensor has shape (num_levels, ) and can be represented
                as [0, h_0*w_0, h_0*w_0+h_1*w_1, ...].
            valid_ratios (Tensor): The ratios of the valid width and the valid
                height relative to the width and the height of features in all
                levels, has shape (bs, num_levels, 2).

        Returns:
            dict: The dictionary of decoder outputs, which includes the
            `hidden_states` of the decoder output and `references` including
            the initial and intermediate reference_points.
        """
        inter_states, inter_references = self.decoder(
            query=query,
            value=memory,
            query_pos=query_pos,
            key_padding_mask=memory_mask,  # for cross_attn
            reference_points=reference_points,
            spatial_shapes=spatial_shapes,
            level_start_index=level_start_index,
            valid_ratios=valid_ratios,
            reg_branches=self.bbox_head.reg_branches
            if self.with_box_refine else None)
        references = [reference_points, *inter_references]
        decoder_outputs_dict = dict(
            hidden_states=inter_states, references=references)
        return decoder_outputs_dict

    @staticmethod
    def get_valid_ratio(mask: Tensor) -> Tensor:
        """Get the valid radios of feature map in a level.

        .. code:: text

                    |---> valid_W <---|
                 ---+-----------------+-----+---
                  A |                 |     | A
                  | |                 |     | |
                  | |                 |     | |
            valid_H |                 |     | |
                  | |                 |     | H
                  | |                 |     | |
                  V |                 |     | |
                 ---+-----------------+     | |
                    |                       | V
                    +-----------------------+---
                    |---------> W <---------|

          The valid_ratios are defined as:
                r_h = valid_H / H,  r_w = valid_W / W
          They are the factors to re-normalize the relative coordinates of the
          image to the relative coordinates of the current level feature map.

        Args:
            mask (Tensor): Binary mask of a feature map, has shape (bs, H, W).

        Returns:
            Tensor: valid ratios [r_w, r_h] of a feature map, has shape (1, 2).
        """
        _, H, W = mask.shape
        valid_H = torch.sum(~mask[:, :, 0], 1)
        valid_W = torch.sum(~mask[:, 0, :], 1)
        valid_ratio_h = valid_H.float() / H
        valid_ratio_w = valid_W.float() / W
        valid_ratio = torch.stack([valid_ratio_w, valid_ratio_h], -1)
        return valid_ratio

    def gen_encoder_output_proposals(
            self, memory: Tensor, memory_mask: Tensor,
            spatial_shapes: Tensor) -> Tuple[Tensor, Tensor]:
        """Generate proposals from encoded memory. The function will only be
        used when `as_two_stage` is `True`.

        Args:
            memory (Tensor): The output embeddings of the Transformer encoder,
<<<<<<< HEAD
                has shape (num_feat_points, bs, dim).
=======
                has shape (bs, num_feat_points, dim).
>>>>>>> 039d14e1
            memory_mask (Tensor): ByteTensor, the padding mask of the memory,
                has shape (bs, num_feat_points).
            spatial_shapes (Tensor): Spatial shapes of features in all levels,
                has shape (num_levels, 2), last dimension represents (h, w).

        Returns:
            tuple: A tuple of transformed memory and proposals.

            - output_memory (Tensor): The transformed memory for obtaining
              top-k proposals, has shape (bs, num_feat_points, dim).
            - output_proposals (Tensor): The inverse-normalized proposal, has
              shape (batch_size, num_keys, 4) with the last dimension arranged
              as (cx, cy, w, h).
        """

<<<<<<< HEAD
        num_feat_points = memory.size(0)
        proposals = []
        _cur = 0  # start index in the sequence of the current level
        for lvl, (H, W) in enumerate(spatial_shapes):
            mask_flatten_ = memory_mask[:, _cur:(_cur + H * W)].view(
                num_feat_points, H, W, 1)
=======
        bs = memory.size(0)
        proposals = []
        _cur = 0  # start index in the sequence of the current level
        for lvl, (H, W) in enumerate(spatial_shapes):
            mask_flatten_ = memory_mask[:,
                                        _cur:(_cur + H * W)].view(bs, H, W, 1)
>>>>>>> 039d14e1
            valid_H = torch.sum(~mask_flatten_[:, :, 0, 0], 1).unsqueeze(-1)
            valid_W = torch.sum(~mask_flatten_[:, 0, :, 0], 1).unsqueeze(-1)

            grid_y, grid_x = torch.meshgrid(
                torch.linspace(
                    0, H - 1, H, dtype=torch.float32, device=memory.device),
                torch.linspace(
                    0, W - 1, W, dtype=torch.float32, device=memory.device))
            grid = torch.cat([grid_x.unsqueeze(-1), grid_y.unsqueeze(-1)], -1)

<<<<<<< HEAD
            scale = torch.cat([valid_W, valid_H],
                              1).view(num_feat_points, 1, 1, 2)
            grid = (grid.unsqueeze(0).expand(num_feat_points, -1, -1, -1) +
                    0.5) / scale
            wh = torch.ones_like(grid) * 0.05 * (2.0**lvl)
            proposal = torch.cat((grid, wh), -1).view(num_feat_points, -1, 4)
=======
            scale = torch.cat([valid_W, valid_H], 1).view(bs, 1, 1, 2)
            grid = (grid.unsqueeze(0).expand(bs, -1, -1, -1) + 0.5) / scale
            wh = torch.ones_like(grid) * 0.05 * (2.0**lvl)
            proposal = torch.cat((grid, wh), -1).view(bs, -1, 4)
>>>>>>> 039d14e1
            proposals.append(proposal)
            _cur += (H * W)
        output_proposals = torch.cat(proposals, 1)
        output_proposals_valid = ((output_proposals > 0.01) &
                                  (output_proposals < 0.99)).all(
                                      -1, keepdim=True)
        # inverse_sigmoid
        output_proposals = torch.log(output_proposals / (1 - output_proposals))
        output_proposals = output_proposals.masked_fill(
            memory_mask.unsqueeze(-1), float('inf'))
        output_proposals = output_proposals.masked_fill(
            ~output_proposals_valid, float('inf'))

        output_memory = memory
        output_memory = output_memory.masked_fill(
            memory_mask.unsqueeze(-1), float(0))
        output_memory = output_memory.masked_fill(~output_proposals_valid,
                                                  float(0))
        output_memory = self.memory_trans_fc(output_memory)
        output_memory = self.memory_trans_norm(output_memory)
        # [bs, sum(hw), 2]
        return output_memory, output_proposals

    @staticmethod
    def get_proposal_pos_embed(proposals: Tensor,
                               num_pos_feats: int = 128,
                               temperature: int = 10000) -> Tensor:
        """Get the position embedding of the proposal.

        Args:
            proposals (Tensor): Not normalized proposals, has shape
                (bs, num_queries, 4) with the last dimension arranged as
                (cx, cy, w, h).
            num_pos_feats (int, optional): The feature dimension for each
                position along x, y, w, and h-axis. Note the final returned
                dimension for each position is 4 times of num_pos_feats.
                Default to 128.
            temperature (int, optional): The temperature used for scaling the
                position embedding. Defaults to 10000.

        Returns:
            Tensor: The position embedding of proposal, has shape
            (bs, num_queries, num_pos_feats * 4), with the last dimension
            arranged as (cx, cy, w, h)
        """
        scale = 2 * math.pi
        dim_t = torch.arange(
            num_pos_feats, dtype=torch.float32, device=proposals.device)
        dim_t = temperature**(2 * (dim_t // 2) / num_pos_feats)
        # N, L, 4
        proposals = proposals.sigmoid() * scale
        # N, L, 4, 128
        pos = proposals[:, :, :, None] / dim_t
        # N, L, 4, 64, 2
        pos = torch.stack((pos[:, :, :, 0::2].sin(), pos[:, :, :, 1::2].cos()),
                          dim=4).flatten(2)
        return pos<|MERGE_RESOLUTION|>--- conflicted
+++ resolved
@@ -190,12 +190,6 @@
         # (bs, num_feat_points, dim)
         feat_flatten = torch.cat(feat_flatten, 1)
         lvl_pos_embed_flatten = torch.cat(lvl_pos_embed_flatten, 1)
-<<<<<<< HEAD
-        # (num_feat_points, bs, dim)
-        feat_flatten = feat_flatten.permute(1, 0, 2)
-        lvl_pos_embed_flatten = lvl_pos_embed_flatten.permute(1, 0, 2)
-=======
->>>>>>> 039d14e1
 
         spatial_shapes = torch.as_tensor(  # (num_level, 2)
             spatial_shapes,
@@ -234,21 +228,12 @@
         in `mmdet/detector/base_detr.py`.
 
         Args:
-<<<<<<< HEAD
-            feat (Tensor): Sequential features, has shape (num_feat_points, bs,
-                dim).
-            feat_mask (Tensor): ByteTensor, the padding mask of the features,
-                has shape (num_feat_points, bs).
-            feat_pos (Tensor): The positional embeddings of the features, has
-                shape (num_feat_points, bs, dim).
-=======
             feat (Tensor): Sequential features, has shape (bs, num_feat_points,
                 dim).
             feat_mask (Tensor): ByteTensor, the padding mask of the features,
                 has shape (bs, num_feat_points).
             feat_pos (Tensor): The positional embeddings of the features, has
                 shape (bs, num_feat_points, dim).
->>>>>>> 039d14e1
             spatial_shapes (Tensor): Spatial shapes of features in all levels,
                 has shape (num_levels, 2), last dimension represents (h, w).
             level_start_index (Tensor): The start index of each level.
@@ -268,12 +253,7 @@
             key_padding_mask=feat_mask,  # for self_attn
             spatial_shapes=spatial_shapes,
             level_start_index=level_start_index,
-<<<<<<< HEAD
-            valid_ratios=valid_ratios)  # (num_feat_points, bs, dim)
-        memory = memory.permute(1, 0, 2)  # (bs, num_feat_points, dim)
-=======
             valid_ratios=valid_ratios)
->>>>>>> 039d14e1
         encoder_outputs_dict = dict(
             memory=memory,
             memory_mask=feat_mask,
@@ -352,32 +332,14 @@
             query = query.unsqueeze(0).expand(batch_size, -1, -1)
             reference_points = self.reference_points_fc(query_pos).sigmoid()
 
-<<<<<<< HEAD
-        query = query.permute(1, 0, 2)  # (num_queries, bs, dim)
-        memory = memory.permute(1, 0, 2)  # (num_feat_points, bs, dim)
-        query_pos = query_pos.permute(1, 0, 2)  # (num_queries, bs, dim)
-
-=======
->>>>>>> 039d14e1
         decoder_inputs_dict = dict(
             query=query,
             query_pos=query_pos,
             memory=memory,
             reference_points=reference_points)
-<<<<<<< HEAD
-        if self.training:
-            head_inputs_dict = dict(
-                enc_outputs_class=enc_outputs_class
-                if self.as_two_stage else None,
-                enc_outputs_coord=enc_outputs_coord_unact.sigmoid()
-                if self.as_two_stage else None)
-        else:
-            head_inputs_dict = dict()
-=======
         head_inputs_dict = dict(
             enc_outputs_class=enc_outputs_class,
             enc_outputs_coord=enc_outputs_coord) if self.training else dict()
->>>>>>> 039d14e1
         return decoder_inputs_dict, head_inputs_dict
 
     def forward_decoder(self, query: Tensor, query_pos: Tensor, memory: Tensor,
@@ -393,19 +355,11 @@
 
         Args:
             query (Tensor): The queries of decoder inputs, has shape
-<<<<<<< HEAD
-                (num_queries, bs, dim).
-            query_pos (Tensor): The positional queries of decoder inputs,
-                has shape (num_queries, bs, dim).
-            memory (Tensor): The output embeddings of the Transformer encoder,
-                has shape (num_feat_points, bs, dim).
-=======
                 (bs, num_queries, dim).
             query_pos (Tensor): The positional queries of decoder inputs,
                 has shape (bs, num_queries, dim).
             memory (Tensor): The output embeddings of the Transformer encoder,
                 has shape (bs, num_feat_points, dim).
->>>>>>> 039d14e1
             memory_mask (Tensor): ByteTensor, the padding mask of the memory,
                 has shape (bs, num_feat_points).
             reference_points (Tensor): The initial reference, has shape
@@ -490,11 +444,7 @@
 
         Args:
             memory (Tensor): The output embeddings of the Transformer encoder,
-<<<<<<< HEAD
-                has shape (num_feat_points, bs, dim).
-=======
                 has shape (bs, num_feat_points, dim).
->>>>>>> 039d14e1
             memory_mask (Tensor): ByteTensor, the padding mask of the memory,
                 has shape (bs, num_feat_points).
             spatial_shapes (Tensor): Spatial shapes of features in all levels,
@@ -510,21 +460,12 @@
               as (cx, cy, w, h).
         """
 
-<<<<<<< HEAD
-        num_feat_points = memory.size(0)
-        proposals = []
-        _cur = 0  # start index in the sequence of the current level
-        for lvl, (H, W) in enumerate(spatial_shapes):
-            mask_flatten_ = memory_mask[:, _cur:(_cur + H * W)].view(
-                num_feat_points, H, W, 1)
-=======
         bs = memory.size(0)
         proposals = []
         _cur = 0  # start index in the sequence of the current level
         for lvl, (H, W) in enumerate(spatial_shapes):
             mask_flatten_ = memory_mask[:,
                                         _cur:(_cur + H * W)].view(bs, H, W, 1)
->>>>>>> 039d14e1
             valid_H = torch.sum(~mask_flatten_[:, :, 0, 0], 1).unsqueeze(-1)
             valid_W = torch.sum(~mask_flatten_[:, 0, :, 0], 1).unsqueeze(-1)
 
@@ -535,19 +476,10 @@
                     0, W - 1, W, dtype=torch.float32, device=memory.device))
             grid = torch.cat([grid_x.unsqueeze(-1), grid_y.unsqueeze(-1)], -1)
 
-<<<<<<< HEAD
-            scale = torch.cat([valid_W, valid_H],
-                              1).view(num_feat_points, 1, 1, 2)
-            grid = (grid.unsqueeze(0).expand(num_feat_points, -1, -1, -1) +
-                    0.5) / scale
-            wh = torch.ones_like(grid) * 0.05 * (2.0**lvl)
-            proposal = torch.cat((grid, wh), -1).view(num_feat_points, -1, 4)
-=======
             scale = torch.cat([valid_W, valid_H], 1).view(bs, 1, 1, 2)
             grid = (grid.unsqueeze(0).expand(bs, -1, -1, -1) + 0.5) / scale
             wh = torch.ones_like(grid) * 0.05 * (2.0**lvl)
             proposal = torch.cat((grid, wh), -1).view(bs, -1, 4)
->>>>>>> 039d14e1
             proposals.append(proposal)
             _cur += (H * W)
         output_proposals = torch.cat(proposals, 1)
