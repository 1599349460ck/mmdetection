--- conflicted
+++ resolved
@@ -1,9 +1,5 @@
-<<<<<<< HEAD
-=======
-import os
 from warnings import warn
 
->>>>>>> d30d0b68
 import numpy as np
 import torch
 import torch.nn as nn
@@ -253,25 +249,10 @@
         if rescale:
             img_h, img_w = ori_shape[:2]
             bboxes = bboxes / scale_factor
-<<<<<<< HEAD
-
-        # support exporting to ONNX
-        if torch.onnx.is_in_onnx_export():
-            threshold = rcnn_test_cfg.mask_thr_binary
-            if not self.class_agnostic:
-                box_inds = torch.arange(mask_pred.shape[0])
-                mask_pred = mask_pred[box_inds, labels][:, None]
-            masks, _ = _do_paste_mask(
-                mask_pred, bboxes, img_h, img_w, skip_empty=False)
-            if threshold >= 0:
-                masks = (masks >= threshold).to(dtype=torch.bool)
-            return masks
-=======
         else:
             w_scale, h_scale = scale_factor[0], scale_factor[1]
             img_h = np.round(ori_shape[0] * h_scale.item()).astype(np.int32)
             img_w = np.round(ori_shape[1] * w_scale.item()).astype(np.int32)
->>>>>>> d30d0b68
 
         N = len(mask_pred)
         # The actual implementation split the input into chunks,
@@ -349,11 +330,6 @@
             mask_pred, bboxes, img_h, img_w, skip_empty=False)
         if threshold >= 0:
             masks = (masks >= threshold).to(dtype=torch.bool)
-        else:
-            # TensorRT backend does not have data type of uint8
-            is_trt_backend = os.environ.get('ONNX_BACKEND') == 'MMCVTensorRT'
-            target_dtype = torch.int32 if is_trt_backend else torch.uint8
-            masks = (masks * 255).to(dtype=target_dtype)
         return masks
 
 
