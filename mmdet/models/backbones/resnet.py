import logging

import torch.nn as nn
import torch.utils.checkpoint as cp
from torch.nn.modules.batchnorm import _BatchNorm

from mmcv.cnn import constant_init, kaiming_init
from mmcv.runner import load_checkpoint

<<<<<<< HEAD
from mmdet.ops import DeformConv, ModulatedDeformConv
from mmdet.models.plugins import GeneralizedAttention

=======
from mmdet.ops import DeformConv, ModulatedDeformConv, ContextBlock
>>>>>>> 50c6ae69
from ..registry import BACKBONES
from ..utils import build_conv_layer, build_norm_layer


class BasicBlock(nn.Module):
    expansion = 1

    def __init__(self,
                 inplanes,
                 planes,
                 stride=1,
                 dilation=1,
                 downsample=None,
                 style='pytorch',
                 with_cp=False,
                 conv_cfg=None,
                 norm_cfg=dict(type='BN'),
                 dcn=None,
<<<<<<< HEAD
                 gen_attention=None):
        super(BasicBlock, self).__init__()
        assert dcn is None, "Not implemented yet."
        assert gen_attention is None, "Not implemented yet."
=======
                 gcb=None):
        super(BasicBlock, self).__init__()
        assert dcn is None, "Not implemented yet."
        assert gcb is None, "Not implemented yet."
>>>>>>> 50c6ae69

        self.norm1_name, norm1 = build_norm_layer(norm_cfg, planes, postfix=1)
        self.norm2_name, norm2 = build_norm_layer(norm_cfg, planes, postfix=2)

        self.conv1 = build_conv_layer(
            conv_cfg,
            inplanes,
            planes,
            3,
            stride=stride,
            padding=dilation,
            dilation=dilation,
            bias=False)
        self.add_module(self.norm1_name, norm1)
        self.conv2 = build_conv_layer(
            conv_cfg, planes, planes, 3, padding=1, bias=False)
        self.add_module(self.norm2_name, norm2)

        self.relu = nn.ReLU(inplace=True)
        self.downsample = downsample
        self.stride = stride
        self.dilation = dilation
        assert not with_cp

    @property
    def norm1(self):
        return getattr(self, self.norm1_name)

    @property
    def norm2(self):
        return getattr(self, self.norm2_name)

    def forward(self, x):
        identity = x

        out = self.conv1(x)
        out = self.norm1(out)
        out = self.relu(out)

        out = self.conv2(out)
        out = self.norm2(out)

        if self.downsample is not None:
            identity = self.downsample(x)

        out += identity
        out = self.relu(out)

        return out


class Bottleneck(nn.Module):
    expansion = 4

    def __init__(self,
                 inplanes,
                 planes,
                 stride=1,
                 dilation=1,
                 downsample=None,
                 style='pytorch',
                 with_cp=False,
                 conv_cfg=None,
                 norm_cfg=dict(type='BN'),
                 dcn=None,
<<<<<<< HEAD
                 gen_attention=None):
=======
                 gcb=None):
>>>>>>> 50c6ae69
        """Bottleneck block for ResNet.
        If style is "pytorch", the stride-two layer is the 3x3 conv layer,
        if it is "caffe", the stride-two layer is the first 1x1 conv layer.
        """
        super(Bottleneck, self).__init__()
        assert style in ['pytorch', 'caffe']
        assert dcn is None or isinstance(dcn, dict)
        assert gcb is None or isinstance(gcb, dict)
        self.inplanes = inplanes
        self.planes = planes
        self.stride = stride
        self.dilation = dilation
        self.style = style
        self.with_cp = with_cp
        self.conv_cfg = conv_cfg
        self.norm_cfg = norm_cfg
        self.dcn = dcn
        self.with_dcn = dcn is not None
        self.gcb = gcb
        self.with_gcb = gcb is not None
        if self.style == 'pytorch':
            self.conv1_stride = 1
            self.conv2_stride = stride
        else:
            self.conv1_stride = stride
            self.conv2_stride = 1

        self.norm1_name, norm1 = build_norm_layer(norm_cfg, planes, postfix=1)
        self.norm2_name, norm2 = build_norm_layer(norm_cfg, planes, postfix=2)
        self.norm3_name, norm3 = build_norm_layer(
            norm_cfg, planes * self.expansion, postfix=3)

        self.conv1 = build_conv_layer(
            conv_cfg,
            inplanes,
            planes,
            kernel_size=1,
            stride=self.conv1_stride,
            bias=False)
        self.add_module(self.norm1_name, norm1)
        fallback_on_stride = False
        self.with_modulated_dcn = False
        if self.with_dcn:
            fallback_on_stride = dcn.get('fallback_on_stride', False)
            self.with_modulated_dcn = dcn.get('modulated', False)
        if not self.with_dcn or fallback_on_stride:
            self.conv2 = build_conv_layer(
                conv_cfg,
                planes,
                planes,
                kernel_size=3,
                stride=self.conv2_stride,
                padding=dilation,
                dilation=dilation,
                bias=False)
        else:
            assert conv_cfg is None, 'conv_cfg must be None for DCN'
            deformable_groups = dcn.get('deformable_groups', 1)
            if not self.with_modulated_dcn:
                conv_op = DeformConv
                offset_channels = 18
            else:
                conv_op = ModulatedDeformConv
                offset_channels = 27
            self.conv2_offset = nn.Conv2d(
                planes,
                deformable_groups * offset_channels,
                kernel_size=3,
                stride=self.conv2_stride,
                padding=dilation,
                dilation=dilation)
            self.conv2 = conv_op(
                planes,
                planes,
                kernel_size=3,
                stride=self.conv2_stride,
                padding=dilation,
                dilation=dilation,
                deformable_groups=deformable_groups,
                bias=False)
        self.add_module(self.norm2_name, norm2)
        self.conv3 = build_conv_layer(
            conv_cfg,
            planes,
            planes * self.expansion,
            kernel_size=1,
            bias=False)
        self.add_module(self.norm3_name, norm3)

        self.relu = nn.ReLU(inplace=True)
        self.downsample = downsample
        if self.with_gcb:
            gcb_inplanes = planes * self.expansion
            self.context_block = ContextBlock(
                inplanes=gcb_inplanes,
                **gcb
            )

        # gen_attention
        if gen_attention is not None:
            self.use_gen_attention = True
            non_local_planes = planes
            num_head = gen_attention['num_head']
            spatial_range = gen_attention['spatial_range']
            attention_type = gen_attention['attention_type']
            kv_stride = gen_attention['kv_stride']
            self.gen_attention_block = GeneralizedAttention(
                in_dim=non_local_planes,
                num_head=num_head,
                spatial_range=spatial_range,
                attention_type=attention_type,
                kv_stride=kv_stride)
        else:
            self.use_gen_attention = False

    @property
    def norm1(self):
        return getattr(self, self.norm1_name)

    @property
    def norm2(self):
        return getattr(self, self.norm2_name)

    @property
    def norm3(self):
        return getattr(self, self.norm3_name)

    def forward(self, x):

        def _inner_forward(x):
            identity = x

            out = self.conv1(x)
            out = self.norm1(out)
            out = self.relu(out)

            if not self.with_dcn:
                out = self.conv2(out)
            elif self.with_modulated_dcn:
                offset_mask = self.conv2_offset(out)
                offset = offset_mask[:, :18, :, :]
                mask = offset_mask[:, -9:, :, :].sigmoid()
                out = self.conv2(out, offset, mask)
            else:
                offset = self.conv2_offset(out)
                out = self.conv2(out, offset)
            out = self.norm2(out)
            out = self.relu(out)

            if self.use_gen_attention:
                out = self.gen_attention_block(out)

            out = self.conv3(out)
            out = self.norm3(out)

            if self.with_gcb:
                out = self.context_block(out)

            if self.downsample is not None:
                identity = self.downsample(x)

            out += identity

            return out

        if self.with_cp and x.requires_grad:
            out = cp.checkpoint(_inner_forward, x)
        else:
            out = _inner_forward(x)

        out = self.relu(out)

        return out


def make_res_layer(block,
                   inplanes,
                   planes,
                   blocks,
                   stride=1,
                   dilation=1,
                   style='pytorch',
                   with_cp=False,
                   conv_cfg=None,
                   norm_cfg=dict(type='BN'),
                   dcn=None,
<<<<<<< HEAD
                   gen_attention=None,
                   gen_attention_blocks=[]):
=======
                   gcb=None):
>>>>>>> 50c6ae69
    downsample = None
    if stride != 1 or inplanes != planes * block.expansion:
        downsample = nn.Sequential(
            build_conv_layer(
                conv_cfg,
                inplanes,
                planes * block.expansion,
                kernel_size=1,
                stride=stride,
                bias=False),
            build_norm_layer(norm_cfg, planes * block.expansion)[1],
        )

    layers = []
    layers.append(
        block(
            inplanes,
            planes,
            stride,
            dilation,
            downsample,
            style=style,
            with_cp=with_cp,
            conv_cfg=conv_cfg,
            norm_cfg=norm_cfg,
            dcn=dcn,
<<<<<<< HEAD
            gen_attention=gen_attention if
            (0 in gen_attention_blocks) else None))

=======
            gcb=gcb))
>>>>>>> 50c6ae69
    inplanes = planes * block.expansion
    for i in range(1, blocks):
        layers.append(
            block(
                inplanes,
                planes,
                1,
                dilation,
                style=style,
                with_cp=with_cp,
                conv_cfg=conv_cfg,
                norm_cfg=norm_cfg,
                dcn=dcn,
<<<<<<< HEAD
                gen_attention=gen_attention if
                (i in gen_attention_blocks) else None))
=======
                gcb=gcb))
>>>>>>> 50c6ae69

    return nn.Sequential(*layers)


@BACKBONES.register_module
class ResNet(nn.Module):
    """ResNet backbone.

    Args:
        depth (int): Depth of resnet, from {18, 34, 50, 101, 152}.
        num_stages (int): Resnet stages, normally 4.
        strides (Sequence[int]): Strides of the first block of each stage.
        dilations (Sequence[int]): Dilation of each stage.
        out_indices (Sequence[int]): Output from which stages.
        style (str): `pytorch` or `caffe`. If set to "pytorch", the stride-two
            layer is the 3x3 conv layer, otherwise the stride-two layer is
            the first 1x1 conv layer.
        frozen_stages (int): Stages to be frozen (stop grad and set eval mode).
            -1 means not freezing any parameters.
        norm_cfg (dict): dictionary to construct and config norm layer.
        norm_eval (bool): Whether to set norm layers to eval mode, namely,
            freeze running stats (mean and var). Note: Effect on Batch Norm
            and its variants only.
        with_cp (bool): Use checkpoint or not. Using checkpoint will save some
            memory while slowing down the training speed.
        zero_init_residual (bool): whether to use zero init for last norm layer
            in resblocks to let them behave as identity.
    """

    arch_settings = {
        18: (BasicBlock, (2, 2, 2, 2)),
        34: (BasicBlock, (3, 4, 6, 3)),
        50: (Bottleneck, (3, 4, 6, 3)),
        101: (Bottleneck, (3, 4, 23, 3)),
        152: (Bottleneck, (3, 8, 36, 3))
    }

    def __init__(self,
                 depth,
                 num_stages=4,
                 strides=(1, 2, 2, 2),
                 dilations=(1, 1, 1, 1),
                 out_indices=(0, 1, 2, 3),
                 style='pytorch',
                 frozen_stages=-1,
                 conv_cfg=None,
                 norm_cfg=dict(type='BN', requires_grad=True),
                 norm_eval=True,
                 dcn=None,
                 gen_attention=None,
                 stage_with_gen_attention=[[], [], [], []],
                 stage_with_dcn=(False, False, False, False),
                 gcb=None,
                 stage_with_gcb=(False, False, False, False),
                 with_cp=False,
                 zero_init_residual=True):
        super(ResNet, self).__init__()
        if depth not in self.arch_settings:
            raise KeyError('invalid depth {} for resnet'.format(depth))
        self.depth = depth
        self.num_stages = num_stages
        assert num_stages >= 1 and num_stages <= 4
        self.strides = strides
        self.dilations = dilations
        assert len(strides) == len(dilations) == num_stages
        self.out_indices = out_indices
        assert max(out_indices) < num_stages
        self.style = style
        self.frozen_stages = frozen_stages
        self.conv_cfg = conv_cfg
        self.norm_cfg = norm_cfg
        self.with_cp = with_cp
        self.norm_eval = norm_eval
        self.dcn = dcn
        self.stage_with_dcn = stage_with_dcn
        if dcn is not None:
            assert len(stage_with_dcn) == num_stages
<<<<<<< HEAD
        self.gen_attention = gen_attention
=======
        self.gcb = gcb
        self.stage_with_gcb = stage_with_gcb
        if gcb is not None:
            assert len(stage_with_gcb) == num_stages
>>>>>>> 50c6ae69
        self.zero_init_residual = zero_init_residual
        self.block, stage_blocks = self.arch_settings[depth]
        self.stage_blocks = stage_blocks[:num_stages]
        self.inplanes = 64

        self._make_stem_layer()

        self.res_layers = []
        for i, num_blocks in enumerate(self.stage_blocks):
            stride = strides[i]
            dilation = dilations[i]
            dcn = self.dcn if self.stage_with_dcn[i] else None
            gcb = self.gcb if self.stage_with_gcb[i] else None
            planes = 64 * 2**i
            gen_attention_blocks = stage_with_gen_attention[i]
            res_layer = make_res_layer(
                self.block,
                self.inplanes,
                planes,
                num_blocks,
                stride=stride,
                dilation=dilation,
                style=self.style,
                with_cp=with_cp,
                conv_cfg=conv_cfg,
                norm_cfg=norm_cfg,
                dcn=dcn,
<<<<<<< HEAD
                gen_attention=gen_attention,
                gen_attention_blocks=gen_attention_blocks)
=======
                gcb=gcb)
>>>>>>> 50c6ae69
            self.inplanes = planes * self.block.expansion
            layer_name = 'layer{}'.format(i + 1)
            self.add_module(layer_name, res_layer)
            self.res_layers.append(layer_name)

        self._freeze_stages()

        self.feat_dim = self.block.expansion * 64 * 2**(
            len(self.stage_blocks) - 1)

    @property
    def norm1(self):
        return getattr(self, self.norm1_name)

    def _make_stem_layer(self):
        self.conv1 = build_conv_layer(
            self.conv_cfg,
            3,
            64,
            kernel_size=7,
            stride=2,
            padding=3,
            bias=False)
        self.norm1_name, norm1 = build_norm_layer(self.norm_cfg, 64, postfix=1)
        self.add_module(self.norm1_name, norm1)
        self.relu = nn.ReLU(inplace=True)
        self.maxpool = nn.MaxPool2d(kernel_size=3, stride=2, padding=1)

    def _freeze_stages(self):
        if self.frozen_stages >= 0:
            self.norm1.eval()
            for m in [self.conv1, self.norm1]:
                for param in m.parameters():
                    param.requires_grad = False

        for i in range(1, self.frozen_stages + 1):
            m = getattr(self, 'layer{}'.format(i))
            m.eval()
            for param in m.parameters():
                param.requires_grad = False

    def init_weights(self, pretrained=None):
        if isinstance(pretrained, str):
            logger = logging.getLogger()
            load_checkpoint(self, pretrained, strict=False, logger=logger)
        elif pretrained is None:
            for m in self.modules():
                if isinstance(m, nn.Conv2d):
                    kaiming_init(m)
                elif isinstance(m, (_BatchNorm, nn.GroupNorm)):
                    constant_init(m, 1)

            if self.dcn is not None:
                for m in self.modules():
                    if isinstance(m, Bottleneck) and hasattr(
                            m, 'conv2_offset'):
                        constant_init(m.conv2_offset, 0)

            if self.zero_init_residual:
                for m in self.modules():
                    if isinstance(m, Bottleneck):
                        constant_init(m.norm3, 0)
                    elif isinstance(m, BasicBlock):
                        constant_init(m.norm2, 0)
        else:
            raise TypeError('pretrained must be a str or None')

    def forward(self, x):
        x = self.conv1(x)
        x = self.norm1(x)
        x = self.relu(x)
        x = self.maxpool(x)
        outs = []
        for i, layer_name in enumerate(self.res_layers):
            res_layer = getattr(self, layer_name)
            x = res_layer(x)
            if i in self.out_indices:
                outs.append(x)
        return tuple(outs)

    def train(self, mode=True):
        super(ResNet, self).train(mode)
        self._freeze_stages()
        if mode and self.norm_eval:
            for m in self.modules():
                # trick: eval have effect on BatchNorm only
                if isinstance(m, _BatchNorm):
                    m.eval()<|MERGE_RESOLUTION|>--- conflicted
+++ resolved
@@ -7,13 +7,9 @@
 from mmcv.cnn import constant_init, kaiming_init
 from mmcv.runner import load_checkpoint
 
-<<<<<<< HEAD
-from mmdet.ops import DeformConv, ModulatedDeformConv
+from mmdet.ops import DeformConv, ModulatedDeformConv, ContextBlock
 from mmdet.models.plugins import GeneralizedAttention
 
-=======
-from mmdet.ops import DeformConv, ModulatedDeformConv, ContextBlock
->>>>>>> 50c6ae69
 from ..registry import BACKBONES
 from ..utils import build_conv_layer, build_norm_layer
 
@@ -32,17 +28,12 @@
                  conv_cfg=None,
                  norm_cfg=dict(type='BN'),
                  dcn=None,
-<<<<<<< HEAD
+                 gcb=None,
                  gen_attention=None):
         super(BasicBlock, self).__init__()
         assert dcn is None, "Not implemented yet."
         assert gen_attention is None, "Not implemented yet."
-=======
-                 gcb=None):
-        super(BasicBlock, self).__init__()
-        assert dcn is None, "Not implemented yet."
         assert gcb is None, "Not implemented yet."
->>>>>>> 50c6ae69
 
         self.norm1_name, norm1 = build_norm_layer(norm_cfg, planes, postfix=1)
         self.norm2_name, norm2 = build_norm_layer(norm_cfg, planes, postfix=2)
@@ -108,11 +99,8 @@
                  conv_cfg=None,
                  norm_cfg=dict(type='BN'),
                  dcn=None,
-<<<<<<< HEAD
+                 gcb=None,
                  gen_attention=None):
-=======
-                 gcb=None):
->>>>>>> 50c6ae69
         """Bottleneck block for ResNet.
         If style is "pytorch", the stride-two layer is the 3x3 conv layer,
         if it is "caffe", the stride-two layer is the first 1x1 conv layer.
@@ -121,6 +109,8 @@
         assert style in ['pytorch', 'caffe']
         assert dcn is None or isinstance(dcn, dict)
         assert gcb is None or isinstance(gcb, dict)
+        assert gen_attention is None or isinstance(gen_attention, dict)
+
         self.inplanes = inplanes
         self.planes = planes
         self.stride = stride
@@ -133,6 +123,9 @@
         self.with_dcn = dcn is not None
         self.gcb = gcb
         self.with_gcb = gcb is not None
+        self.gen_attention = gen_attention
+        self.with_gen_attention = gen_attention is not None
+
         if self.style == 'pytorch':
             self.conv1_stride = 1
             self.conv2_stride = stride
@@ -204,6 +197,7 @@
 
         self.relu = nn.ReLU(inplace=True)
         self.downsample = downsample
+
         if self.with_gcb:
             gcb_inplanes = planes * self.expansion
             self.context_block = ContextBlock(
@@ -212,8 +206,7 @@
             )
 
         # gen_attention
-        if gen_attention is not None:
-            self.use_gen_attention = True
+        if self.with_gen_attention:
             non_local_planes = planes
             num_head = gen_attention['num_head']
             spatial_range = gen_attention['spatial_range']
@@ -225,8 +218,6 @@
                 spatial_range=spatial_range,
                 attention_type=attention_type,
                 kv_stride=kv_stride)
-        else:
-            self.use_gen_attention = False
 
     @property
     def norm1(self):
@@ -299,12 +290,9 @@
                    conv_cfg=None,
                    norm_cfg=dict(type='BN'),
                    dcn=None,
-<<<<<<< HEAD
+                   gcb=None,
                    gen_attention=None,
                    gen_attention_blocks=[]):
-=======
-                   gcb=None):
->>>>>>> 50c6ae69
     downsample = None
     if stride != 1 or inplanes != planes * block.expansion:
         downsample = nn.Sequential(
@@ -331,13 +319,9 @@
             conv_cfg=conv_cfg,
             norm_cfg=norm_cfg,
             dcn=dcn,
-<<<<<<< HEAD
+            gcb=gcb,
             gen_attention=gen_attention if
             (0 in gen_attention_blocks) else None))
-
-=======
-            gcb=gcb))
->>>>>>> 50c6ae69
     inplanes = planes * block.expansion
     for i in range(1, blocks):
         layers.append(
@@ -351,12 +335,9 @@
                 conv_cfg=conv_cfg,
                 norm_cfg=norm_cfg,
                 dcn=dcn,
-<<<<<<< HEAD
+                gcb=gcb,
                 gen_attention=gen_attention if
                 (i in gen_attention_blocks) else None))
-=======
-                gcb=gcb))
->>>>>>> 50c6ae69
 
     return nn.Sequential(*layers)
 
@@ -406,11 +387,11 @@
                  norm_cfg=dict(type='BN', requires_grad=True),
                  norm_eval=True,
                  dcn=None,
-                 gen_attention=None,
-                 stage_with_gen_attention=[[], [], [], []],
                  stage_with_dcn=(False, False, False, False),
                  gcb=None,
                  stage_with_gcb=(False, False, False, False),
+                 gen_attention=None,
+                 stage_with_gen_attention=[[], [], [], []],
                  with_cp=False,
                  zero_init_residual=True):
         super(ResNet, self).__init__()
@@ -434,14 +415,11 @@
         self.stage_with_dcn = stage_with_dcn
         if dcn is not None:
             assert len(stage_with_dcn) == num_stages
-<<<<<<< HEAD
         self.gen_attention = gen_attention
-=======
         self.gcb = gcb
         self.stage_with_gcb = stage_with_gcb
         if gcb is not None:
             assert len(stage_with_gcb) == num_stages
->>>>>>> 50c6ae69
         self.zero_init_residual = zero_init_residual
         self.block, stage_blocks = self.arch_settings[depth]
         self.stage_blocks = stage_blocks[:num_stages]
@@ -469,12 +447,9 @@
                 conv_cfg=conv_cfg,
                 norm_cfg=norm_cfg,
                 dcn=dcn,
-<<<<<<< HEAD
+                gcb=gcb,
                 gen_attention=gen_attention,
                 gen_attention_blocks=gen_attention_blocks)
-=======
-                gcb=gcb)
->>>>>>> 50c6ae69
             self.inplanes = planes * self.block.expansion
             layer_name = 'layer{}'.format(i + 1)
             self.add_module(layer_name, res_layer)
