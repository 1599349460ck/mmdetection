from __future__ import division

import numpy as np
import torch
import torch.nn as nn
from mmcv.cnn import normal_init

from mmdet.core import (AnchorGenerator, anchor_target, delta2bbox,
                        multi_apply, weighted_cross_entropy, weighted_smoothl1,
                        weighted_binary_cross_entropy, force_fp32,
                        weighted_sigmoid_focal_loss, multiclass_nms)
from ..registry import HEADS


@HEADS.register_module
class AnchorHead(nn.Module):
    """Anchor-based head (RPN, RetinaNet, SSD, etc.).

    Args:
        in_channels (int): Number of channels in the input feature map.
        feat_channels (int): Number of channels of the feature map.
        anchor_scales (Iterable): Anchor scales.
        anchor_ratios (Iterable): Anchor aspect ratios.
        anchor_strides (Iterable): Anchor strides.
        anchor_base_sizes (Iterable): Anchor base sizes.
        target_means (Iterable): Mean values of regression targets.
        target_stds (Iterable): Std values of regression targets.
        use_sigmoid_cls (bool): Whether to use sigmoid loss for
            classification. (softmax by default)
        cls_focal_loss (bool): Whether to use focal loss for classification.
    """  # noqa: W605

    def __init__(self,
                 num_classes,
                 in_channels,
                 feat_channels=256,
                 anchor_scales=[8, 16, 32],
                 anchor_ratios=[0.5, 1.0, 2.0],
                 anchor_strides=[4, 8, 16, 32, 64],
                 anchor_base_sizes=None,
                 target_means=(.0, .0, .0, .0),
                 target_stds=(1.0, 1.0, 1.0, 1.0),
                 use_sigmoid_cls=False,
                 cls_focal_loss=False):
        super(AnchorHead, self).__init__()
        self.in_channels = in_channels
        self.num_classes = num_classes
        self.feat_channels = feat_channels
        self.anchor_scales = anchor_scales
        self.anchor_ratios = anchor_ratios
        self.anchor_strides = anchor_strides
        self.anchor_base_sizes = list(
            anchor_strides) if anchor_base_sizes is None else anchor_base_sizes
        self.target_means = target_means
        self.target_stds = target_stds
        self.use_sigmoid_cls = use_sigmoid_cls
<<<<<<< HEAD
        self.use_focal_loss = use_focal_loss
        self.fp16_enabled = False
=======
        self.cls_focal_loss = cls_focal_loss
>>>>>>> 8d38fd8c

        self.anchor_generators = []
        for anchor_base in self.anchor_base_sizes:
            self.anchor_generators.append(
                AnchorGenerator(anchor_base, anchor_scales, anchor_ratios))

        self.num_anchors = len(self.anchor_ratios) * len(self.anchor_scales)
        if self.use_sigmoid_cls:
            self.cls_out_channels = self.num_classes - 1
        else:
            self.cls_out_channels = self.num_classes

        self._init_layers()

    def _init_layers(self):
        self.conv_cls = nn.Conv2d(self.feat_channels,
                                  self.num_anchors * self.cls_out_channels, 1)
        self.conv_reg = nn.Conv2d(self.feat_channels, self.num_anchors * 4, 1)

    def init_weights(self):
        normal_init(self.conv_cls, std=0.01)
        normal_init(self.conv_reg, std=0.01)

    def forward_single(self, x):
        cls_score = self.conv_cls(x)
        bbox_pred = self.conv_reg(x)
        return cls_score, bbox_pred

    def forward(self, feats):
        return multi_apply(self.forward_single, feats)

    def get_anchors(self, featmap_sizes, img_metas):
        """Get anchors according to feature map sizes.

        Args:
            featmap_sizes (list[tuple]): Multi-level feature map sizes.
            img_metas (list[dict]): Image meta info.

        Returns:
            tuple: anchors of each image, valid flags of each image
        """
        num_imgs = len(img_metas)
        num_levels = len(featmap_sizes)

        # since feature map sizes of all images are the same, we only compute
        # anchors for one time
        multi_level_anchors = []
        for i in range(num_levels):
            anchors = self.anchor_generators[i].grid_anchors(
                featmap_sizes[i], self.anchor_strides[i])
            multi_level_anchors.append(anchors)
        anchor_list = [multi_level_anchors for _ in range(num_imgs)]

        # for each image, we compute valid flags of multi level anchors
        valid_flag_list = []
        for img_id, img_meta in enumerate(img_metas):
            multi_level_flags = []
            for i in range(num_levels):
                anchor_stride = self.anchor_strides[i]
                feat_h, feat_w = featmap_sizes[i]
                h, w, _ = img_meta['pad_shape']
                valid_feat_h = min(int(np.ceil(h / anchor_stride)), feat_h)
                valid_feat_w = min(int(np.ceil(w / anchor_stride)), feat_w)
                flags = self.anchor_generators[i].valid_flags(
                    (feat_h, feat_w), (valid_feat_h, valid_feat_w))
                multi_level_flags.append(flags)
            valid_flag_list.append(multi_level_flags)

        return anchor_list, valid_flag_list

    def loss_single(self, cls_score, bbox_pred, labels, label_weights,
                    bbox_targets, bbox_weights, num_total_samples, cfg):
        # classification loss
        labels = labels.reshape(-1)
        label_weights = label_weights.reshape(-1)
        cls_score = cls_score.permute(0, 2, 3, 1).reshape(
            -1, self.cls_out_channels)
        if self.use_sigmoid_cls:
            if self.cls_focal_loss:
                cls_criterion = weighted_sigmoid_focal_loss
            else:
                cls_criterion = weighted_binary_cross_entropy
        else:
            if self.cls_focal_loss:
                raise NotImplementedError
            else:
                cls_criterion = weighted_cross_entropy
        if self.cls_focal_loss:
            loss_cls = cls_criterion(
                cls_score,
                labels,
                label_weights,
                gamma=cfg.gamma,
                alpha=cfg.alpha,
                avg_factor=num_total_samples)
        else:
            loss_cls = cls_criterion(
                cls_score, labels, label_weights, avg_factor=num_total_samples)
        # regression loss
        bbox_targets = bbox_targets.reshape(-1, 4)
        bbox_weights = bbox_weights.reshape(-1, 4)
        bbox_pred = bbox_pred.permute(0, 2, 3, 1).reshape(-1, 4)
        loss_reg = weighted_smoothl1(
            bbox_pred,
            bbox_targets,
            bbox_weights,
            beta=cfg.smoothl1_beta,
            avg_factor=num_total_samples)
        return loss_cls, loss_reg

    @force_fp32(apply_to=('cls_scores', 'bbox_preds'))
    def loss(self,
             cls_scores,
             bbox_preds,
             gt_bboxes,
             gt_labels,
             img_metas,
             cfg,
             gt_bboxes_ignore=None):
        featmap_sizes = [featmap.size()[-2:] for featmap in cls_scores]
        assert len(featmap_sizes) == len(self.anchor_generators)

        anchor_list, valid_flag_list = self.get_anchors(
            featmap_sizes, img_metas)
        sampling = False if self.cls_focal_loss else True
        label_channels = self.cls_out_channels if self.use_sigmoid_cls else 1
        cls_reg_targets = anchor_target(
            anchor_list,
            valid_flag_list,
            gt_bboxes,
            img_metas,
            self.target_means,
            self.target_stds,
            cfg,
            gt_bboxes_ignore_list=gt_bboxes_ignore,
            gt_labels_list=gt_labels,
            label_channels=label_channels,
            sampling=sampling)
        if cls_reg_targets is None:
            return None
        (labels_list, label_weights_list, bbox_targets_list, bbox_weights_list,
         num_total_pos, num_total_neg) = cls_reg_targets
        num_total_samples = (num_total_pos if self.cls_focal_loss else
                             num_total_pos + num_total_neg)
        losses_cls, losses_reg = multi_apply(
            self.loss_single,
            cls_scores,
            bbox_preds,
            labels_list,
            label_weights_list,
            bbox_targets_list,
            bbox_weights_list,
            num_total_samples=num_total_samples,
            cfg=cfg)
        return dict(loss_cls=losses_cls, loss_reg=losses_reg)

    @force_fp32(apply_to=('cls_scores', 'bbox_preds'))
    def get_bboxes(self, cls_scores, bbox_preds, img_metas, cfg,
                   rescale=False):
        assert len(cls_scores) == len(bbox_preds)
        num_levels = len(cls_scores)

        mlvl_anchors = [
            self.anchor_generators[i].grid_anchors(cls_scores[i].size()[-2:],
                                                   self.anchor_strides[i])
            for i in range(num_levels)
        ]
        result_list = []
        for img_id in range(len(img_metas)):
            cls_score_list = [
                cls_scores[i][img_id].detach() for i in range(num_levels)
            ]
            bbox_pred_list = [
                bbox_preds[i][img_id].detach() for i in range(num_levels)
            ]
            img_shape = img_metas[img_id]['img_shape']
            scale_factor = img_metas[img_id]['scale_factor']
            proposals = self.get_bboxes_single(cls_score_list, bbox_pred_list,
                                               mlvl_anchors, img_shape,
                                               scale_factor, cfg, rescale)
            result_list.append(proposals)
        return result_list

    def get_bboxes_single(self,
                          cls_scores,
                          bbox_preds,
                          mlvl_anchors,
                          img_shape,
                          scale_factor,
                          cfg,
                          rescale=False):
        assert len(cls_scores) == len(bbox_preds) == len(mlvl_anchors)
        mlvl_bboxes = []
        mlvl_scores = []
        for cls_score, bbox_pred, anchors in zip(cls_scores, bbox_preds,
                                                 mlvl_anchors):
            assert cls_score.size()[-2:] == bbox_pred.size()[-2:]
            cls_score = cls_score.permute(1, 2, 0).reshape(
                -1, self.cls_out_channels)
            if self.use_sigmoid_cls:
                scores = cls_score.sigmoid()
            else:
                scores = cls_score.softmax(-1)
            bbox_pred = bbox_pred.permute(1, 2, 0).reshape(-1, 4)
            nms_pre = cfg.get('nms_pre', -1)
            if nms_pre > 0 and scores.shape[0] > nms_pre:
                if self.use_sigmoid_cls:
                    max_scores, _ = scores.max(dim=1)
                else:
                    max_scores, _ = scores[:, 1:].max(dim=1)
                _, topk_inds = max_scores.topk(nms_pre)
                anchors = anchors[topk_inds, :]
                bbox_pred = bbox_pred[topk_inds, :]
                scores = scores[topk_inds, :]
            bboxes = delta2bbox(anchors, bbox_pred, self.target_means,
                                self.target_stds, img_shape)
            mlvl_bboxes.append(bboxes)
            mlvl_scores.append(scores)
        mlvl_bboxes = torch.cat(mlvl_bboxes)
        if rescale:
            mlvl_bboxes /= mlvl_bboxes.new_tensor(scale_factor)
        mlvl_scores = torch.cat(mlvl_scores)
        if self.use_sigmoid_cls:
            padding = mlvl_scores.new_zeros(mlvl_scores.shape[0], 1)
            mlvl_scores = torch.cat([padding, mlvl_scores], dim=1)
        det_bboxes, det_labels = multiclass_nms(
            mlvl_bboxes, mlvl_scores, cfg.score_thr, cfg.nms, cfg.max_per_img)
        return det_bboxes, det_labels<|MERGE_RESOLUTION|>--- conflicted
+++ resolved
@@ -54,12 +54,8 @@
         self.target_means = target_means
         self.target_stds = target_stds
         self.use_sigmoid_cls = use_sigmoid_cls
-<<<<<<< HEAD
-        self.use_focal_loss = use_focal_loss
+        self.cls_focal_loss = cls_focal_loss
         self.fp16_enabled = False
-=======
-        self.cls_focal_loss = cls_focal_loss
->>>>>>> 8d38fd8c
 
         self.anchor_generators = []
         for anchor_base in self.anchor_base_sizes:
