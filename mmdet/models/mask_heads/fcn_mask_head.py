--- conflicted
+++ resolved
@@ -7,11 +7,7 @@
 from ..builder import build_loss
 from ..registry import HEADS
 from ..utils import ConvModule
-<<<<<<< HEAD
-from mmdet.core import mask_cross_entropy, mask_target, force_fp32, auto_fp16
-=======
-from mmdet.core import mask_target
->>>>>>> d95727b2
+from mmdet.core import mask_target, force_fp32, auto_fp16
 
 
 @HEADS.register_module
@@ -47,11 +43,8 @@
         self.class_agnostic = class_agnostic
         self.conv_cfg = conv_cfg
         self.norm_cfg = norm_cfg
-<<<<<<< HEAD
         self.fp16_enabled = False
-=======
         self.loss_mask = build_loss(loss_mask)
->>>>>>> d95727b2
 
         self.convs = nn.ModuleList()
         for i in range(self.num_convs):
