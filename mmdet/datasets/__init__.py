--- conflicted
+++ resolved
@@ -7,12 +7,9 @@
 from .loader import DistributedGroupSampler, GroupSampler, build_dataloader
 from .registry import DATASETS
 from .voc import VOCDataset
-<<<<<<< HEAD
-from .her2 import Her2Dataset
-=======
+from .her2 import Her2Dataset  # for her2 detection
 from .mitosis import MitosisDataset  # for mitotic detection
 from .ki67 import KI67Dataset, KI67MaskDataset  # for ki-67 detection
->>>>>>> 98fdfd10
 from .wider_face import WIDERFaceDataset
 from .xml_style import XMLDataset
 
