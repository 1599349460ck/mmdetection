# Copyright (c) OpenMMLab. All rights reserved.
from .anchor_free_head import AnchorFreeHead
from .anchor_head import AnchorHead
from .atss_head import ATSSHead
from .autoassign_head import AutoAssignHead
from .cascade_rpn_head import CascadeRPNHead, StageCascadeRPNHead
from .centernet_head import CenterNetHead
from .centripetal_head import CentripetalHead
from .corner_head import CornerHead
from .deformable_detr_head import DeformableDETRHead
from .detr_head import DETRHead
from .embedding_rpn_head import EmbeddingRPNHead
from .fcos_head import FCOSHead
from .fovea_head import FoveaHead
from .free_anchor_retina_head import FreeAnchorRetinaHead
from .fsaf_head import FSAFHead
from .ga_retina_head import GARetinaHead
from .ga_rpn_head import GARPNHead
from .gfl_head import GFLHead
from .guided_anchor_head import FeatureAdaption, GuidedAnchorHead
from .lad_head import LADHead
from .ld_head import LDHead
from .maskformer_head import MaskFormerHead
from .nasfcos_head import NASFCOSHead
from .paa_head import PAAHead
from .pisa_retinanet_head import PISARetinaHead
from .pisa_ssd_head import PISASSDHead
from .reppoints_head import RepPointsHead
from .retina_head import RetinaHead
from .retina_sepbn_head import RetinaSepBNHead
from .rpn_head import RPNHead
from .sabl_retina_head import SABLRetinaHead
from .solo_head import DecoupledSOLOHead, DecoupledSOLOLightHead, SOLOHead
from .ssd_head import SSDHead
from .vfnet_head import VFNetHead
from .yolact_head import YOLACTHead, YOLACTProtonet, YOLACTSegmHead
from .yolo_head import YOLOV3Head
from .yolof_head import YOLOFHead
from .yolox_head import YOLOXHead

__all__ = [
    'AnchorFreeHead', 'AnchorHead', 'GuidedAnchorHead', 'FeatureAdaption',
    'RPNHead', 'GARPNHead', 'RetinaHead', 'RetinaSepBNHead', 'GARetinaHead',
    'SSDHead', 'FCOSHead', 'RepPointsHead', 'FoveaHead',
    'FreeAnchorRetinaHead', 'ATSSHead', 'FSAFHead', 'NASFCOSHead',
    'PISARetinaHead', 'PISASSDHead', 'GFLHead', 'CornerHead', 'YOLACTHead',
    'YOLACTSegmHead', 'YOLACTProtonet', 'YOLOV3Head', 'PAAHead',
    'SABLRetinaHead', 'CentripetalHead', 'VFNetHead', 'StageCascadeRPNHead',
    'CascadeRPNHead', 'EmbeddingRPNHead', 'LDHead', 'CascadeRPNHead',
    'AutoAssignHead', 'DETRHead', 'YOLOFHead', 'DeformableDETRHead',
    'SOLOHead', 'DecoupledSOLOHead', 'CenterNetHead', 'YOLOXHead',
<<<<<<< HEAD
    'DecoupledSOLOLightHead', 'MaskFormerHead'
=======
    'DecoupledSOLOLightHead', 'LADHead'
>>>>>>> f08548bf
]<|MERGE_RESOLUTION|>--- conflicted
+++ resolved
@@ -49,9 +49,5 @@
     'CascadeRPNHead', 'EmbeddingRPNHead', 'LDHead', 'CascadeRPNHead',
     'AutoAssignHead', 'DETRHead', 'YOLOFHead', 'DeformableDETRHead',
     'SOLOHead', 'DecoupledSOLOHead', 'CenterNetHead', 'YOLOXHead',
-<<<<<<< HEAD
-    'DecoupledSOLOLightHead', 'MaskFormerHead'
-=======
-    'DecoupledSOLOLightHead', 'LADHead'
->>>>>>> f08548bf
+    'DecoupledSOLOLightHead', 'LADHead', 'MaskFormerHead'
 ]