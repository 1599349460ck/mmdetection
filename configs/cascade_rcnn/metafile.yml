Collections:
  - Name: Cascade R-CNN
    Metadata:
      Training Data: COCO
      Training Techniques:
        - SGD with Momentum
        - Weight Decay
      Training Resources: 8x V100 GPUs
      Architecture:
        - Cascade R-CNN
        - FPN
        - RPN
        - ResNet
        - RoIAlign
    Paper:
      URL: http://dx.doi.org/10.1109/tpami.2019.2956516
      Title: 'Cascade R-CNN: Delving into High Quality Object Detection'
    README: configs/cascade_rcnn/README.md
    Code:
      URL: https://github.com/open-mmlab/mmdetection/blob/v2.0.0/mmdet/models/detectors/cascade_rcnn.py#L6
      Version: v2.0.0
  - Name: Cascade Mask R-CNN
    Metadata:
      Training Data: COCO
      Training Techniques:
        - SGD with Momentum
        - Weight Decay
      Training Resources: 8x V100 GPUs
      Architecture:
        - Cascade R-CNN
        - FPN
        - RPN
        - ResNet
        - RoIAlign
    Paper:
      URL: http://dx.doi.org/10.1109/tpami.2019.2956516
      Title: 'Cascade R-CNN: Delving into High Quality Object Detection'
    README: configs/cascade_rcnn/README.md
    Code:
      URL: https://github.com/open-mmlab/mmdetection/blob/v2.0.0/mmdet/models/detectors/cascade_rcnn.py#L6
      Version: v2.0.0

Models:
  - Name: cascade-rcnn_r50-caffe_fpn_1x_coco
    In Collection: Cascade R-CNN
    Config: configs/cascade_rcnn/cascade-rcnn_r50-caffe_fpn_1x_coco.py
    Metadata:
      Training Memory (GB): 4.2
      Epochs: 12
    Results:
      - Task: Object Detection
        Dataset: COCO
        Metrics:
          box AP: 40.4
    Weights: https://download.openmmlab.com/mmdetection/v2.0/cascade_rcnn/cascade_rcnn_r50_caffe_fpn_1x_coco/cascade_rcnn_r50_caffe_fpn_1x_coco_bbox_mAP-0.404_20200504_174853-b857be87.pth

  - Name: cascade-rcnn_r50_fpn_1x_coco
    In Collection: Cascade R-CNN
    Config: configs/cascade_rcnn/cascade-rcnn_r50_fpn_1x_coco.py
    Metadata:
      Training Memory (GB): 4.4
      inference time (ms/im):
        - value: 62.11
          hardware: V100
          backend: PyTorch
          batch size: 1
          mode: FP32
          resolution: (800, 1333)
      Epochs: 12
    Results:
      - Task: Object Detection
        Dataset: COCO
        Metrics:
          box AP: 40.3
    Weights: https://download.openmmlab.com/mmdetection/v2.0/cascade_rcnn/cascade_rcnn_r50_fpn_1x_coco/cascade_rcnn_r50_fpn_1x_coco_20200316-3dc56deb.pth

  - Name: cascade-rcnn_r50_fpn_20e_coco
    In Collection: Cascade R-CNN
    Config: configs/cascade_rcnn/cascade-rcnn_r50_fpn_20e_coco.py
    Metadata:
      Training Memory (GB): 4.4
      inference time (ms/im):
        - value: 62.11
          hardware: V100
          backend: PyTorch
          batch size: 1
          mode: FP32
          resolution: (800, 1333)
      Epochs: 20
    Results:
      - Task: Object Detection
        Dataset: COCO
        Metrics:
          box AP: 41.0
    Weights: https://download.openmmlab.com/mmdetection/v2.0/cascade_rcnn/cascade_rcnn_r50_fpn_20e_coco/cascade_rcnn_r50_fpn_20e_coco_bbox_mAP-0.41_20200504_175131-e9872a90.pth

  - Name: cascade-rcnn_r101-caffe_fpn_1x_coco
    In Collection: Cascade R-CNN
    Config: configs/cascade_rcnn/cascade-rcnn_r101-caffe_fpn_1x_coco.py
    Metadata:
      Training Memory (GB): 6.2
      Epochs: 12
    Results:
      - Task: Object Detection
        Dataset: COCO
        Metrics:
          box AP: 42.3
    Weights: https://download.openmmlab.com/mmdetection/v2.0/cascade_rcnn/cascade_rcnn_r101_caffe_fpn_1x_coco/cascade_rcnn_r101_caffe_fpn_1x_coco_bbox_mAP-0.423_20200504_175649-cab8dbd5.pth

  - Name: cascade-rcnn_r101_fpn_1x_coco
    In Collection: Cascade R-CNN
    Config: configs/cascade_rcnn/cascade-rcnn_r101_fpn_1x_coco.py
    Metadata:
      Training Memory (GB): 6.4
      inference time (ms/im):
        - value: 74.07
          hardware: V100
          backend: PyTorch
          batch size: 1
          mode: FP32
          resolution: (800, 1333)
      Epochs: 12
    Results:
      - Task: Object Detection
        Dataset: COCO
        Metrics:
          box AP: 42.0
    Weights: https://download.openmmlab.com/mmdetection/v2.0/cascade_rcnn/cascade_rcnn_r101_fpn_1x_coco/cascade_rcnn_r101_fpn_1x_coco_20200317-0b6a2fbf.pth

  - Name: cascade-rcnn_r101_fpn_20e_coco
    In Collection: Cascade R-CNN
    Config: configs/cascade_rcnn/cascade-rcnn_r101_fpn_20e_coco.py
    Metadata:
      Training Memory (GB): 6.4
      inference time (ms/im):
        - value: 74.07
          hardware: V100
          backend: PyTorch
          batch size: 1
          mode: FP32
          resolution: (800, 1333)
      Epochs: 20
    Results:
      - Task: Object Detection
        Dataset: COCO
        Metrics:
          box AP: 42.5
    Weights: https://download.openmmlab.com/mmdetection/v2.0/cascade_rcnn/cascade_rcnn_r101_fpn_20e_coco/cascade_rcnn_r101_fpn_20e_coco_bbox_mAP-0.425_20200504_231812-5057dcc5.pth

  - Name: cascade-rcnn_x101-32x4d_fpn_1x_coco
    In Collection: Cascade R-CNN
    Config: configs/cascade_rcnn/cascade-rcnn_x101-32x4d_fpn_1x_coco.py
    Metadata:
      Training Memory (GB): 7.6
      inference time (ms/im):
        - value: 91.74
          hardware: V100
          backend: PyTorch
          batch size: 1
          mode: FP32
          resolution: (800, 1333)
      Epochs: 12
    Results:
      - Task: Object Detection
        Dataset: COCO
        Metrics:
          box AP: 43.7
    Weights: https://download.openmmlab.com/mmdetection/v2.0/cascade_rcnn/cascade_rcnn_x101_32x4d_fpn_1x_coco/cascade_rcnn_x101_32x4d_fpn_1x_coco_20200316-95c2deb6.pth

  - Name: cascade-rcnn_x101-32x4d_fpn_20e_coco
    In Collection: Cascade R-CNN
    Config: configs/cascade_rcnn/cascade-rcnn_x101-32x4d_fpn_20e_coco.py
    Metadata:
      Training Memory (GB): 7.6
      Epochs: 20
    Results:
      - Task: Object Detection
        Dataset: COCO
        Metrics:
          box AP: 43.7
    Weights: https://download.openmmlab.com/mmdetection/v2.0/cascade_rcnn/cascade_rcnn_x101_32x4d_fpn_20e_coco/cascade_rcnn_x101_32x4d_fpn_20e_coco_20200906_134608-9ae0a720.pth

  - Name: cascade-rcnn_x101-64x4d_fpn_1x_coco
    In Collection: Cascade R-CNN
    Config: configs/cascade_rcnn/cascade-rcnn_x101-64x4d_fpn_1x_coco.py
    Metadata:
      Training Memory (GB): 10.7
      Epochs: 12
    Results:
      - Task: Object Detection
        Dataset: COCO
        Metrics:
          box AP: 44.7
    Weights: https://download.openmmlab.com/mmdetection/v2.0/cascade_rcnn/cascade_rcnn_x101_64x4d_fpn_1x_coco/cascade_rcnn_x101_64x4d_fpn_1x_coco_20200515_075702-43ce6a30.pth

  - Name: cascade-rcnn_x101_64x4d_fpn_20e_coco
    In Collection: Cascade R-CNN
    Config: configs/cascade_rcnn/cascade-rcnn_x101_64x4d_fpn_20e_coco.py
    Metadata:
      Training Memory (GB): 10.7
      Epochs: 20
    Results:
      - Task: Object Detection
        Dataset: COCO
        Metrics:
          box AP: 44.5
    Weights: https://download.openmmlab.com/mmdetection/v2.0/cascade_rcnn/cascade_rcnn_x101_64x4d_fpn_20e_coco/cascade_rcnn_x101_64x4d_fpn_20e_coco_20200509_224357-051557b1.pth

<<<<<<< HEAD
  - Name: cascade_mask_rcnn_r50_caffe_fpn_1x_coco
    In Collection: Cascade Mask R-CNN
    Config: configs/cascade_rcnn/cascade_mask_rcnn_r50_caffe_fpn_1x_coco.py
=======
  - Name: cascade-mask-rcnn_r50-caffe_fpn_1x_coco
    In Collection: Cascade R-CNN
    Config: configs/cascade_rcnn/cascade-mask-rcnn_r50-caffe_fpn_1x_coco.py
>>>>>>> ecac3a77
    Metadata:
      Training Memory (GB): 5.9
      Epochs: 12
    Results:
      - Task: Object Detection
        Dataset: COCO
        Metrics:
          box AP: 41.2
      - Task: Instance Segmentation
        Dataset: COCO
        Metrics:
          mask AP:  36.0
    Weights: https://download.openmmlab.com/mmdetection/v2.0/cascade_rcnn/cascade_mask_rcnn_r50_caffe_fpn_1x_coco/cascade_mask_rcnn_r50_caffe_fpn_1x_coco_bbox_mAP-0.412__segm_mAP-0.36_20200504_174659-5004b251.pth

<<<<<<< HEAD
  - Name: cascade_mask_rcnn_r50_fpn_1x_coco
    In Collection: Cascade Mask R-CNN
    Config: configs/cascade_rcnn/cascade_mask_rcnn_r50_fpn_1x_coco.py
=======
  - Name: cascade-mask-rcnn_r50_fpn_1x_coco
    In Collection: Cascade R-CNN
    Config: configs/cascade_rcnn/cascade-mask-rcnn_r50_fpn_1x_coco.py
>>>>>>> ecac3a77
    Metadata:
      Training Memory (GB): 6.0
      inference time (ms/im):
        - value: 89.29
          hardware: V100
          backend: PyTorch
          batch size: 1
          mode: FP32
          resolution: (800, 1333)
      Epochs: 12
    Results:
      - Task: Object Detection
        Dataset: COCO
        Metrics:
          box AP: 41.2
      - Task: Instance Segmentation
        Dataset: COCO
        Metrics:
          mask AP:  35.9
    Weights: https://download.openmmlab.com/mmdetection/v2.0/cascade_rcnn/cascade_mask_rcnn_r50_fpn_1x_coco/cascade_mask_rcnn_r50_fpn_1x_coco_20200203-9d4dcb24.pth

<<<<<<< HEAD
  - Name: cascade_mask_rcnn_r50_fpn_20e_coco
    In Collection: Cascade Mask R-CNN
    Config: configs/cascade_rcnn/cascade_mask_rcnn_r50_fpn_20e_coco.py
=======
  - Name: cascade-mask-rcnn_r50_fpn_20e_coco
    In Collection: Cascade R-CNN
    Config: configs/cascade_rcnn/cascade-mask-rcnn_r50_fpn_20e_coco.py
>>>>>>> ecac3a77
    Metadata:
      Training Memory (GB): 6.0
      inference time (ms/im):
        - value: 89.29
          hardware: V100
          backend: PyTorch
          batch size: 1
          mode: FP32
          resolution: (800, 1333)
      Epochs: 20
    Results:
      - Task: Object Detection
        Dataset: COCO
        Metrics:
          box AP: 41.9
      - Task: Instance Segmentation
        Dataset: COCO
        Metrics:
          mask AP:  36.5
    Weights: https://download.openmmlab.com/mmdetection/v2.0/cascade_rcnn/cascade_mask_rcnn_r50_fpn_20e_coco/cascade_mask_rcnn_r50_fpn_20e_coco_bbox_mAP-0.419__segm_mAP-0.365_20200504_174711-4af8e66e.pth

<<<<<<< HEAD
  - Name: cascade_mask_rcnn_r101_caffe_fpn_1x_coco
    In Collection: Cascade Mask R-CNN
    Config: configs/cascade_rcnn/cascade_mask_rcnn_r101_caffe_fpn_1x_coco.py
=======
  - Name: cascade-mask-rcnn_r101-caffe_fpn_1x_coco
    In Collection: Cascade R-CNN
    Config: configs/cascade_rcnn/cascade-mask-rcnn_r101-caffe_fpn_1x_coco.py
>>>>>>> ecac3a77
    Metadata:
      Training Memory (GB): 7.8
      Epochs: 12
    Results:
      - Task: Object Detection
        Dataset: COCO
        Metrics:
          box AP: 43.2
      - Task: Instance Segmentation
        Dataset: COCO
        Metrics:
          mask AP:  37.6
    Weights: https://download.openmmlab.com/mmdetection/v2.0/cascade_rcnn/cascade_mask_rcnn_r101_caffe_fpn_1x_coco/cascade_mask_rcnn_r101_caffe_fpn_1x_coco_bbox_mAP-0.432__segm_mAP-0.376_20200504_174813-5c1e9599.pth

<<<<<<< HEAD
  - Name: cascade_mask_rcnn_r101_fpn_1x_coco
    In Collection: Cascade Mask R-CNN
    Config: configs/cascade_rcnn/cascade_mask_rcnn_r101_fpn_1x_coco.py
=======
  - Name: cascade-mask-rcnn_r101_fpn_1x_coco
    In Collection: Cascade R-CNN
    Config: configs/cascade_rcnn/cascade-mask-rcnn_r101_fpn_1x_coco.py
>>>>>>> ecac3a77
    Metadata:
      Training Memory (GB): 7.9
      inference time (ms/im):
        - value: 102.04
          hardware: V100
          backend: PyTorch
          batch size: 1
          mode: FP32
          resolution: (800, 1333)
      Epochs: 12
    Results:
      - Task: Object Detection
        Dataset: COCO
        Metrics:
          box AP: 42.9
      - Task: Instance Segmentation
        Dataset: COCO
        Metrics:
          mask AP:  37.3
    Weights: https://download.openmmlab.com/mmdetection/v2.0/cascade_rcnn/cascade_mask_rcnn_r101_fpn_1x_coco/cascade_mask_rcnn_r101_fpn_1x_coco_20200203-befdf6ee.pth

<<<<<<< HEAD
  - Name: cascade_mask_rcnn_r101_fpn_20e_coco
    In Collection: Cascade Mask R-CNN
    Config: configs/cascade_rcnn/cascade_mask_rcnn_r101_fpn_20e_coco.py
=======
  - Name: cascade-mask-rcnn_r101_fpn_20e_coco
    In Collection: Cascade R-CNN
    Config: configs/cascade_rcnn/cascade-mask-rcnn_r101_fpn_20e_coco.py
>>>>>>> ecac3a77
    Metadata:
      Training Memory (GB): 7.9
      inference time (ms/im):
        - value: 102.04
          hardware: V100
          backend: PyTorch
          batch size: 1
          mode: FP32
          resolution: (800, 1333)
      Epochs: 20
    Results:
      - Task: Object Detection
        Dataset: COCO
        Metrics:
          box AP: 43.4
      - Task: Instance Segmentation
        Dataset: COCO
        Metrics:
          mask AP:  37.8
    Weights: https://download.openmmlab.com/mmdetection/v2.0/cascade_rcnn/cascade_mask_rcnn_r101_fpn_20e_coco/cascade_mask_rcnn_r101_fpn_20e_coco_bbox_mAP-0.434__segm_mAP-0.378_20200504_174836-005947da.pth

<<<<<<< HEAD
  - Name: cascade_mask_rcnn_x101_32x4d_fpn_1x_coco
    In Collection: Cascade Mask R-CNN
    Config: configs/cascade_rcnn/cascade_mask_rcnn_x101_32x4d_fpn_1x_coco.py
=======
  - Name: cascade-mask-rcnn_x101-32x4d_fpn_1x_coco
    In Collection: Cascade R-CNN
    Config: configs/cascade_rcnn/cascade-mask-rcnn_x101-32x4d_fpn_1x_coco.py
>>>>>>> ecac3a77
    Metadata:
      Training Memory (GB): 9.2
      inference time (ms/im):
        - value: 116.28
          hardware: V100
          backend: PyTorch
          batch size: 1
          mode: FP32
          resolution: (800, 1333)
      Epochs: 12
    Results:
      - Task: Object Detection
        Dataset: COCO
        Metrics:
          box AP: 44.3
      - Task: Instance Segmentation
        Dataset: COCO
        Metrics:
          mask AP:  38.3
    Weights: https://download.openmmlab.com/mmdetection/v2.0/cascade_rcnn/cascade_mask_rcnn_x101_32x4d_fpn_1x_coco/cascade_mask_rcnn_x101_32x4d_fpn_1x_coco_20200201-0f411b1f.pth

<<<<<<< HEAD
  - Name: cascade_mask_rcnn_x101_32x4d_fpn_20e_coco
    In Collection: Cascade Mask R-CNN
    Config: configs/cascade_rcnn/cascade_mask_rcnn_x101_32x4d_fpn_20e_coco.py
=======
  - Name: cascade-mask-rcnn_x101-32x4d_fpn_20e_coco
    In Collection: Cascade R-CNN
    Config: configs/cascade_rcnn/cascade-mask-rcnn_x101-32x4d_fpn_20e_coco.py
>>>>>>> ecac3a77
    Metadata:
      Training Memory (GB): 9.2
      inference time (ms/im):
        - value: 116.28
          hardware: V100
          backend: PyTorch
          batch size: 1
          mode: FP32
          resolution: (800, 1333)
      Epochs: 20
    Results:
      - Task: Object Detection
        Dataset: COCO
        Metrics:
          box AP: 45.0
      - Task: Instance Segmentation
        Dataset: COCO
        Metrics:
          mask AP:  39.0
    Weights: https://download.openmmlab.com/mmdetection/v2.0/cascade_rcnn/cascade_mask_rcnn_x101_32x4d_fpn_20e_coco/cascade_mask_rcnn_x101_32x4d_fpn_20e_coco_20200528_083917-ed1f4751.pth

<<<<<<< HEAD
  - Name: cascade_mask_rcnn_x101_64x4d_fpn_1x_coco
    In Collection: Cascade Mask R-CNN
    Config: configs/cascade_rcnn/cascade_mask_rcnn_x101_64x4d_fpn_1x_coco.py
=======
  - Name: cascade-mask-rcnn_x101-64x4d_fpn_1x_coco
    In Collection: Cascade R-CNN
    Config: configs/cascade_rcnn/cascade-mask-rcnn_x101-64x4d_fpn_1x_coco.py
>>>>>>> ecac3a77
    Metadata:
      Training Memory (GB): 12.2
      inference time (ms/im):
        - value: 149.25
          hardware: V100
          backend: PyTorch
          batch size: 1
          mode: FP32
          resolution: (800, 1333)
      Epochs: 12
    Results:
      - Task: Object Detection
        Dataset: COCO
        Metrics:
          box AP: 45.3
      - Task: Instance Segmentation
        Dataset: COCO
        Metrics:
          mask AP:  39.2
    Weights: https://download.openmmlab.com/mmdetection/v2.0/cascade_rcnn/cascade_mask_rcnn_x101_64x4d_fpn_1x_coco/cascade_mask_rcnn_x101_64x4d_fpn_1x_coco_20200203-9a2db89d.pth

<<<<<<< HEAD
  - Name: cascade_mask_rcnn_x101_64x4d_fpn_20e_coco
    In Collection: Cascade Mask R-CNN
    Config: configs/cascade_rcnn/cascade_mask_rcnn_x101_64x4d_fpn_20e_coco.py
=======
  - Name: cascade-mask-rcnn_x101-64x4d_fpn_20e_coco
    In Collection: Cascade R-CNN
    Config: configs/cascade_rcnn/cascade-mask-rcnn_x101-64x4d_fpn_20e_coco.py
>>>>>>> ecac3a77
    Metadata:
      Training Memory (GB): 12.2
      Epochs: 20
    Results:
      - Task: Object Detection
        Dataset: COCO
        Metrics:
          box AP: 45.6
      - Task: Instance Segmentation
        Dataset: COCO
        Metrics:
          mask AP: 39.5
    Weights: https://download.openmmlab.com/mmdetection/v2.0/cascade_rcnn/cascade_mask_rcnn_x101_64x4d_fpn_20e_coco/cascade_mask_rcnn_x101_64x4d_fpn_20e_coco_20200512_161033-bdb5126a.pth

<<<<<<< HEAD
  - Name: cascade_mask_rcnn_r50_caffe_fpn_mstrain_3x_coco
    In Collection: Cascade Mask R-CNN
    Config: configs/cascade_rcnn/cascade_mask_rcnn_r50_caffe_fpn_mstrain_3x_coco.py
=======
  - Name: cascade-mask-rcnn_r50-caffe_fpn_ms-3x_coco
    In Collection: Cascade R-CNN
    Config: configs/cascade_rcnn/cascade-mask-rcnn_r50-caffe_fpn_ms-3x_coco.py
>>>>>>> ecac3a77
    Metadata:
      Training Memory (GB): 5.7
      Epochs: 36
    Results:
      - Task: Object Detection
        Dataset: COCO
        Metrics:
          box AP: 44.0
      - Task: Instance Segmentation
        Dataset: COCO
        Metrics:
          mask AP: 38.1
    Weights: https://download.openmmlab.com/mmdetection/v2.0/cascade_rcnn/cascade_mask_rcnn_r50_caffe_fpn_mstrain_3x_coco/cascade_mask_rcnn_r50_caffe_fpn_mstrain_3x_coco_20210707_002651-6e29b3a6.pth

<<<<<<< HEAD
  - Name: cascade_mask_rcnn_r50_fpn_mstrain_3x_coco
    In Collection: Cascade Mask R-CNN
    Config: configs/cascade_rcnn/cascade_mask_rcnn_r50_fpn_mstrain_3x_coco.py
=======
  - Name: cascade-mask-rcnn_r50_fpn_mstrain_3x_coco
    In Collection: Cascade R-CNN
    Config: configs/cascade_rcnn/cascade-mask-rcnn_r50_fpn_ms-3x_coco.py
>>>>>>> ecac3a77
    Metadata:
      Training Memory (GB): 5.9
      Epochs: 36
    Results:
      - Task: Object Detection
        Dataset: COCO
        Metrics:
          box AP: 44.3
      - Task: Instance Segmentation
        Dataset: COCO
        Metrics:
          mask AP: 38.5
    Weights: https://download.openmmlab.com/mmdetection/v2.0/cascade_rcnn/cascade_mask_rcnn_r50_fpn_mstrain_3x_coco/cascade_mask_rcnn_r50_fpn_mstrain_3x_coco_20210628_164719-5bdc3824.pth

<<<<<<< HEAD
  - Name: cascade_mask_rcnn_r101_caffe_fpn_mstrain_3x_coco
    In Collection: Cascade Mask R-CNN
    Config: configs/cascade_rcnn/cascade_mask_rcnn_r101_caffe_fpn_mstrain_3x_coco.py
=======
  - Name: cascade-mask-rcnn_r101-caffe_fpn_ms-3x_coco
    In Collection: Cascade R-CNN
    Config: configs/cascade_rcnn/cascade-mask-rcnn_r101-caffe_fpn_ms-3x_coco.py
>>>>>>> ecac3a77
    Metadata:
      Training Memory (GB): 7.7
      Epochs: 36
    Results:
      - Task: Object Detection
        Dataset: COCO
        Metrics:
          box AP: 45.4
      - Task: Instance Segmentation
        Dataset: COCO
        Metrics:
          mask AP: 39.5
    Weights: https://download.openmmlab.com/mmdetection/v2.0/cascade_rcnn/cascade_mask_rcnn_r101_caffe_fpn_mstrain_3x_coco/cascade_mask_rcnn_r101_caffe_fpn_mstrain_3x_coco_20210707_002620-a5bd2389.pth

<<<<<<< HEAD
  - Name: cascade_mask_rcnn_r101_fpn_mstrain_3x_coco
    In Collection: Cascade Mask R-CNN
    Config: configs/cascade_rcnn/cascade_mask_rcnn_r101_fpn_mstrain_3x_coco.py
=======
  - Name: cascade-mask-rcnn_r101_fpn_ms-3x_coco
    In Collection: Cascade R-CNN
    Config: configs/cascade_rcnn/cascade-mask-rcnn_r101_fpn_ms-3x_coco.py
>>>>>>> ecac3a77
    Metadata:
      Training Memory (GB): 7.8
      Epochs: 36
    Results:
      - Task: Object Detection
        Dataset: COCO
        Metrics:
          box AP: 45.5
      - Task: Instance Segmentation
        Dataset: COCO
        Metrics:
          mask AP: 39.6
    Weights: https://download.openmmlab.com/mmdetection/v2.0/cascade_rcnn/cascade_mask_rcnn_r101_fpn_mstrain_3x_coco/cascade_mask_rcnn_r101_fpn_mstrain_3x_coco_20210628_165236-51a2d363.pth

<<<<<<< HEAD
  - Name: cascade_mask_rcnn_x101_32x4d_fpn_mstrain_3x_coco
    In Collection: Cascade Mask R-CNN
    Config: configs/cascade_rcnn/cascade_mask_rcnn_x101_32x4d_fpn_mstrain_3x_coco.py
=======
  - Name: cascade-mask-rcnn_x101-32x4d_fpn_ms-3x_coco
    In Collection: Cascade R-CNN
    Config: configs/cascade_rcnn/cascade-mask-rcnn_x101-32x4d_fpn_ms-3x_coco.py
>>>>>>> ecac3a77
    Metadata:
      Training Memory (GB): 9.0
      Epochs: 36
    Results:
      - Task: Object Detection
        Dataset: COCO
        Metrics:
          box AP: 46.3
      - Task: Instance Segmentation
        Dataset: COCO
        Metrics:
          mask AP: 40.1
    Weights: https://download.openmmlab.com/mmdetection/v2.0/cascade_rcnn/cascade_mask_rcnn_x101_32x4d_fpn_mstrain_3x_coco/cascade_mask_rcnn_x101_32x4d_fpn_mstrain_3x_coco_20210706_225234-40773067.pth

<<<<<<< HEAD
  - Name: cascade_mask_rcnn_x101_32x8d_fpn_mstrain_3x_coco
    In Collection: Cascade Mask R-CNN
    Config: configs/cascade_rcnn/cascade_mask_rcnn_x101_32x8d_fpn_mstrain_3x_coco.py
=======
  - Name: cascade-mask-rcnn_x101-32x8d_fpn_ms-3x_coco
    In Collection: Cascade R-CNN
    Config: configs/cascade_rcnn/cascade-mask-rcnn_x101-32x8d_fpn_ms-3x_coco.py
>>>>>>> ecac3a77
    Metadata:
      Training Memory (GB): 12.1
      Epochs: 36
    Results:
      - Task: Object Detection
        Dataset: COCO
        Metrics:
          box AP: 46.1
      - Task: Instance Segmentation
        Dataset: COCO
        Metrics:
          mask AP: 39.9
    Weights: https://download.openmmlab.com/mmdetection/v2.0/cascade_rcnn/cascade_mask_rcnn_x101_32x8d_fpn_mstrain_3x_coco/cascade_mask_rcnn_x101_32x8d_fpn_mstrain_3x_coco_20210719_180640-9ff7e76f.pth

<<<<<<< HEAD
  - Name: cascade_mask_rcnn_x101_64x4d_fpn_mstrain_3x_coco
    In Collection: Cascade Mask R-CNN
    Config: configs/cascade_rcnn/cascade_mask_rcnn_x101_64x4d_fpn_mstrain_3x_coco.py
=======
  - Name: cascade-mask-rcnn_x101-64x4d_fpn_ms-3x_coco
    In Collection: Cascade R-CNN
    Config: configs/cascade_rcnn/cascade-mask-rcnn_x101-64x4d_fpn_ms-3x_coco.py
>>>>>>> ecac3a77
    Metadata:
      Training Memory (GB): 12.0
      Epochs: 36
    Results:
      - Task: Object Detection
        Dataset: COCO
        Metrics:
          box AP: 46.6
      - Task: Instance Segmentation
        Dataset: COCO
        Metrics:
          mask AP: 40.3
    Weights: https://download.openmmlab.com/mmdetection/v2.0/cascade_rcnn/cascade_mask_rcnn_x101_64x4d_fpn_mstrain_3x_coco/cascade_mask_rcnn_x101_64x4d_fpn_mstrain_3x_coco_20210719_210311-d3e64ba0.pth<|MERGE_RESOLUTION|>--- conflicted
+++ resolved
@@ -206,15 +206,9 @@
           box AP: 44.5
     Weights: https://download.openmmlab.com/mmdetection/v2.0/cascade_rcnn/cascade_rcnn_x101_64x4d_fpn_20e_coco/cascade_rcnn_x101_64x4d_fpn_20e_coco_20200509_224357-051557b1.pth
 
-<<<<<<< HEAD
-  - Name: cascade_mask_rcnn_r50_caffe_fpn_1x_coco
-    In Collection: Cascade Mask R-CNN
-    Config: configs/cascade_rcnn/cascade_mask_rcnn_r50_caffe_fpn_1x_coco.py
-=======
   - Name: cascade-mask-rcnn_r50-caffe_fpn_1x_coco
     In Collection: Cascade R-CNN
     Config: configs/cascade_rcnn/cascade-mask-rcnn_r50-caffe_fpn_1x_coco.py
->>>>>>> ecac3a77
     Metadata:
       Training Memory (GB): 5.9
       Epochs: 12
@@ -229,15 +223,9 @@
           mask AP:  36.0
     Weights: https://download.openmmlab.com/mmdetection/v2.0/cascade_rcnn/cascade_mask_rcnn_r50_caffe_fpn_1x_coco/cascade_mask_rcnn_r50_caffe_fpn_1x_coco_bbox_mAP-0.412__segm_mAP-0.36_20200504_174659-5004b251.pth
 
-<<<<<<< HEAD
-  - Name: cascade_mask_rcnn_r50_fpn_1x_coco
-    In Collection: Cascade Mask R-CNN
-    Config: configs/cascade_rcnn/cascade_mask_rcnn_r50_fpn_1x_coco.py
-=======
   - Name: cascade-mask-rcnn_r50_fpn_1x_coco
     In Collection: Cascade R-CNN
     Config: configs/cascade_rcnn/cascade-mask-rcnn_r50_fpn_1x_coco.py
->>>>>>> ecac3a77
     Metadata:
       Training Memory (GB): 6.0
       inference time (ms/im):
@@ -259,15 +247,9 @@
           mask AP:  35.9
     Weights: https://download.openmmlab.com/mmdetection/v2.0/cascade_rcnn/cascade_mask_rcnn_r50_fpn_1x_coco/cascade_mask_rcnn_r50_fpn_1x_coco_20200203-9d4dcb24.pth
 
-<<<<<<< HEAD
-  - Name: cascade_mask_rcnn_r50_fpn_20e_coco
-    In Collection: Cascade Mask R-CNN
-    Config: configs/cascade_rcnn/cascade_mask_rcnn_r50_fpn_20e_coco.py
-=======
   - Name: cascade-mask-rcnn_r50_fpn_20e_coco
     In Collection: Cascade R-CNN
     Config: configs/cascade_rcnn/cascade-mask-rcnn_r50_fpn_20e_coco.py
->>>>>>> ecac3a77
     Metadata:
       Training Memory (GB): 6.0
       inference time (ms/im):
@@ -289,15 +271,9 @@
           mask AP:  36.5
     Weights: https://download.openmmlab.com/mmdetection/v2.0/cascade_rcnn/cascade_mask_rcnn_r50_fpn_20e_coco/cascade_mask_rcnn_r50_fpn_20e_coco_bbox_mAP-0.419__segm_mAP-0.365_20200504_174711-4af8e66e.pth
 
-<<<<<<< HEAD
-  - Name: cascade_mask_rcnn_r101_caffe_fpn_1x_coco
-    In Collection: Cascade Mask R-CNN
-    Config: configs/cascade_rcnn/cascade_mask_rcnn_r101_caffe_fpn_1x_coco.py
-=======
   - Name: cascade-mask-rcnn_r101-caffe_fpn_1x_coco
     In Collection: Cascade R-CNN
     Config: configs/cascade_rcnn/cascade-mask-rcnn_r101-caffe_fpn_1x_coco.py
->>>>>>> ecac3a77
     Metadata:
       Training Memory (GB): 7.8
       Epochs: 12
@@ -312,15 +288,9 @@
           mask AP:  37.6
     Weights: https://download.openmmlab.com/mmdetection/v2.0/cascade_rcnn/cascade_mask_rcnn_r101_caffe_fpn_1x_coco/cascade_mask_rcnn_r101_caffe_fpn_1x_coco_bbox_mAP-0.432__segm_mAP-0.376_20200504_174813-5c1e9599.pth
 
-<<<<<<< HEAD
-  - Name: cascade_mask_rcnn_r101_fpn_1x_coco
-    In Collection: Cascade Mask R-CNN
-    Config: configs/cascade_rcnn/cascade_mask_rcnn_r101_fpn_1x_coco.py
-=======
   - Name: cascade-mask-rcnn_r101_fpn_1x_coco
     In Collection: Cascade R-CNN
     Config: configs/cascade_rcnn/cascade-mask-rcnn_r101_fpn_1x_coco.py
->>>>>>> ecac3a77
     Metadata:
       Training Memory (GB): 7.9
       inference time (ms/im):
@@ -342,15 +312,9 @@
           mask AP:  37.3
     Weights: https://download.openmmlab.com/mmdetection/v2.0/cascade_rcnn/cascade_mask_rcnn_r101_fpn_1x_coco/cascade_mask_rcnn_r101_fpn_1x_coco_20200203-befdf6ee.pth
 
-<<<<<<< HEAD
-  - Name: cascade_mask_rcnn_r101_fpn_20e_coco
-    In Collection: Cascade Mask R-CNN
-    Config: configs/cascade_rcnn/cascade_mask_rcnn_r101_fpn_20e_coco.py
-=======
   - Name: cascade-mask-rcnn_r101_fpn_20e_coco
     In Collection: Cascade R-CNN
     Config: configs/cascade_rcnn/cascade-mask-rcnn_r101_fpn_20e_coco.py
->>>>>>> ecac3a77
     Metadata:
       Training Memory (GB): 7.9
       inference time (ms/im):
@@ -372,15 +336,9 @@
           mask AP:  37.8
     Weights: https://download.openmmlab.com/mmdetection/v2.0/cascade_rcnn/cascade_mask_rcnn_r101_fpn_20e_coco/cascade_mask_rcnn_r101_fpn_20e_coco_bbox_mAP-0.434__segm_mAP-0.378_20200504_174836-005947da.pth
 
-<<<<<<< HEAD
-  - Name: cascade_mask_rcnn_x101_32x4d_fpn_1x_coco
-    In Collection: Cascade Mask R-CNN
-    Config: configs/cascade_rcnn/cascade_mask_rcnn_x101_32x4d_fpn_1x_coco.py
-=======
   - Name: cascade-mask-rcnn_x101-32x4d_fpn_1x_coco
     In Collection: Cascade R-CNN
     Config: configs/cascade_rcnn/cascade-mask-rcnn_x101-32x4d_fpn_1x_coco.py
->>>>>>> ecac3a77
     Metadata:
       Training Memory (GB): 9.2
       inference time (ms/im):
@@ -402,15 +360,9 @@
           mask AP:  38.3
     Weights: https://download.openmmlab.com/mmdetection/v2.0/cascade_rcnn/cascade_mask_rcnn_x101_32x4d_fpn_1x_coco/cascade_mask_rcnn_x101_32x4d_fpn_1x_coco_20200201-0f411b1f.pth
 
-<<<<<<< HEAD
-  - Name: cascade_mask_rcnn_x101_32x4d_fpn_20e_coco
-    In Collection: Cascade Mask R-CNN
-    Config: configs/cascade_rcnn/cascade_mask_rcnn_x101_32x4d_fpn_20e_coco.py
-=======
   - Name: cascade-mask-rcnn_x101-32x4d_fpn_20e_coco
     In Collection: Cascade R-CNN
     Config: configs/cascade_rcnn/cascade-mask-rcnn_x101-32x4d_fpn_20e_coco.py
->>>>>>> ecac3a77
     Metadata:
       Training Memory (GB): 9.2
       inference time (ms/im):
@@ -432,15 +384,9 @@
           mask AP:  39.0
     Weights: https://download.openmmlab.com/mmdetection/v2.0/cascade_rcnn/cascade_mask_rcnn_x101_32x4d_fpn_20e_coco/cascade_mask_rcnn_x101_32x4d_fpn_20e_coco_20200528_083917-ed1f4751.pth
 
-<<<<<<< HEAD
-  - Name: cascade_mask_rcnn_x101_64x4d_fpn_1x_coco
-    In Collection: Cascade Mask R-CNN
-    Config: configs/cascade_rcnn/cascade_mask_rcnn_x101_64x4d_fpn_1x_coco.py
-=======
   - Name: cascade-mask-rcnn_x101-64x4d_fpn_1x_coco
     In Collection: Cascade R-CNN
     Config: configs/cascade_rcnn/cascade-mask-rcnn_x101-64x4d_fpn_1x_coco.py
->>>>>>> ecac3a77
     Metadata:
       Training Memory (GB): 12.2
       inference time (ms/im):
@@ -462,15 +408,9 @@
           mask AP:  39.2
     Weights: https://download.openmmlab.com/mmdetection/v2.0/cascade_rcnn/cascade_mask_rcnn_x101_64x4d_fpn_1x_coco/cascade_mask_rcnn_x101_64x4d_fpn_1x_coco_20200203-9a2db89d.pth
 
-<<<<<<< HEAD
-  - Name: cascade_mask_rcnn_x101_64x4d_fpn_20e_coco
-    In Collection: Cascade Mask R-CNN
-    Config: configs/cascade_rcnn/cascade_mask_rcnn_x101_64x4d_fpn_20e_coco.py
-=======
   - Name: cascade-mask-rcnn_x101-64x4d_fpn_20e_coco
     In Collection: Cascade R-CNN
     Config: configs/cascade_rcnn/cascade-mask-rcnn_x101-64x4d_fpn_20e_coco.py
->>>>>>> ecac3a77
     Metadata:
       Training Memory (GB): 12.2
       Epochs: 20
@@ -485,15 +425,9 @@
           mask AP: 39.5
     Weights: https://download.openmmlab.com/mmdetection/v2.0/cascade_rcnn/cascade_mask_rcnn_x101_64x4d_fpn_20e_coco/cascade_mask_rcnn_x101_64x4d_fpn_20e_coco_20200512_161033-bdb5126a.pth
 
-<<<<<<< HEAD
-  - Name: cascade_mask_rcnn_r50_caffe_fpn_mstrain_3x_coco
-    In Collection: Cascade Mask R-CNN
-    Config: configs/cascade_rcnn/cascade_mask_rcnn_r50_caffe_fpn_mstrain_3x_coco.py
-=======
   - Name: cascade-mask-rcnn_r50-caffe_fpn_ms-3x_coco
     In Collection: Cascade R-CNN
     Config: configs/cascade_rcnn/cascade-mask-rcnn_r50-caffe_fpn_ms-3x_coco.py
->>>>>>> ecac3a77
     Metadata:
       Training Memory (GB): 5.7
       Epochs: 36
@@ -508,15 +442,9 @@
           mask AP: 38.1
     Weights: https://download.openmmlab.com/mmdetection/v2.0/cascade_rcnn/cascade_mask_rcnn_r50_caffe_fpn_mstrain_3x_coco/cascade_mask_rcnn_r50_caffe_fpn_mstrain_3x_coco_20210707_002651-6e29b3a6.pth
 
-<<<<<<< HEAD
-  - Name: cascade_mask_rcnn_r50_fpn_mstrain_3x_coco
-    In Collection: Cascade Mask R-CNN
-    Config: configs/cascade_rcnn/cascade_mask_rcnn_r50_fpn_mstrain_3x_coco.py
-=======
   - Name: cascade-mask-rcnn_r50_fpn_mstrain_3x_coco
     In Collection: Cascade R-CNN
     Config: configs/cascade_rcnn/cascade-mask-rcnn_r50_fpn_ms-3x_coco.py
->>>>>>> ecac3a77
     Metadata:
       Training Memory (GB): 5.9
       Epochs: 36
@@ -531,15 +459,9 @@
           mask AP: 38.5
     Weights: https://download.openmmlab.com/mmdetection/v2.0/cascade_rcnn/cascade_mask_rcnn_r50_fpn_mstrain_3x_coco/cascade_mask_rcnn_r50_fpn_mstrain_3x_coco_20210628_164719-5bdc3824.pth
 
-<<<<<<< HEAD
-  - Name: cascade_mask_rcnn_r101_caffe_fpn_mstrain_3x_coco
-    In Collection: Cascade Mask R-CNN
-    Config: configs/cascade_rcnn/cascade_mask_rcnn_r101_caffe_fpn_mstrain_3x_coco.py
-=======
   - Name: cascade-mask-rcnn_r101-caffe_fpn_ms-3x_coco
     In Collection: Cascade R-CNN
     Config: configs/cascade_rcnn/cascade-mask-rcnn_r101-caffe_fpn_ms-3x_coco.py
->>>>>>> ecac3a77
     Metadata:
       Training Memory (GB): 7.7
       Epochs: 36
@@ -554,15 +476,9 @@
           mask AP: 39.5
     Weights: https://download.openmmlab.com/mmdetection/v2.0/cascade_rcnn/cascade_mask_rcnn_r101_caffe_fpn_mstrain_3x_coco/cascade_mask_rcnn_r101_caffe_fpn_mstrain_3x_coco_20210707_002620-a5bd2389.pth
 
-<<<<<<< HEAD
-  - Name: cascade_mask_rcnn_r101_fpn_mstrain_3x_coco
-    In Collection: Cascade Mask R-CNN
-    Config: configs/cascade_rcnn/cascade_mask_rcnn_r101_fpn_mstrain_3x_coco.py
-=======
   - Name: cascade-mask-rcnn_r101_fpn_ms-3x_coco
     In Collection: Cascade R-CNN
     Config: configs/cascade_rcnn/cascade-mask-rcnn_r101_fpn_ms-3x_coco.py
->>>>>>> ecac3a77
     Metadata:
       Training Memory (GB): 7.8
       Epochs: 36
@@ -577,15 +493,9 @@
           mask AP: 39.6
     Weights: https://download.openmmlab.com/mmdetection/v2.0/cascade_rcnn/cascade_mask_rcnn_r101_fpn_mstrain_3x_coco/cascade_mask_rcnn_r101_fpn_mstrain_3x_coco_20210628_165236-51a2d363.pth
 
-<<<<<<< HEAD
-  - Name: cascade_mask_rcnn_x101_32x4d_fpn_mstrain_3x_coco
-    In Collection: Cascade Mask R-CNN
-    Config: configs/cascade_rcnn/cascade_mask_rcnn_x101_32x4d_fpn_mstrain_3x_coco.py
-=======
   - Name: cascade-mask-rcnn_x101-32x4d_fpn_ms-3x_coco
     In Collection: Cascade R-CNN
     Config: configs/cascade_rcnn/cascade-mask-rcnn_x101-32x4d_fpn_ms-3x_coco.py
->>>>>>> ecac3a77
     Metadata:
       Training Memory (GB): 9.0
       Epochs: 36
@@ -600,15 +510,9 @@
           mask AP: 40.1
     Weights: https://download.openmmlab.com/mmdetection/v2.0/cascade_rcnn/cascade_mask_rcnn_x101_32x4d_fpn_mstrain_3x_coco/cascade_mask_rcnn_x101_32x4d_fpn_mstrain_3x_coco_20210706_225234-40773067.pth
 
-<<<<<<< HEAD
-  - Name: cascade_mask_rcnn_x101_32x8d_fpn_mstrain_3x_coco
-    In Collection: Cascade Mask R-CNN
-    Config: configs/cascade_rcnn/cascade_mask_rcnn_x101_32x8d_fpn_mstrain_3x_coco.py
-=======
   - Name: cascade-mask-rcnn_x101-32x8d_fpn_ms-3x_coco
     In Collection: Cascade R-CNN
     Config: configs/cascade_rcnn/cascade-mask-rcnn_x101-32x8d_fpn_ms-3x_coco.py
->>>>>>> ecac3a77
     Metadata:
       Training Memory (GB): 12.1
       Epochs: 36
@@ -623,15 +527,9 @@
           mask AP: 39.9
     Weights: https://download.openmmlab.com/mmdetection/v2.0/cascade_rcnn/cascade_mask_rcnn_x101_32x8d_fpn_mstrain_3x_coco/cascade_mask_rcnn_x101_32x8d_fpn_mstrain_3x_coco_20210719_180640-9ff7e76f.pth
 
-<<<<<<< HEAD
-  - Name: cascade_mask_rcnn_x101_64x4d_fpn_mstrain_3x_coco
-    In Collection: Cascade Mask R-CNN
-    Config: configs/cascade_rcnn/cascade_mask_rcnn_x101_64x4d_fpn_mstrain_3x_coco.py
-=======
   - Name: cascade-mask-rcnn_x101-64x4d_fpn_ms-3x_coco
     In Collection: Cascade R-CNN
     Config: configs/cascade_rcnn/cascade-mask-rcnn_x101-64x4d_fpn_ms-3x_coco.py
->>>>>>> ecac3a77
     Metadata:
       Training Memory (GB): 12.0
       Epochs: 36
