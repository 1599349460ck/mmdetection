--- conflicted
+++ resolved
@@ -1,9 +1,6 @@
 from .builder import build_linear_layer, build_transformer
-<<<<<<< HEAD
+from .conv_upsample import ConvUpsample
 from .csp_layer import CSPLayer
-=======
-from .conv_upsample import ConvUpsample
->>>>>>> 635c382e
 from .gaussian_target import gaussian_radius, gen_gaussian_target
 from .inverted_residual import InvertedResidual
 from .make_divisible import make_divisible
@@ -22,9 +19,5 @@
     'build_transformer', 'build_linear_layer', 'SinePositionalEncoding',
     'LearnedPositionalEncoding', 'DynamicConv', 'SimplifiedBasicBlock',
     'NormedLinear', 'NormedConv2d', 'make_divisible', 'InvertedResidual',
-<<<<<<< HEAD
-    'SELayer', 'upsample_like', 'CSPLayer'
-=======
-    'SELayer', 'upsample_like', 'ConvUpsample'
->>>>>>> 635c382e
+    'SELayer', 'upsample_like', 'ConvUpsample', 'CSPLayer'
 ]