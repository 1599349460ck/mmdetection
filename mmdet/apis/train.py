--- conflicted
+++ resolved
@@ -97,19 +97,13 @@
             ds,
             cfg.data.imgs_per_gpu,
             cfg.data.workers_per_gpu,
-<<<<<<< HEAD
             # cfg.gpus will be ignored if distributed
-            cfg.gpus,
+            len(cfg.gpu_ids),
             dist=distributed,
-=======
-            len(cfg.gpu_ids),
-            dist=False,
->>>>>>> 25ede58a
             seed=cfg.seed) for ds in dataset
     ]
 
     # put model on gpus
-<<<<<<< HEAD
     if distributed:
         find_unused_parameters = cfg.get('find_unused_parameters', False)
         # Sets the `find_unused_parameters` parameter in
@@ -120,10 +114,8 @@
             broadcast_buffers=False,
             find_unused_parameters=find_unused_parameters)
     else:
-        model = MMDataParallel(model, device_ids=range(cfg.gpus)).cuda()
-=======
-    model = MMDataParallel(model.cuda(cfg.gpu_ids[0]), device_ids=cfg.gpu_ids)
->>>>>>> 25ede58a
+        model = MMDataParallel(
+            model.cuda(cfg.gpu_ids[0]), device_ids=cfg.gpu_ids)
 
     # build runner
     optimizer = build_optimizer(model, cfg.optimizer)
