--- conflicted
+++ resolved
@@ -1,10 +1,8 @@
 from .anchor_head import AnchorHead
 from .fcos_head import FCOSHead
-<<<<<<< HEAD
+from .fovea_head import FoveaHead
 from .free_anchor_retina_head import FreeAnchorRetinaHead
-=======
-from .fovea_head import FoveaHead
->>>>>>> d88ad8fc
+from .free_anchor_retina_head import FreeAnchorRetinaHead
 from .ga_retina_head import GARetinaHead
 from .ga_rpn_head import GARPNHead
 from .guided_anchor_head import FeatureAdaption, GuidedAnchorHead
@@ -16,9 +14,5 @@
 __all__ = [
     'AnchorHead', 'GuidedAnchorHead', 'FeatureAdaption', 'RPNHead',
     'GARPNHead', 'RetinaHead', 'GARetinaHead', 'SSDHead', 'FCOSHead',
-<<<<<<< HEAD
-    'RepPointsHead', 'FreeAnchorRetinaHead'
-=======
-    'RepPointsHead', 'FoveaHead'
->>>>>>> d88ad8fc
+    'RepPointsHead', 'FoveaHead', 'FreeAnchorRetinaHead'
 ]