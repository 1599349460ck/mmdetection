from .atss import ATSS
from .autoassign import AutoAssign
from .base import BaseDetector
from .cascade_rcnn import CascadeRCNN
from .centernet import CenterNet
from .cornernet import CornerNet
from .deformable_detr import DeformableDETR
from .detr import DETR
from .fast_rcnn import FastRCNN
from .faster_rcnn import FasterRCNN
from .fcos import FCOS
from .fovea import FOVEA
from .fsaf import FSAF
from .gfl import GFL
from .grid_rcnn import GridRCNN
from .htc import HybridTaskCascade
from .kd_one_stage import KnowledgeDistillationSingleStageDetector
from .mask_rcnn import MaskRCNN
from .mask_scoring_rcnn import MaskScoringRCNN
from .nasfcos import NASFCOS
from .paa import PAA
from .point_rend import PointRend
from .reppoints_detector import RepPointsDetector
from .retinanet import RetinaNet
from .rpn import RPN
from .scnet import SCNet
from .single_stage import SingleStageDetector
from .sparse_rcnn import SparseRCNN
from .trident_faster_rcnn import TridentFasterRCNN
from .two_stage import TwoStageDetector
from .vfnet import VFNet
from .yolact import YOLACT
from .yolo import YOLOV3
from .yolof import YOLOF
<<<<<<< HEAD
from .centernet2 import CenterNet2
=======
from .yolox import YOLOX
>>>>>>> a637a552

__all__ = [
    'ATSS', 'BaseDetector', 'SingleStageDetector', 'TwoStageDetector', 'RPN',
    'KnowledgeDistillationSingleStageDetector', 'FastRCNN', 'FasterRCNN',
    'MaskRCNN', 'CascadeRCNN', 'HybridTaskCascade', 'RetinaNet', 'FCOS',
    'GridRCNN', 'MaskScoringRCNN', 'RepPointsDetector', 'FOVEA', 'FSAF',
    'NASFCOS', 'PointRend', 'GFL', 'CornerNet', 'PAA', 'YOLOV3', 'YOLACT',
    'VFNet', 'DETR', 'TridentFasterRCNN', 'SparseRCNN', 'SCNet',
<<<<<<< HEAD
    'DeformableDETR', 'AutoAssign', 'YOLOF', 'CenterNet', 'CenterNet2'
=======
    'DeformableDETR', 'AutoAssign', 'YOLOF', 'CenterNet', 'YOLOX'
>>>>>>> a637a552
]<|MERGE_RESOLUTION|>--- conflicted
+++ resolved
@@ -32,11 +32,8 @@
 from .yolact import YOLACT
 from .yolo import YOLOV3
 from .yolof import YOLOF
-<<<<<<< HEAD
-from .centernet2 import CenterNet2
-=======
+from .centernet2 import CenterNet
 from .yolox import YOLOX
->>>>>>> a637a552
 
 __all__ = [
     'ATSS', 'BaseDetector', 'SingleStageDetector', 'TwoStageDetector', 'RPN',
@@ -45,9 +42,5 @@
     'GridRCNN', 'MaskScoringRCNN', 'RepPointsDetector', 'FOVEA', 'FSAF',
     'NASFCOS', 'PointRend', 'GFL', 'CornerNet', 'PAA', 'YOLOV3', 'YOLACT',
     'VFNet', 'DETR', 'TridentFasterRCNN', 'SparseRCNN', 'SCNet',
-<<<<<<< HEAD
-    'DeformableDETR', 'AutoAssign', 'YOLOF', 'CenterNet', 'CenterNet2'
-=======
-    'DeformableDETR', 'AutoAssign', 'YOLOF', 'CenterNet', 'YOLOX'
->>>>>>> a637a552
+    'DeformableDETR', 'AutoAssign', 'YOLOF', 'CenterNet', 'CenterNet2', 'YOLOX'
 ]