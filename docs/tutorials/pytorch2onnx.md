# Tutorial 8: Pytorch to ONNX (Experimental)

<!-- TOC -->

- [Tutorial 8: Pytorch to ONNX (Experimental)](#tutorial-8-pytorch-to-onnx-experimental)
  - [How to convert models from Pytorch to ONNX](#how-to-convert-models-from-pytorch-to-onnx)
    - [Prerequisite](#prerequisite)
    - [Usage](#usage)
    - [Description of all arguments](#description-of-all-arguments)
  - [How to evaluate ONNX models with ONNX Runtime](#how-to-evaluate-onnx-models-with-onnx-runtime)
    - [Prerequisite](#prerequisite-1)
    - [Usage](#usage-1)
    - [Description of all arguments](#description-of-all-arguments-1)
    - [Results and Models](#results-and-models)
  - [List of supported models exportable to ONNX](#list-of-supported-models-exportable-to-onnx)
  - [The Parameters of Non-Maximum Suppression in ONNX Export](#the-parameters-of-non-maximum-suppression-in-onnx-export)
  - [Reminders](#reminders)
  - [FAQs](#faqs)

<!-- TOC -->

## How to convert models from Pytorch to ONNX

### Prerequisite

1. Please refer to [get_started.md](../get_started.md) for installation of MMCV and MMDetection.
2. Install onnx and onnxruntime

  ```shell
  pip install onnx onnxruntime
  ```

### Usage

```bash
python tools/deployment/pytorch2onnx.py \
    ${CONFIG_FILE} \
    ${CHECKPOINT_FILE} \
    --output-file ${OUTPUT_FILE} \
    --input-img ${INPUT_IMAGE_PATH} \
    --shape ${IMAGE_SHAPE} \
    --mean ${IMAGE_MEAN} \
    --std ${IMAGE_STD} \
    --dataset ${DATASET_NAME} \
    --test-img ${TEST_IMAGE_PATH} \
    --opset-version ${OPSET_VERSION} \
    --cfg-options ${CFG_OPTIONS}
    --dynamic-export \
    --show \
    --verify \
    --simplify \
```

### Description of all arguments

- `config` : The path of a model config file.
- `checkpoint` : The path of a model checkpoint file.
- `--output-file`: The path of output ONNX model. If not specified, it will be set to `tmp.onnx`.
- `--input-img`: The path of an input image for tracing and conversion. By default, it will be set to `tests/data/color.jpg`.
- `--shape`: The height and width of input tensor to the model. If not specified, it will be set to `800 1216`.
- `--mean` : Three mean values for the input image. If not specified, it will be set to `123.675 116.28 103.53`.
- `--std` : Three std values for the input image. If not specified, it will be set to `58.395 57.12 57.375`.
- `--dataset` : The dataset name for the input model. If not specified, it will be set to `coco`.
- `--test-img` : The path of an image to verify the exported ONNX model. By default, it will be set to `None`, meaning it will use `--input-img` for verification.
- `--opset-version` : The opset version of ONNX. If not specified, it will be set to `11`.
- `--dynamic-export`: Determines whether to export ONNX model with dynamic input and output shapes. If not specified, it will be set to `False`.
- `--show`: Determines whether to print the architecture of the exported model and whether to show detection outputs when `--verify` is set to `True`. If not specified, it will be set to `False`.
- `--verify`: Determines whether to verify the correctness of an exported model. If not specified, it will be set to `False`.
- `--simplify`: Determines whether to simplify the exported ONNX model. If not specified, it will be set to `False`.
- `--cfg-options`: Override some settings in the used config file, the key-value pair in `xxx=yyy` format will be merged into config file.

Example:

```bash
python tools/deployment/pytorch2onnx.py \
    configs/yolo/yolov3_d53_mstrain-608_273e_coco.py \
    checkpoints/yolo/yolov3_d53_mstrain-608_273e_coco.pth \
    --output-file checkpoints/yolo/yolov3_d53_mstrain-608_273e_coco.onnx \
    --input-img demo/demo.jpg \
    --test-img tests/data/color.jpg \
    --shape 608 608 \
    --mean 0 0 0 \
    --std 255 255 255 \
    --show \
    --verify \
    --dynamic-export \
    --cfg-options \
      model.test_cfg.nms_pre=200  \
      model.test_cfg.max_per_img=200  \
      model.test_cfg.deploy_nms_pre=300 \
```

## How to evaluate ONNX models with ONNX Runtime

We prepare a tool `tools/deplopyment/test.py` to evaluate ONNX models with ONNX Runtime backend.

### Prerequisite

- Install onnx and onnxruntime-gpu

  ```shell
  pip install onnx onnxruntime-gpu
  ```

### Usage

```bash
python tools/deployment/test.py \
    ${CONFIG_FILE} \
    ${ONNX_FILE} \
    --out ${OUTPUT_FILE} \
    --format-only ${FORMAT_ONLY} \
    --eval ${EVALUATION_METRICS} \
    --show-dir ${SHOW_DIRECTORY} \
    ----show-score-thr ${SHOW_SCORE_THRESHOLD} \
    ----cfg-options ${CFG_OPTIONS} \
    ----eval-options ${EVALUATION_OPTIONS} \
```

### Description of all arguments

- `config`: The path of a model config file.
- `model`: The path of a ONNX model file.
- `--out`: The path of output result file in pickle format.
- `--format-only` : Format the output results without perform evaluation. It is useful when you want to format the result to a specific format and submit it to the test server. If not specified, it will be set to `False`.
- `--eval`: Evaluation metrics, which depends on the dataset, e.g., "bbox", "segm", "proposal" for COCO, and "mAP", "recall" for PASCAL VOC.
- `--show-dir`: Directory where painted images will be saved
- `--show-score-thr`: Score threshold. Default is set to `0.3`.
- `--cfg-options`: Override some settings in the used config file, the key-value pair in `xxx=yyy` format will be merged into config file.
- `--eval-options`: Custom options for evaluation, the key-value pair in `xxx=yyy` format will be kwargs for `dataset.evaluate()` function

### Results and Models

<table border="1" class="docutils">
	<tr>
	    <th align="center">Model</th>
	    <th align="center">Config</th>
	    <th align="center">Metric</th>
	    <th align="center">PyTorch</th>
	    <th align="center">ONNX Runtime</th>
	</tr >
  <tr >
	    <td align="center">FCOS</td>
	    <td align="center"><code>configs/fcos/fcos_r50_caffe_fpn_gn-head_4x4_1x_coco.py</code></td>
	    <td align="center">Box AP</td>
	    <td align="center">36.6</td>
	    <td align="center">36.5</td>
	</tr>
  <tr >
	    <td align="center">FSAF</td>
	    <td align="center"><code>configs/fsaf/fsaf_r50_fpn_1x_coco.py</code></td>
	    <td align="center">Box AP</td>
	    <td align="center">36.0</td>
	    <td align="center">36.0</td>
	</tr>
  <tr >
	    <td align="center">RetinaNet</td>
	    <td align="center"><code>configs/retinanet/retinanet_r50_fpn_1x_coco.py</code></td>
	    <td align="center">Box AP</td>
	    <td align="center">36.5</td>
	    <td align="center">36.4</td>
	</tr>
	<tr >
	    <td align="center" align="center" >SSD</td>
	    <td align="center" align="center"><code>configs/ssd/ssd300_coco.py</code></td>
	    <td align="center" align="center">Box AP</td>
	    <td align="center" align="center">25.6</td>
	    <td align="center" align="center">25.6</td>
	</tr>
  <tr >
	    <td align="center">YOLOv3</td>
	    <td align="center"><code>configs/yolo/yolov3_d53_mstrain-608_273e_coco.py</code></td>
	    <td align="center">Box AP</td>
	    <td align="center">33.5</td>
	    <td align="center">33.5</td>
	</tr>
  <tr >
	    <td align="center">Faster R-CNN</td>
	    <td align="center"><code>configs/faster_rcnn/faster_rcnn_r50_fpn_1x_coco.py</code></td>
	    <td align="center">Box AP</td>
	    <td align="center">37.4</td>
	    <td align="center">37.4</td>
	</tr>
  <tr >
	    <td align="center" rowspan="2">Mask R-CNN</td>
	    <td align="center" rowspan="2"><code>configs/mask_rcnn/mask_rcnn_r50_fpn_1x_coco.py</code></td>
	    <td align="center">Box AP</td>
	    <td align="center">38.2</td>
	    <td align="center">38.1</td>
	</tr>
	<tr>
	    <td align="center">Mask AP</td>
	    <td align="center">34.7</td>
	    <td align="center">33.7</td>
	</tr>
  <tr >
<<<<<<< HEAD
	    <td align="center">DETR</td>
	    <td align="center"><code>configs/detr/detr_r50_8x2_150e_coco.py</code></td>
	    <td align="center">Box AP</td>
	    <td align="center">40.1</td>
	    <td align="center">40.1</td>
=======
	    <td align="center">CornerNet</td>
	    <td align="center"><code>configs/cornernet/cornernet_hourglass104_mstest_10x5_210e_coco.py</code></td>
	    <td align="center">Box AP</td>
	    <td align="center">40.6</td>
	    <td align="center">40.4</td>
>>>>>>> 52c935d2
	</tr>
</table>

Notes:

- All ONNX models are evaluated with dynamic shape on coco dataset and images are preprocessed according to the original config file. Note that CornerNet is evaluated without test-time flip, since currently only single-scale evaluation is supported with ONNX Runtime.

- Mask AP of Mask R-CNN drops by 1% for ONNXRuntime. The main reason is that the predicted masks are directly interpolated to original image in PyTorch, while they are at first interpolated to the preprocessed input image of the model and then to original image in ONNXRuntime.

## List of supported models exportable to ONNX

The table below lists the models that are guaranteed to be exportable to ONNX and runnable in ONNX Runtime.

<<<<<<< HEAD
|    Model     |                          Config                          | Dynamic Shape | Batch Inference | Note  |
| :----------: | :------------------------------------------------------: | :-----------: | :-------------: | :---: |
|     FCOS     | `configs/fcos/fcos_r50_caffe_fpn_gn-head_4x4_1x_coco.py` |       Y       |        Y        |       |
|     FSAF     |          `configs/fsaf/fsaf_r50_fpn_1x_coco.py`          |       Y       |        Y        |       |
|  RetinaNet   |     `configs/retinanet/retinanet_r50_fpn_1x_coco.py`     |       Y       |        Y        |       |
|     SSD      |               `configs/ssd/ssd300_coco.py`               |       Y       |        Y        |       |
|    YOLOv3    |    `configs/yolo/yolov3_d53_mstrain-608_273e_coco.py`    |       Y       |        Y        |       |
| Faster R-CNN |   `configs/faster_rcnn/faster_rcnn_r50_fpn_1x_coco.py`   |       Y       |        Y        |       |
|  Mask R-CNN  |     `configs/mask_rcnn/mask_rcnn_r50_fpn_1x_coco.py`     |       Y       |        Y        |       |
|     DETR     |             `configs/detr/detr_r50_8x2_150e_coco.py`     |       Y       |        N        |       |
=======
|    Model     |                               Config                                | Dynamic Shape | Batch Inference |  Note   |
| :----------: | :-----------------------------------------------------------------: | :-----------: | :-------------: | :-----: |
|     FCOS     | `configs/fcos/fcos_r50_caffe_fpn_gn-head_4x4_1x_coco.py`            |       Y       |        Y        |         |
|     FSAF     |          `configs/fsaf/fsaf_r50_fpn_1x_coco.py`                     |       Y       |        Y        |         |
|  RetinaNet   |     `configs/retinanet/retinanet_r50_fpn_1x_coco.py`                |       Y       |        Y        |         |
|     SSD      |               `configs/ssd/ssd300_coco.py`                          |       Y       |        Y        |         |
|    YOLOv3    |    `configs/yolo/yolov3_d53_mstrain-608_273e_coco.py`               |       Y       |        Y        |         |
| Faster R-CNN |   `configs/faster_rcnn/faster_rcnn_r50_fpn_1x_coco.py`              |       Y       |        Y        |         |
|  Mask R-CNN  |     `configs/mask_rcnn/mask_rcnn_r50_fpn_1x_coco.py`                |       Y       |        Y        |         |
|  CornerNet   | `configs/cornernet/cornernet_hourglass104_mstest_10x5_210e_coco.py` |       Y       |        N        | no flip, no batch inference, tested with torch==1.7.0 and onnxruntime==1.5.1. |
>>>>>>> 52c935d2

Notes:

- *All models above are tested with Pytorch==1.6.0 and onnxruntime==1.5.1*, except for CornerNet. For more details about the
torch version when exporting CornerNet to ONNX, which involves `mmcv::cummax`, please refer to the [Known Issues](https://github.com/open-mmlab/mmcv/blob/master/docs/onnxruntime_op.md#known-issues) in mmcv.

- Currently only single-scale evaluation is supported with ONNX Runtime, also `mmcv::SoftNonMaxSuppression` is only supported for single image by now.

- If the deployed backend platform is TensorRT, please add environment variables before running the file:

  ```bash
  export ONNX_BACKEND=MMCVTensorRT
  ```

- If you want to use the `--dynamic-export` parameter in the TensorRT backend to export ONNX, please remove the `--simplify` parameter, and vice versa.

## The Parameters of Non-Maximum Suppression in ONNX Export

In the process of exporting the ONNX model, we set some parameters for the NMS op to control the number of output bounding boxes. The following will introduce the parameter setting of the NMS op in the supported models. You can set these parameters through `--cfg-options`.

- `nms_pre`: The number of boxes before NMS. The default setting is `1000`.

- `deploy_nms_pre`: The number of boxes before NMS when exporting to ONNX model. The default setting is `0`.

- `max_per_img`: The number of boxes to be kept after NMS. The default setting is `100`.

- `max_output_boxes_per_class`: Maximum number of output boxes per class of NMS. The default setting is `200`.

## Reminders

- When the input model has custom op such as `RoIAlign` and if you want to verify the exported ONNX model, you may have to build `mmcv` with [ONNXRuntime](https://mmcv.readthedocs.io/en/latest/onnxruntime_op.html) from source.
- `mmcv.onnx.simplify` feature is based on [onnx-simplifier](https://github.com/daquexian/onnx-simplifier). If you want to try it, please refer to [onnx in `mmcv`](https://mmcv.readthedocs.io/en/latest/onnx.html) and [onnxruntime op in `mmcv`](https://mmcv.readthedocs.io/en/latest/onnxruntime_op.html) for more information.
- If you meet any problem with the listed models above, please create an issue and it would be taken care of soon. For models not included in the list, please try to dig a little deeper and debug a little bit more and hopefully solve them by yourself.
- Because this feature is experimental and may change fast, please always try with the latest `mmcv` and `mmdetecion`.

## FAQs

- None<|MERGE_RESOLUTION|>--- conflicted
+++ resolved
@@ -194,20 +194,19 @@
 	    <td align="center">33.7</td>
 	</tr>
   <tr >
-<<<<<<< HEAD
+	    <td align="center">CornerNet</td>
+	    <td align="center"><code>configs/cornernet/cornernet_hourglass104_mstest_10x5_210e_coco.py</code></td>
+	    <td align="center">Box AP</td>
+	    <td align="center">40.6</td>
+	    <td align="center">40.4</td>
+	</tr>
+  <tr >
 	    <td align="center">DETR</td>
 	    <td align="center"><code>configs/detr/detr_r50_8x2_150e_coco.py</code></td>
 	    <td align="center">Box AP</td>
 	    <td align="center">40.1</td>
 	    <td align="center">40.1</td>
-=======
-	    <td align="center">CornerNet</td>
-	    <td align="center"><code>configs/cornernet/cornernet_hourglass104_mstest_10x5_210e_coco.py</code></td>
-	    <td align="center">Box AP</td>
-	    <td align="center">40.6</td>
-	    <td align="center">40.4</td>
->>>>>>> 52c935d2
-	</tr>
+  </tr>
 </table>
 
 Notes:
@@ -220,18 +219,6 @@
 
 The table below lists the models that are guaranteed to be exportable to ONNX and runnable in ONNX Runtime.
 
-<<<<<<< HEAD
-|    Model     |                          Config                          | Dynamic Shape | Batch Inference | Note  |
-| :----------: | :------------------------------------------------------: | :-----------: | :-------------: | :---: |
-|     FCOS     | `configs/fcos/fcos_r50_caffe_fpn_gn-head_4x4_1x_coco.py` |       Y       |        Y        |       |
-|     FSAF     |          `configs/fsaf/fsaf_r50_fpn_1x_coco.py`          |       Y       |        Y        |       |
-|  RetinaNet   |     `configs/retinanet/retinanet_r50_fpn_1x_coco.py`     |       Y       |        Y        |       |
-|     SSD      |               `configs/ssd/ssd300_coco.py`               |       Y       |        Y        |       |
-|    YOLOv3    |    `configs/yolo/yolov3_d53_mstrain-608_273e_coco.py`    |       Y       |        Y        |       |
-| Faster R-CNN |   `configs/faster_rcnn/faster_rcnn_r50_fpn_1x_coco.py`   |       Y       |        Y        |       |
-|  Mask R-CNN  |     `configs/mask_rcnn/mask_rcnn_r50_fpn_1x_coco.py`     |       Y       |        Y        |       |
-|     DETR     |             `configs/detr/detr_r50_8x2_150e_coco.py`     |       Y       |        N        |       |
-=======
 |    Model     |                               Config                                | Dynamic Shape | Batch Inference |  Note   |
 | :----------: | :-----------------------------------------------------------------: | :-----------: | :-------------: | :-----: |
 |     FCOS     | `configs/fcos/fcos_r50_caffe_fpn_gn-head_4x4_1x_coco.py`            |       Y       |        Y        |         |
@@ -242,7 +229,7 @@
 | Faster R-CNN |   `configs/faster_rcnn/faster_rcnn_r50_fpn_1x_coco.py`              |       Y       |        Y        |         |
 |  Mask R-CNN  |     `configs/mask_rcnn/mask_rcnn_r50_fpn_1x_coco.py`                |       Y       |        Y        |         |
 |  CornerNet   | `configs/cornernet/cornernet_hourglass104_mstest_10x5_210e_coco.py` |       Y       |        N        | no flip, no batch inference, tested with torch==1.7.0 and onnxruntime==1.5.1. |
->>>>>>> 52c935d2
+|     DETR     |                   `configs/detr/detr_r50_8x2_150e_coco.py`          |       Y       |        N        |         |
 
 Notes:
 
