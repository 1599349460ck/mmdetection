_base_ = [
    '../_base_/models/faster_rcnn_r50_fpn.py',
    '../_base_/datasets/cityscapes_detection.py',
    '../_base_/default_runtime.py'
]
model = dict(
    pretrained=None,
<<<<<<< HEAD
    backbone=dict(
        type='ResNet',
        depth=50,
        num_stages=4,
        out_indices=(0, 1, 2, 3),
        frozen_stages=1,
        norm_cfg=dict(type='BN', requires_grad=True),
        style='pytorch'),
    neck=dict(
        type='FPN',
        in_channels=[256, 512, 1024, 2048],
        out_channels=256,
        num_outs=5),
    rpn_head=dict(
        type='RPNHead',
        in_channels=256,
        feat_channels=256,
        anchor_scales=[8],
        anchor_ratios=[0.5, 1.0, 2.0],
        anchor_strides=[4, 8, 16, 32, 64],
        target_means=[.0, .0, .0, .0],
        target_stds=[1.0, 1.0, 1.0, 1.0],
        loss_cls=dict(
            type='CrossEntropyLoss', use_sigmoid=True, loss_weight=1.0),
        loss_bbox=dict(type='SmoothL1Loss', beta=1.0 / 9.0, loss_weight=1.0)),
    roi_head=dict(
        type='BaseRoIHead',
        bbox_roi_extractor=dict(
            type='SingleRoIExtractor',
            roi_layer=dict(type='RoIAlign', out_size=7, sample_num=2),
            out_channels=256,
            featmap_strides=[4, 8, 16, 32]),
        bbox_head=dict(
            type='SharedFCBBoxHead',
            num_fcs=2,
            in_channels=256,
            fc_out_channels=1024,
            roi_feat_size=7,
            num_classes=9,
            target_means=[0., 0., 0., 0.],
            target_stds=[0.1, 0.1, 0.2, 0.2],
            reg_class_agnostic=False,
            loss_cls=dict(
                type='CrossEntropyLoss', use_sigmoid=False, loss_weight=1.0),
            loss_bbox=dict(type='SmoothL1Loss', beta=1.0, loss_weight=1.0))))
# model training and testing settings
train_cfg = dict(
    rpn=dict(
        assigner=dict(
            type='MaxIoUAssigner',
            pos_iou_thr=0.7,
            neg_iou_thr=0.3,
            min_pos_iou=0.3,
            ignore_iof_thr=-1),
        sampler=dict(
            type='RandomSampler',
            num=256,
            pos_fraction=0.5,
            neg_pos_ub=-1,
            add_gt_as_proposals=False),
        allowed_border=0,
        pos_weight=-1,
        debug=False),
    rpn_proposal=dict(
        nms_across_levels=False,
        nms_pre=2000,
        nms_post=2000,
        max_num=2000,
        nms_thr=0.7,
        min_bbox_size=0),
    rcnn=dict(
        assigner=dict(
            type='MaxIoUAssigner',
            pos_iou_thr=0.5,
            neg_iou_thr=0.5,
            min_pos_iou=0.5,
            ignore_iof_thr=-1),
        sampler=dict(
            type='RandomSampler',
            num=512,
            pos_fraction=0.25,
            neg_pos_ub=-1,
            add_gt_as_proposals=True),
        pos_weight=-1,
        debug=False))
test_cfg = dict(
    rpn=dict(
        nms_across_levels=False,
        nms_pre=1000,
        nms_post=1000,
        max_num=1000,
        nms_thr=0.7,
        min_bbox_size=0),
    rcnn=dict(
        score_thr=0.05, nms=dict(type='nms', iou_thr=0.5), max_per_img=100)
    # soft-nms is also supported for rcnn testing
    # e.g., nms=dict(type='soft_nms', iou_thr=0.5, min_score=0.05)
)
# dataset settings
dataset_type = 'CityscapesDataset'
data_root = 'data/cityscapes/'
img_norm_cfg = dict(
    mean=[123.675, 116.28, 103.53], std=[58.395, 57.12, 57.375], to_rgb=True)
train_pipeline = [
    dict(type='LoadImageFromFile'),
    dict(type='LoadAnnotations', with_bbox=True),
    dict(
        type='Resize', img_scale=[(2048, 800), (2048, 1024)], keep_ratio=True),
    dict(type='RandomFlip', flip_ratio=0.5),
    dict(type='Normalize', **img_norm_cfg),
    dict(type='Pad', size_divisor=32),
    dict(type='DefaultFormatBundle'),
    dict(type='Collect', keys=['img', 'gt_bboxes', 'gt_labels']),
]
test_pipeline = [
    dict(type='LoadImageFromFile'),
    dict(
        type='MultiScaleFlipAug',
        img_scale=(2048, 1024),
        flip=False,
        transforms=[
            dict(type='Resize', keep_ratio=True),
            dict(type='RandomFlip'),
            dict(type='Normalize', **img_norm_cfg),
            dict(type='Pad', size_divisor=32),
            dict(type='ImageToTensor', keys=['img']),
            dict(type='Collect', keys=['img']),
        ])
]
data = dict(
    imgs_per_gpu=1,
    workers_per_gpu=2,
    train=dict(
        type='RepeatDataset',
        times=8,
        dataset=dict(
            type=dataset_type,
            ann_file=data_root +
            'annotations/instancesonly_filtered_gtFine_train.json',
            img_prefix=data_root + 'leftImg8bit/train/',
            pipeline=train_pipeline)),
    val=dict(
        type=dataset_type,
        ann_file=data_root +
        'annotations/instancesonly_filtered_gtFine_val.json',
        img_prefix=data_root + 'leftImg8bit/val/',
        pipeline=test_pipeline),
    test=dict(
        type=dataset_type,
        ann_file=data_root +
        'annotations/instancesonly_filtered_gtFine_test.json',
        img_prefix=data_root + 'leftImg8bit/test/',
        pipeline=test_pipeline))
evaluation = dict(interval=1, metric='bbox')
=======
    bbox_head=dict(
        type='Shared2FCBBoxHead',
        in_channels=256,
        fc_out_channels=1024,
        roi_feat_size=7,
        num_classes=9,
        target_means=[0., 0., 0., 0.],
        target_stds=[0.1, 0.1, 0.2, 0.2],
        reg_class_agnostic=False,
        loss_cls=dict(
            type='CrossEntropyLoss', use_sigmoid=False, loss_weight=1.0),
        loss_bbox=dict(type='SmoothL1Loss', beta=1.0, loss_weight=1.0)))
>>>>>>> 465473e4
# optimizer
# lr is set for a batch size of 8
optimizer = dict(type='SGD', lr=0.01, momentum=0.9, weight_decay=0.0001)
optimizer_config = dict(grad_clip=dict(max_norm=35, norm_type=2))
# learning policy
lr_config = dict(
    policy='step',
    warmup='linear',
    warmup_iters=500,
    warmup_ratio=1.0 / 3,
    # [7] yields higher performance than [6]
    step=[7])
total_epochs = 8  # actual epoch = 8 * 8 = 64
log_config = dict(interval=100)
# For better, more stable performance initialize from COCO
load_from = 'https://s3.ap-northeast-2.amazonaws.com/open-mmlab/mmdetection/models/faster_rcnn_r50_fpn_2x_20181010-443129e1.pth'  # noqa<|MERGE_RESOLUTION|>--- conflicted
+++ resolved
@@ -5,42 +5,9 @@
 ]
 model = dict(
     pretrained=None,
-<<<<<<< HEAD
-    backbone=dict(
-        type='ResNet',
-        depth=50,
-        num_stages=4,
-        out_indices=(0, 1, 2, 3),
-        frozen_stages=1,
-        norm_cfg=dict(type='BN', requires_grad=True),
-        style='pytorch'),
-    neck=dict(
-        type='FPN',
-        in_channels=[256, 512, 1024, 2048],
-        out_channels=256,
-        num_outs=5),
-    rpn_head=dict(
-        type='RPNHead',
-        in_channels=256,
-        feat_channels=256,
-        anchor_scales=[8],
-        anchor_ratios=[0.5, 1.0, 2.0],
-        anchor_strides=[4, 8, 16, 32, 64],
-        target_means=[.0, .0, .0, .0],
-        target_stds=[1.0, 1.0, 1.0, 1.0],
-        loss_cls=dict(
-            type='CrossEntropyLoss', use_sigmoid=True, loss_weight=1.0),
-        loss_bbox=dict(type='SmoothL1Loss', beta=1.0 / 9.0, loss_weight=1.0)),
     roi_head=dict(
-        type='BaseRoIHead',
-        bbox_roi_extractor=dict(
-            type='SingleRoIExtractor',
-            roi_layer=dict(type='RoIAlign', out_size=7, sample_num=2),
-            out_channels=256,
-            featmap_strides=[4, 8, 16, 32]),
         bbox_head=dict(
-            type='SharedFCBBoxHead',
-            num_fcs=2,
+            type='Shared2FCBBoxHead',
             in_channels=256,
             fc_out_channels=1024,
             roi_feat_size=7,
@@ -51,129 +18,6 @@
             loss_cls=dict(
                 type='CrossEntropyLoss', use_sigmoid=False, loss_weight=1.0),
             loss_bbox=dict(type='SmoothL1Loss', beta=1.0, loss_weight=1.0))))
-# model training and testing settings
-train_cfg = dict(
-    rpn=dict(
-        assigner=dict(
-            type='MaxIoUAssigner',
-            pos_iou_thr=0.7,
-            neg_iou_thr=0.3,
-            min_pos_iou=0.3,
-            ignore_iof_thr=-1),
-        sampler=dict(
-            type='RandomSampler',
-            num=256,
-            pos_fraction=0.5,
-            neg_pos_ub=-1,
-            add_gt_as_proposals=False),
-        allowed_border=0,
-        pos_weight=-1,
-        debug=False),
-    rpn_proposal=dict(
-        nms_across_levels=False,
-        nms_pre=2000,
-        nms_post=2000,
-        max_num=2000,
-        nms_thr=0.7,
-        min_bbox_size=0),
-    rcnn=dict(
-        assigner=dict(
-            type='MaxIoUAssigner',
-            pos_iou_thr=0.5,
-            neg_iou_thr=0.5,
-            min_pos_iou=0.5,
-            ignore_iof_thr=-1),
-        sampler=dict(
-            type='RandomSampler',
-            num=512,
-            pos_fraction=0.25,
-            neg_pos_ub=-1,
-            add_gt_as_proposals=True),
-        pos_weight=-1,
-        debug=False))
-test_cfg = dict(
-    rpn=dict(
-        nms_across_levels=False,
-        nms_pre=1000,
-        nms_post=1000,
-        max_num=1000,
-        nms_thr=0.7,
-        min_bbox_size=0),
-    rcnn=dict(
-        score_thr=0.05, nms=dict(type='nms', iou_thr=0.5), max_per_img=100)
-    # soft-nms is also supported for rcnn testing
-    # e.g., nms=dict(type='soft_nms', iou_thr=0.5, min_score=0.05)
-)
-# dataset settings
-dataset_type = 'CityscapesDataset'
-data_root = 'data/cityscapes/'
-img_norm_cfg = dict(
-    mean=[123.675, 116.28, 103.53], std=[58.395, 57.12, 57.375], to_rgb=True)
-train_pipeline = [
-    dict(type='LoadImageFromFile'),
-    dict(type='LoadAnnotations', with_bbox=True),
-    dict(
-        type='Resize', img_scale=[(2048, 800), (2048, 1024)], keep_ratio=True),
-    dict(type='RandomFlip', flip_ratio=0.5),
-    dict(type='Normalize', **img_norm_cfg),
-    dict(type='Pad', size_divisor=32),
-    dict(type='DefaultFormatBundle'),
-    dict(type='Collect', keys=['img', 'gt_bboxes', 'gt_labels']),
-]
-test_pipeline = [
-    dict(type='LoadImageFromFile'),
-    dict(
-        type='MultiScaleFlipAug',
-        img_scale=(2048, 1024),
-        flip=False,
-        transforms=[
-            dict(type='Resize', keep_ratio=True),
-            dict(type='RandomFlip'),
-            dict(type='Normalize', **img_norm_cfg),
-            dict(type='Pad', size_divisor=32),
-            dict(type='ImageToTensor', keys=['img']),
-            dict(type='Collect', keys=['img']),
-        ])
-]
-data = dict(
-    imgs_per_gpu=1,
-    workers_per_gpu=2,
-    train=dict(
-        type='RepeatDataset',
-        times=8,
-        dataset=dict(
-            type=dataset_type,
-            ann_file=data_root +
-            'annotations/instancesonly_filtered_gtFine_train.json',
-            img_prefix=data_root + 'leftImg8bit/train/',
-            pipeline=train_pipeline)),
-    val=dict(
-        type=dataset_type,
-        ann_file=data_root +
-        'annotations/instancesonly_filtered_gtFine_val.json',
-        img_prefix=data_root + 'leftImg8bit/val/',
-        pipeline=test_pipeline),
-    test=dict(
-        type=dataset_type,
-        ann_file=data_root +
-        'annotations/instancesonly_filtered_gtFine_test.json',
-        img_prefix=data_root + 'leftImg8bit/test/',
-        pipeline=test_pipeline))
-evaluation = dict(interval=1, metric='bbox')
-=======
-    bbox_head=dict(
-        type='Shared2FCBBoxHead',
-        in_channels=256,
-        fc_out_channels=1024,
-        roi_feat_size=7,
-        num_classes=9,
-        target_means=[0., 0., 0., 0.],
-        target_stds=[0.1, 0.1, 0.2, 0.2],
-        reg_class_agnostic=False,
-        loss_cls=dict(
-            type='CrossEntropyLoss', use_sigmoid=False, loss_weight=1.0),
-        loss_bbox=dict(type='SmoothL1Loss', beta=1.0, loss_weight=1.0)))
->>>>>>> 465473e4
 # optimizer
 # lr is set for a batch size of 8
 optimizer = dict(type='SGD', lr=0.01, momentum=0.9, weight_decay=0.0001)
