--- conflicted
+++ resolved
@@ -70,10 +70,9 @@
             self.mask_head = nn.ModuleList()
             if not isinstance(mask_head, list):
                 mask_head = [mask_head for _ in range(num_stages)]
-<<<<<<< HEAD
             assert len(mask_head) == self.num_stages
             for head in mask_head:
-                self.mask_head.append(builder.build_mask_head(head))
+                self.mask_head.append(builder.build_head(head))
             if mask_roi_extractor is not None:
                 self.mask_roi_extractor = nn.ModuleList()
                 if not isinstance(mask_roi_extractor, list):
@@ -84,13 +83,6 @@
                 for roi_extractor in mask_roi_extractor:
                     self.mask_roi_extractor.append(
                         builder.build_roi_extractor(roi_extractor))
-=======
-            assert len(mask_roi_extractor) == len(mask_head) == self.num_stages
-            for roi_extractor, head in zip(mask_roi_extractor, mask_head):
-                self.mask_roi_extractor.append(
-                    builder.build_roi_extractor(roi_extractor))
-                self.mask_head.append(builder.build_head(head))
->>>>>>> 73a36682
 
         self.train_cfg = train_cfg
         self.test_cfg = test_cfg
