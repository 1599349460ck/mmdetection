--- conflicted
+++ resolved
@@ -35,9 +35,5 @@
     'Objects365V1Dataset', 'Objects365V2Dataset', 'DSDLDetDataset',
     'BaseVideoDataset', 'MOTChallengeDataset', 'TrackImgSampler',
     'ReIDDataset', 'YouTubeVISDataset', 'TrackAspectRatioBatchSampler',
-<<<<<<< HEAD
-    'ADE20KPanopticDataset', 'RefCOCODataset'
-=======
-    'ADE20KPanopticDataset', 'COCOCaptionDataset'
->>>>>>> 6145ae2e
+    'ADE20KPanopticDataset', 'COCOCaptionDataset', 'RefCOCODataset'
 ]