--- conflicted
+++ resolved
@@ -4,11 +4,7 @@
 - All models were trained on `cityscapes_train`, and tested on `cityscapes_val`.
 - 1x training schedule indicates 64 epochs which corresponds to slightly less than the 24k iterations reported in the original schedule from the [Mask R-CNN paper](https://arxiv.org/abs/1703.06870)
 - COCO pre-trained weights are used to initialize.
-<<<<<<< HEAD
-- A conversion [script](../../tools/convert_datasets/cityscapes) is provided to convert Cityscapes into COCO format. Please refer to [INSTALL.md](../../docs/INSTALL.md#prepare-datasets) for details.
-=======
 - A conversion [script](../../tools/convert_datasets/cityscapes.py) is provided to convert Cityscapes into COCO format. Please refer to [install.md](../../docs/install.md#prepare-datasets) for details.
->>>>>>> 672fd5de
 - `CityscapesDataset` implemented three evaluation methods. `bbox` and `segm` are standard COCO bbox/mask AP. `cityscapes` is the cityscapes dataset official evaluation, which may be slightly higher than COCO.
 
 
