import pytest
import torch
from torch.nn.modules.batchnorm import _BatchNorm

from mmdet.models.necks import (FPN, ChannelMapper, CTResNetNeck,
<<<<<<< HEAD
                                DilatedEncoder, SSDNeck)
=======
                                DilatedEncoder, YOLOV3Neck)
>>>>>>> 87ad4809


def test_fpn():
    """Tests fpn."""
    s = 64
    in_channels = [8, 16, 32, 64]
    feat_sizes = [s // 2**i for i in range(4)]  # [64, 32, 16, 8]
    out_channels = 8
    # `num_outs` is not equal to len(in_channels) - start_level
    with pytest.raises(AssertionError):
        FPN(in_channels=in_channels,
            out_channels=out_channels,
            start_level=1,
            num_outs=2)

    # `end_level` is larger than len(in_channels) - 1
    with pytest.raises(AssertionError):
        FPN(in_channels=in_channels,
            out_channels=out_channels,
            start_level=1,
            end_level=4,
            num_outs=2)

    # `num_outs` is not equal to end_level - start_level
    with pytest.raises(AssertionError):
        FPN(in_channels=in_channels,
            out_channels=out_channels,
            start_level=1,
            end_level=3,
            num_outs=1)

    # Invalid `add_extra_convs` option
    with pytest.raises(AssertionError):
        FPN(in_channels=in_channels,
            out_channels=out_channels,
            start_level=1,
            add_extra_convs='on_xxx',
            num_outs=5)

    fpn_model = FPN(
        in_channels=in_channels,
        out_channels=out_channels,
        start_level=1,
        add_extra_convs=True,
        num_outs=5)

    # FPN expects a multiple levels of features per image
    feats = [
        torch.rand(1, in_channels[i], feat_sizes[i], feat_sizes[i])
        for i in range(len(in_channels))
    ]
    outs = fpn_model(feats)
    assert fpn_model.add_extra_convs == 'on_input'
    assert len(outs) == fpn_model.num_outs
    for i in range(fpn_model.num_outs):
        outs[i].shape[1] == out_channels
        outs[i].shape[2] == outs[i].shape[3] == s // (2**i)

    # Tests for fpn with no extra convs (pooling is used instead)
    fpn_model = FPN(
        in_channels=in_channels,
        out_channels=out_channels,
        start_level=1,
        add_extra_convs=False,
        num_outs=5)
    outs = fpn_model(feats)
    assert len(outs) == fpn_model.num_outs
    assert not fpn_model.add_extra_convs
    for i in range(fpn_model.num_outs):
        outs[i].shape[1] == out_channels
        outs[i].shape[2] == outs[i].shape[3] == s // (2**i)

    # Tests for fpn with lateral bns
    fpn_model = FPN(
        in_channels=in_channels,
        out_channels=out_channels,
        start_level=1,
        add_extra_convs=True,
        no_norm_on_lateral=False,
        norm_cfg=dict(type='BN', requires_grad=True),
        num_outs=5)
    outs = fpn_model(feats)
    assert len(outs) == fpn_model.num_outs
    assert fpn_model.add_extra_convs == 'on_input'
    for i in range(fpn_model.num_outs):
        outs[i].shape[1] == out_channels
        outs[i].shape[2] == outs[i].shape[3] == s // (2**i)
    bn_exist = False
    for m in fpn_model.modules():
        if isinstance(m, _BatchNorm):
            bn_exist = True
    assert bn_exist

    # Bilinear upsample
    fpn_model = FPN(
        in_channels=in_channels,
        out_channels=out_channels,
        start_level=1,
        add_extra_convs=True,
        upsample_cfg=dict(mode='bilinear', align_corners=True),
        num_outs=5)
    fpn_model(feats)
    outs = fpn_model(feats)
    assert len(outs) == fpn_model.num_outs
    assert fpn_model.add_extra_convs == 'on_input'
    for i in range(fpn_model.num_outs):
        outs[i].shape[1] == out_channels
        outs[i].shape[2] == outs[i].shape[3] == s // (2**i)

    # Scale factor instead of fixed upsample size upsample
    fpn_model = FPN(
        in_channels=in_channels,
        out_channels=out_channels,
        start_level=1,
        add_extra_convs=True,
        upsample_cfg=dict(scale_factor=2),
        num_outs=5)
    outs = fpn_model(feats)
    assert len(outs) == fpn_model.num_outs
    for i in range(fpn_model.num_outs):
        outs[i].shape[1] == out_channels
        outs[i].shape[2] == outs[i].shape[3] == s // (2**i)

    # Extra convs source is 'inputs'
    fpn_model = FPN(
        in_channels=in_channels,
        out_channels=out_channels,
        add_extra_convs='on_input',
        start_level=1,
        num_outs=5)
    assert fpn_model.add_extra_convs == 'on_input'
    outs = fpn_model(feats)
    assert len(outs) == fpn_model.num_outs
    for i in range(fpn_model.num_outs):
        outs[i].shape[1] == out_channels
        outs[i].shape[2] == outs[i].shape[3] == s // (2**i)

    # Extra convs source is 'laterals'
    fpn_model = FPN(
        in_channels=in_channels,
        out_channels=out_channels,
        add_extra_convs='on_lateral',
        start_level=1,
        num_outs=5)
    assert fpn_model.add_extra_convs == 'on_lateral'
    outs = fpn_model(feats)
    assert len(outs) == fpn_model.num_outs
    for i in range(fpn_model.num_outs):
        outs[i].shape[1] == out_channels
        outs[i].shape[2] == outs[i].shape[3] == s // (2**i)

    # Extra convs source is 'outputs'
    fpn_model = FPN(
        in_channels=in_channels,
        out_channels=out_channels,
        add_extra_convs='on_output',
        start_level=1,
        num_outs=5)
    assert fpn_model.add_extra_convs == 'on_output'
    outs = fpn_model(feats)
    assert len(outs) == fpn_model.num_outs
    for i in range(fpn_model.num_outs):
        outs[i].shape[1] == out_channels
        outs[i].shape[2] == outs[i].shape[3] == s // (2**i)

    # extra_convs_on_inputs=False is equal to extra convs source is 'on_output'
    fpn_model = FPN(
        in_channels=in_channels,
        out_channels=out_channels,
        add_extra_convs=True,
        extra_convs_on_inputs=False,
        start_level=1,
        num_outs=5,
    )
    assert fpn_model.add_extra_convs == 'on_output'
    outs = fpn_model(feats)
    assert len(outs) == fpn_model.num_outs
    for i in range(fpn_model.num_outs):
        outs[i].shape[1] == out_channels
        outs[i].shape[2] == outs[i].shape[3] == s // (2**i)

    # extra_convs_on_inputs=True is equal to extra convs source is 'on_input'
    fpn_model = FPN(
        in_channels=in_channels,
        out_channels=out_channels,
        add_extra_convs=True,
        extra_convs_on_inputs=True,
        start_level=1,
        num_outs=5,
    )
    assert fpn_model.add_extra_convs == 'on_input'
    outs = fpn_model(feats)
    assert len(outs) == fpn_model.num_outs
    for i in range(fpn_model.num_outs):
        outs[i].shape[1] == out_channels
        outs[i].shape[2] == outs[i].shape[3] == s // (2**i)


def test_channel_mapper():
    """Tests ChannelMapper."""
    s = 64
    in_channels = [8, 16, 32, 64]
    feat_sizes = [s // 2**i for i in range(4)]  # [64, 32, 16, 8]
    out_channels = 8
    kernel_size = 3
    feats = [
        torch.rand(1, in_channels[i], feat_sizes[i], feat_sizes[i])
        for i in range(len(in_channels))
    ]

    # in_channels must be a list
    with pytest.raises(AssertionError):
        channel_mapper = ChannelMapper(
            in_channels=10, out_channels=out_channels, kernel_size=kernel_size)
    # the length of channel_mapper's inputs must be equal to the length of
    # in_channels
    with pytest.raises(AssertionError):
        channel_mapper = ChannelMapper(
            in_channels=in_channels[:-1],
            out_channels=out_channels,
            kernel_size=kernel_size)
        channel_mapper(feats)

    channel_mapper = ChannelMapper(
        in_channels=in_channels,
        out_channels=out_channels,
        kernel_size=kernel_size)

    outs = channel_mapper(feats)
    assert len(outs) == len(feats)
    for i in range(len(feats)):
        outs[i].shape[1] == out_channels
        outs[i].shape[2] == outs[i].shape[3] == s // (2**i)


def test_dilated_encoder():
    in_channels = 16
    out_channels = 32
    out_shape = 34
    dilated_encoder = DilatedEncoder(in_channels, out_channels, 16, 2)
    feat = [torch.rand(1, in_channels, 34, 34)]
    out_feat = dilated_encoder(feat)[0]
    assert out_feat.shape == (1, out_channels, out_shape, out_shape)


def test_ct_resnet_neck():
    # num_filters/num_kernels must be a list
    with pytest.raises(TypeError):
        CTResNetNeck(
            in_channel=10, num_deconv_filters=10, num_deconv_kernels=4)

    # num_filters/num_kernels must be same length
    with pytest.raises(AssertionError):
        CTResNetNeck(
            in_channel=10,
            num_deconv_filters=(10, 10),
            num_deconv_kernels=(4, ))

    in_channels = 16
    num_filters = (8, 8)
    num_kernels = (4, 4)
    feat = torch.rand(1, 16, 4, 4)
    ct_resnet_neck = CTResNetNeck(
        in_channel=in_channels,
        num_deconv_filters=num_filters,
        num_deconv_kernels=num_kernels,
        use_dcn=False)

    # feat must be list or tuple
    with pytest.raises(AssertionError):
        ct_resnet_neck(feat)

    out_feat = ct_resnet_neck([feat])[0]
    assert out_feat.shape == (1, num_filters[-1], 16, 16)

    if torch.cuda.is_available():
        # test dcn
        ct_resnet_neck = CTResNetNeck(
            in_channel=in_channels,
            num_deconv_filters=num_filters,
            num_deconv_kernels=num_kernels)
        ct_resnet_neck = ct_resnet_neck.cuda()
        feat = feat.cuda()
        out_feat = ct_resnet_neck([feat])[0]
        assert out_feat.shape == (1, num_filters[-1], 16, 16)


<<<<<<< HEAD
def test_ssd_neck():
    # level_strides/level_paddings must be same length
    with pytest.raises(AssertionError):
        SSDNeck(
            in_channels=[8, 16],
            out_channels=[8, 16, 32],
            level_strides=[2],
            level_paddings=[2, 1])

    # length of out_channels must larger than in_channels
    with pytest.raises(AssertionError):
        SSDNeck(
            in_channels=[8, 16],
            out_channels=[8],
            level_strides=[2],
            level_paddings=[2])

    # len(out_channels) - len(in_channels) must equal to len(level_strides)
    with pytest.raises(AssertionError):
        SSDNeck(
            in_channels=[8, 16],
            out_channels=[4, 16, 64],
            level_strides=[2, 2],
            level_paddings=[2, 2])

    # in_channels must be same with out_channels[:len(in_channels)]
    with pytest.raises(AssertionError):
        SSDNeck(
            in_channels=[8, 16],
            out_channels=[4, 16, 64],
            level_strides=[2],
            level_paddings=[2])

    ssd_neck = SSDNeck(
        in_channels=[4],
        out_channels=[4, 8, 16],
        level_strides=[2, 1],
        level_paddings=[1, 0])
    feats = (torch.rand(1, 4, 16, 16), )
    outs = ssd_neck(feats)
    assert outs[0].shape == (1, 4, 16, 16)
    assert outs[1].shape == (1, 8, 8, 8)
    assert outs[2].shape == (1, 16, 6, 6)

    # test SSD-Lite Neck
    ssd_neck = SSDNeck(
        in_channels=[4, 8],
        out_channels=[4, 8, 16],
        level_strides=[1],
        level_paddings=[1],
        l2_norm_scale=None,
        use_depthwise=True,
        norm_cfg=dict(type='BN'),
        act_cfg=dict(type='ReLU6'))
    assert not hasattr(ssd_neck, 'l2_norm')

    from mmcv.cnn.bricks import DepthwiseSeparableConvModule
    assert isinstance(ssd_neck.extra_layers[0][-1],
                      DepthwiseSeparableConvModule)

    feats = (torch.rand(1, 4, 8, 8), torch.rand(1, 8, 8, 8))
    outs = ssd_neck(feats)
    assert outs[0].shape == (1, 4, 8, 8)
    assert outs[1].shape == (1, 8, 8, 8)
    assert outs[2].shape == (1, 16, 8, 8)
=======
def test_yolov3_neck():
    # num_scales, in_channels, out_channels must be same length
    with pytest.raises(AssertionError):
        YOLOV3Neck(num_scales=3, in_channels=[16, 8, 4], out_channels=[8, 4])

    # len(feats) must equal to num_scales
    with pytest.raises(AssertionError):
        neck = YOLOV3Neck(
            num_scales=3, in_channels=[16, 8, 4], out_channels=[8, 4, 2])
        feats = (torch.rand(1, 4, 16, 16), torch.rand(1, 8, 16, 16))
        neck(feats)

    # test normal channels
    s = 32
    in_channels = [16, 8, 4]
    out_channels = [8, 4, 2]
    feat_sizes = [s // 2**i for i in range(len(in_channels) - 1, -1, -1)]
    feats = [
        torch.rand(1, in_channels[i], feat_sizes[i], feat_sizes[i])
        for i in range(len(in_channels) - 1, -1, -1)
    ]
    neck = YOLOV3Neck(
        num_scales=3, in_channels=in_channels, out_channels=out_channels)
    outs = neck(feats)

    assert len(outs) == len(feats)
    for i in range(len(outs)):
        assert outs[i].shape == \
               (1, out_channels[i], feat_sizes[i], feat_sizes[i])

    # test more flexible setting
    s = 32
    in_channels = [32, 8, 16]
    out_channels = [19, 21, 5]
    feat_sizes = [s // 2**i for i in range(len(in_channels) - 1, -1, -1)]
    feats = [
        torch.rand(1, in_channels[i], feat_sizes[i], feat_sizes[i])
        for i in range(len(in_channels) - 1, -1, -1)
    ]
    neck = YOLOV3Neck(
        num_scales=3, in_channels=in_channels, out_channels=out_channels)
    outs = neck(feats)

    assert len(outs) == len(feats)
    for i in range(len(outs)):
        assert outs[i].shape == \
               (1, out_channels[i], feat_sizes[i], feat_sizes[i])
>>>>>>> 87ad4809
<|MERGE_RESOLUTION|>--- conflicted
+++ resolved
@@ -3,11 +3,7 @@
 from torch.nn.modules.batchnorm import _BatchNorm
 
 from mmdet.models.necks import (FPN, ChannelMapper, CTResNetNeck,
-<<<<<<< HEAD
-                                DilatedEncoder, SSDNeck)
-=======
-                                DilatedEncoder, YOLOV3Neck)
->>>>>>> 87ad4809
+                                DilatedEncoder, SSDNeck, YOLOV3Neck)
 
 
 def test_fpn():
@@ -295,73 +291,6 @@
         assert out_feat.shape == (1, num_filters[-1], 16, 16)
 
 
-<<<<<<< HEAD
-def test_ssd_neck():
-    # level_strides/level_paddings must be same length
-    with pytest.raises(AssertionError):
-        SSDNeck(
-            in_channels=[8, 16],
-            out_channels=[8, 16, 32],
-            level_strides=[2],
-            level_paddings=[2, 1])
-
-    # length of out_channels must larger than in_channels
-    with pytest.raises(AssertionError):
-        SSDNeck(
-            in_channels=[8, 16],
-            out_channels=[8],
-            level_strides=[2],
-            level_paddings=[2])
-
-    # len(out_channels) - len(in_channels) must equal to len(level_strides)
-    with pytest.raises(AssertionError):
-        SSDNeck(
-            in_channels=[8, 16],
-            out_channels=[4, 16, 64],
-            level_strides=[2, 2],
-            level_paddings=[2, 2])
-
-    # in_channels must be same with out_channels[:len(in_channels)]
-    with pytest.raises(AssertionError):
-        SSDNeck(
-            in_channels=[8, 16],
-            out_channels=[4, 16, 64],
-            level_strides=[2],
-            level_paddings=[2])
-
-    ssd_neck = SSDNeck(
-        in_channels=[4],
-        out_channels=[4, 8, 16],
-        level_strides=[2, 1],
-        level_paddings=[1, 0])
-    feats = (torch.rand(1, 4, 16, 16), )
-    outs = ssd_neck(feats)
-    assert outs[0].shape == (1, 4, 16, 16)
-    assert outs[1].shape == (1, 8, 8, 8)
-    assert outs[2].shape == (1, 16, 6, 6)
-
-    # test SSD-Lite Neck
-    ssd_neck = SSDNeck(
-        in_channels=[4, 8],
-        out_channels=[4, 8, 16],
-        level_strides=[1],
-        level_paddings=[1],
-        l2_norm_scale=None,
-        use_depthwise=True,
-        norm_cfg=dict(type='BN'),
-        act_cfg=dict(type='ReLU6'))
-    assert not hasattr(ssd_neck, 'l2_norm')
-
-    from mmcv.cnn.bricks import DepthwiseSeparableConvModule
-    assert isinstance(ssd_neck.extra_layers[0][-1],
-                      DepthwiseSeparableConvModule)
-
-    feats = (torch.rand(1, 4, 8, 8), torch.rand(1, 8, 8, 8))
-    outs = ssd_neck(feats)
-    assert outs[0].shape == (1, 4, 8, 8)
-    assert outs[1].shape == (1, 8, 8, 8)
-    assert outs[2].shape == (1, 16, 8, 8)
-=======
 def test_yolov3_neck():
     # num_scales, in_channels, out_channels must be same length
     with pytest.raises(AssertionError):
@@ -409,4 +338,70 @@
     for i in range(len(outs)):
         assert outs[i].shape == \
                (1, out_channels[i], feat_sizes[i], feat_sizes[i])
->>>>>>> 87ad4809
+
+
+def test_ssd_neck():
+    # level_strides/level_paddings must be same length
+    with pytest.raises(AssertionError):
+        SSDNeck(
+            in_channels=[8, 16],
+            out_channels=[8, 16, 32],
+            level_strides=[2],
+            level_paddings=[2, 1])
+
+    # length of out_channels must larger than in_channels
+    with pytest.raises(AssertionError):
+        SSDNeck(
+            in_channels=[8, 16],
+            out_channels=[8],
+            level_strides=[2],
+            level_paddings=[2])
+
+    # len(out_channels) - len(in_channels) must equal to len(level_strides)
+    with pytest.raises(AssertionError):
+        SSDNeck(
+            in_channels=[8, 16],
+            out_channels=[4, 16, 64],
+            level_strides=[2, 2],
+            level_paddings=[2, 2])
+
+    # in_channels must be same with out_channels[:len(in_channels)]
+    with pytest.raises(AssertionError):
+        SSDNeck(
+            in_channels=[8, 16],
+            out_channels=[4, 16, 64],
+            level_strides=[2],
+            level_paddings=[2])
+
+    ssd_neck = SSDNeck(
+        in_channels=[4],
+        out_channels=[4, 8, 16],
+        level_strides=[2, 1],
+        level_paddings=[1, 0])
+    feats = (torch.rand(1, 4, 16, 16), )
+    outs = ssd_neck(feats)
+    assert outs[0].shape == (1, 4, 16, 16)
+    assert outs[1].shape == (1, 8, 8, 8)
+    assert outs[2].shape == (1, 16, 6, 6)
+
+    # test SSD-Lite Neck
+    ssd_neck = SSDNeck(
+        in_channels=[4, 8],
+        out_channels=[4, 8, 16],
+        level_strides=[1],
+        level_paddings=[1],
+        l2_norm_scale=None,
+        use_depthwise=True,
+        norm_cfg=dict(type='BN'),
+        act_cfg=dict(type='ReLU6'))
+    assert not hasattr(ssd_neck, 'l2_norm')
+
+    from mmcv.cnn.bricks import DepthwiseSeparableConvModule
+    assert isinstance(ssd_neck.extra_layers[0][-1],
+                      DepthwiseSeparableConvModule)
+
+    feats = (torch.rand(1, 4, 8, 8), torch.rand(1, 8, 8, 8))
+    outs = ssd_neck(feats)
+    assert outs[0].shape == (1, 4, 8, 8)
+    assert outs[1].shape == (1, 8, 8, 8)
+    assert outs[2].shape == (1, 16, 8, 8)