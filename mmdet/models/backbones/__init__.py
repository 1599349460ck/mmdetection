--- conflicted
+++ resolved
@@ -20,9 +20,6 @@
     'RegNet', 'ResNet', 'ResNetV1d', 'ResNeXt', 'SSDVGG', 'HRNet',
     'MobileNetV2', 'Res2Net', 'HourglassNet', 'DetectoRS_ResNet',
     'DetectoRS_ResNeXt', 'Darknet', 'ResNeSt', 'TridentResNet', 'CSPDarknet',
-<<<<<<< HEAD
-    'PyramidVisionTransformer', 'PyramidVisionTransformerV2'
-=======
-    'SwinTransformer'
->>>>>>> ff6013c8
+    'SwinTransformer',
+'PyramidVisionTransformer', 'PyramidVisionTransformerV2'
 ]