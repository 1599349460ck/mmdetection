# Copyright (c) OpenMMLab. All rights reserved.
from .atss import ATSS
from .autoassign import AutoAssign
from .base import BaseDetector
from .cascade_rcnn import CascadeRCNN
from .centernet import CenterNet
from .cornernet import CornerNet
from .ddod import DDOD
from .deformable_detr import DeformableDETR
from .detr import DETR
from .fast_rcnn import FastRCNN
from .faster_rcnn import FasterRCNN
from .fcos import FCOS
from .fovea import FOVEA
from .fsaf import FSAF
from .gfl import GFL
from .grid_rcnn import GridRCNN
from .htc import HybridTaskCascade
from .kd_one_stage import KnowledgeDistillationSingleStageDetector
from .lad import LAD
from .mask2former import Mask2Former
from .mask_rcnn import MaskRCNN
from .mask_scoring_rcnn import MaskScoringRCNN
from .maskformer import MaskFormer
from .nasfcos import NASFCOS
from .paa import PAA
from .panoptic_fpn import PanopticFPN
from .panoptic_two_stage_segmentor import TwoStagePanopticSegmentor
from .point_rend import PointRend
from .queryinst import QueryInst
from .reppoints_detector import RepPointsDetector
from .retinanet import RetinaNet
from .rpn import RPN
from .scnet import SCNet
from .single_stage import SingleStageDetector
from .solo import SOLO
from .sparse_rcnn import SparseRCNN
from .tood import TOOD
from .trident_faster_rcnn import TridentFasterRCNN
from .two_stage import TwoStageDetector
from .vfnet import VFNet
from .yolact import YOLACT
from .yolo import YOLOV3
from .yolof import YOLOF
from .yolox import YOLOX

__all__ = [
    'ATSS', 'BaseDetector', 'SingleStageDetector', 'TwoStageDetector', 'RPN',
    'KnowledgeDistillationSingleStageDetector', 'FastRCNN', 'FasterRCNN',
    'MaskRCNN', 'CascadeRCNN', 'HybridTaskCascade', 'RetinaNet', 'FCOS',
    'GridRCNN', 'MaskScoringRCNN', 'RepPointsDetector', 'FOVEA', 'FSAF',
    'NASFCOS', 'PointRend', 'GFL', 'CornerNet', 'PAA', 'YOLOV3', 'YOLACT',
    'VFNet', 'DETR', 'TridentFasterRCNN', 'SparseRCNN', 'SCNet', 'SOLO',
    'DeformableDETR', 'AutoAssign', 'YOLOF', 'CenterNet', 'YOLOX',
    'TwoStagePanopticSegmentor', 'PanopticFPN', 'QueryInst', 'LAD', 'TOOD',
<<<<<<< HEAD
    'MaskFormer', 'DDOD'
=======
    'MaskFormer', 'Mask2Former'
>>>>>>> 48226ea4
]<|MERGE_RESOLUTION|>--- conflicted
+++ resolved
@@ -53,9 +53,5 @@
     'VFNet', 'DETR', 'TridentFasterRCNN', 'SparseRCNN', 'SCNet', 'SOLO',
     'DeformableDETR', 'AutoAssign', 'YOLOF', 'CenterNet', 'YOLOX',
     'TwoStagePanopticSegmentor', 'PanopticFPN', 'QueryInst', 'LAD', 'TOOD',
-<<<<<<< HEAD
-    'MaskFormer', 'DDOD'
-=======
-    'MaskFormer', 'Mask2Former'
->>>>>>> 48226ea4
+    'MaskFormer', 'DDOD', 'Mask2Former'
 ]