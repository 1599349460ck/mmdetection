--- conflicted
+++ resolved
@@ -41,10 +41,6 @@
     'MaskRCNN', 'CascadeRCNN', 'HybridTaskCascade', 'RetinaNet', 'FCOS',
     'GridRCNN', 'MaskScoringRCNN', 'RepPointsDetector', 'FOVEA', 'FSAF',
     'NASFCOS', 'PointRend', 'GFL', 'CornerNet', 'PAA', 'YOLOV3', 'YOLACT',
-    'VFNet', 'DETR', 'TridentFasterRCNN', 'SparseRCNN', 'SCNet',
-<<<<<<< HEAD
-    'DeformableDETR', 'AutoAssign', 'YOLOF', 'SOLO', 'CenterNet'
-=======
+    'VFNet', 'DETR', 'TridentFasterRCNN', 'SparseRCNN', 'SCNet', 'SOLO',
     'DeformableDETR', 'AutoAssign', 'YOLOF', 'CenterNet', 'YOLOX'
->>>>>>> 6882fa0a
 ]