--- conflicted
+++ resolved
@@ -130,11 +130,7 @@
     return packages
 
 
-<<<<<<< HEAD
-def add_mim_extention():
-=======
 def add_mim_extension():
->>>>>>> 30f5f873
     """Add extra files that are required to support MIM into the package.
 
     These files will be added by creating a symlink to the originals if the
@@ -183,11 +179,7 @@
 
 
 if __name__ == '__main__':
-<<<<<<< HEAD
-    add_mim_extention()
-=======
     add_mim_extension()
->>>>>>> 30f5f873
     setup(
         name='mmdet',
         version=get_version(),
