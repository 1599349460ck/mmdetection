from ..builder import DETECTORS
from .single_stage import SingleStageDetector


@DETECTORS.register_module()
class DETR(SingleStageDetector):
    r"""Implementation of `DETR: End-to-End Object Detection with
    Transformers <https://arxiv.org/pdf/2005.12872>`_"""

    def __init__(self,
                 backbone,
                 bbox_head,
                 train_cfg=None,
                 test_cfg=None,
                 pretrained=None,
                 init_cfg=None):
        super(DETR, self).__init__(backbone, None, bbox_head, train_cfg,
<<<<<<< HEAD
                                   test_cfg, pretrained)
=======
                                   test_cfg, pretrained, init_cfg)

    def simple_test(self, img, img_metas, rescale=False):
        """Test function without test time augmentation.

        Args:
            imgs (list[torch.Tensor]): List of multiple images
            img_metas (list[dict]): List of image information.
            rescale (bool, optional): Whether to rescale the results.
                Defaults to False.

        Returns:
            list[list[np.ndarray]]: BBox results of each image and classes.
                The outer list corresponds to each image. The inner list
                corresponds to each class.
        """
        batch_size = len(img_metas)
        assert batch_size == 1, 'Currently only batch_size 1 for inference ' \
            f'mode is supported. Found batch_size {batch_size}.'
        x = self.extract_feat(img)
        outs = self.bbox_head(x, img_metas)
        bbox_list = self.bbox_head.get_bboxes(
            *outs, img_metas, rescale=rescale)

        bbox_results = [
            bbox2result(det_bboxes, det_labels, self.bbox_head.num_classes)
            for det_bboxes, det_labels in bbox_list
        ]
        return bbox_results
>>>>>>> 2f2cb37c
<|MERGE_RESOLUTION|>--- conflicted
+++ resolved
@@ -15,36 +15,4 @@
                  pretrained=None,
                  init_cfg=None):
         super(DETR, self).__init__(backbone, None, bbox_head, train_cfg,
-<<<<<<< HEAD
-                                   test_cfg, pretrained)
-=======
-                                   test_cfg, pretrained, init_cfg)
-
-    def simple_test(self, img, img_metas, rescale=False):
-        """Test function without test time augmentation.
-
-        Args:
-            imgs (list[torch.Tensor]): List of multiple images
-            img_metas (list[dict]): List of image information.
-            rescale (bool, optional): Whether to rescale the results.
-                Defaults to False.
-
-        Returns:
-            list[list[np.ndarray]]: BBox results of each image and classes.
-                The outer list corresponds to each image. The inner list
-                corresponds to each class.
-        """
-        batch_size = len(img_metas)
-        assert batch_size == 1, 'Currently only batch_size 1 for inference ' \
-            f'mode is supported. Found batch_size {batch_size}.'
-        x = self.extract_feat(img)
-        outs = self.bbox_head(x, img_metas)
-        bbox_list = self.bbox_head.get_bboxes(
-            *outs, img_metas, rescale=rescale)
-
-        bbox_results = [
-            bbox2result(det_bboxes, det_labels, self.bbox_head.num_classes)
-            for det_bboxes, det_labels in bbox_list
-        ]
-        return bbox_results
->>>>>>> 2f2cb37c
+                                   test_cfg, pretrained, init_cfg)