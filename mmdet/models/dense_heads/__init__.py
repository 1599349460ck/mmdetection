--- conflicted
+++ resolved
@@ -27,10 +27,6 @@
     'RPNHead', 'GARPNHead', 'RetinaHead', 'RetinaSepBNHead', 'GARetinaHead',
     'SSDHead', 'FCOSHead', 'RepPointsHead', 'FoveaHead',
     'FreeAnchorRetinaHead', 'ATSSHead', 'FSAFHead', 'NASFCOSHead',
-<<<<<<< HEAD
-    'PISARetinaHead', 'PISASSDHead', 'GFLHead', 'CornerHead', 'SABLRetinaHead'
-=======
     'PISARetinaHead', 'PISASSDHead', 'GFLHead', 'CornerHead', 'PAAHead',
-    'YOLOV3Head'
->>>>>>> dfbb6d6f
+    'YOLOV3Head', 'SABLRetinaHead'
 ]