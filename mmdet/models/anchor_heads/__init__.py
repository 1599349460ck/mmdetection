--- conflicted
+++ resolved
@@ -14,9 +14,5 @@
 __all__ = [
     'AnchorHead', 'GuidedAnchorHead', 'FeatureAdaption', 'RPNHead',
     'GARPNHead', 'RetinaHead', 'GARetinaHead', 'SSDHead', 'FCOSHead',
-<<<<<<< HEAD
-    'RepPointsHead', 'FoveaHead', 'TTFHead'
-=======
-    'RepPointsHead', 'FoveaHead', 'FreeAnchorRetinaHead'
->>>>>>> d1c71db7
+    'RepPointsHead', 'FoveaHead', 'FreeAnchorRetinaHead', 'TTFHead'
 ]