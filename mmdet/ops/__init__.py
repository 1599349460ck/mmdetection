--- conflicted
+++ resolved
@@ -1,29 +1,3 @@
-from .point_sample import (SimpleRoIAlign, point_sample,
-                           rel_roi_point_to_rel_img_point)
-<<<<<<< HEAD
-=======
-from .roi_align import RoIAlign, roi_align
-from .roi_pool import RoIPool, roi_pool
 from .saconv import SAConv2d
-from .sigmoid_focal_loss import SigmoidFocalLoss, sigmoid_focal_loss
->>>>>>> 7f0c4d06
-from .utils import get_compiler_version, get_compiling_cuda_version
 
-__all__ = [
-<<<<<<< HEAD
-    'get_compiler_version', 'get_compiling_cuda_version', 'point_sample',
-    'rel_roi_point_to_rel_img_point', 'SimpleRoIAlign'
-=======
-    'nms', 'soft_nms', 'RoIAlign', 'roi_align', 'RoIPool', 'roi_pool',
-    'DeformConv', 'DeformConvPack', 'DeformRoIPooling', 'DeformRoIPoolingPack',
-    'ModulatedDeformRoIPoolingPack', 'ModulatedDeformConv',
-    'ModulatedDeformConvPack', 'deform_conv', 'modulated_deform_conv',
-    'deform_roi_pooling', 'SigmoidFocalLoss', 'sigmoid_focal_loss',
-    'MaskedConv2d', 'ContextBlock', 'GeneralizedAttention', 'NonLocal2D',
-    'get_compiler_version', 'get_compiling_cuda_version', 'ConvWS2d',
-    'conv_ws_2d', 'build_plugin_layer', 'batched_nms', 'Conv2d',
-    'ConvTranspose2d', 'MaxPool2d', 'Linear', 'nms_match', 'CornerPool',
-    'point_sample', 'rel_roi_point_to_rel_img_point', 'SimpleRoIAlign',
-    'SAConv2d'
->>>>>>> 7f0c4d06
-]+__all__ = ['SAConv2d']