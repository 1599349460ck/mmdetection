import random
from collections import OrderedDict

import numpy as np
import torch
import torch.distributed as dist
from mmcv.parallel import MMDataParallel, MMDistributedDataParallel
<<<<<<< HEAD
from mmcv.runner import DistSamplerSeedHook, Runner, build_optimizer

from mmdet.core import (DistEvalHook, DistOptimizerHook, EvalHook,
                        Fp16OptimizerHook)
=======
from mmcv.runner import DistSamplerSeedHook, OptimizerHook, Runner

from mmdet.core import (DistEvalHook, EvalHook, Fp16OptimizerHook,
                        build_optimizer)
>>>>>>> 204f7514
from mmdet.datasets import build_dataloader, build_dataset
from mmdet.utils import get_root_logger


def set_random_seed(seed, deterministic=False):
    """Set random seed.

    Args:
        seed (int): Seed to be used.
        deterministic (bool): Whether to set the deterministic option for
            CUDNN backend, i.e., set `torch.backends.cudnn.deterministic`
            to True and `torch.backends.cudnn.benchmark` to False.
            Default: False.
    """
    random.seed(seed)
    np.random.seed(seed)
    torch.manual_seed(seed)
    torch.cuda.manual_seed_all(seed)
    if deterministic:
        torch.backends.cudnn.deterministic = True
        torch.backends.cudnn.benchmark = False


def parse_losses(losses):
    log_vars = OrderedDict()
    for loss_name, loss_value in losses.items():
        if isinstance(loss_value, torch.Tensor):
            log_vars[loss_name] = loss_value.mean()
        elif isinstance(loss_value, list):
            log_vars[loss_name] = sum(_loss.mean() for _loss in loss_value)
        else:
            raise TypeError(f'{loss_name} is not a tensor or list of tensors')

    loss = sum(_value for _key, _value in log_vars.items() if 'loss' in _key)

    log_vars['loss'] = loss
    for loss_name, loss_value in log_vars.items():
        # reduce loss when distributed training
        if dist.is_available() and dist.is_initialized():
            loss_value = loss_value.data.clone()
            dist.all_reduce(loss_value.div_(dist.get_world_size()))
        log_vars[loss_name] = loss_value.item()

    return loss, log_vars


def batch_processor(model, data, train_mode):
    """Process a data batch.

    This method is required as an argument of Runner, which defines how to
    process a data batch and obtain proper outputs. The first 3 arguments of
    batch_processor are fixed.

    Args:
        model (nn.Module): A PyTorch model.
        data (dict): The data batch in a dict.
        train_mode (bool): Training mode or not. It may be useless for some
            models.

    Returns:
        dict: A dict containing losses and log vars.
    """
    losses = model(**data)
    loss, log_vars = parse_losses(losses)

    outputs = dict(
        loss=loss, log_vars=log_vars, num_samples=len(data['img'].data))

    return outputs


def train_detector(model,
                   dataset,
                   cfg,
                   distributed=False,
                   validate=False,
                   timestamp=None,
                   meta=None):
    logger = get_root_logger(cfg.log_level)

    # prepare data loaders
    dataset = dataset if isinstance(dataset, (list, tuple)) else [dataset]
    if 'imgs_per_gpu' in cfg.data:
        logger.warning('"imgs_per_gpu" is deprecated in MMDet V2.0. '
                       'Please use "samples_per_gpu" instead')
        if 'samples_per_gpu' in cfg.data:
            logger.warning(
                f'Got "imgs_per_gpu"={cfg.data.imgs_per_gpu} and '
                f'"samples_per_gpu"={cfg.data.samples_per_gpu}, "imgs_per_gpu"'
                f'={cfg.data.imgs_per_gpu} is used in this experiments')
        else:
            logger.warning(
                'Automatically set "samples_per_gpu"="imgs_per_gpu"='
                f'{cfg.data.imgs_per_gpu} in this experiments')
        cfg.data.samples_per_gpu = cfg.data.imgs_per_gpu

    data_loaders = [
        build_dataloader(
            ds,
            cfg.data.samples_per_gpu,
            cfg.data.workers_per_gpu,
            # cfg.gpus will be ignored if distributed
            len(cfg.gpu_ids),
            dist=distributed,
            seed=cfg.seed) for ds in dataset
    ]

    # put model on gpus
    if distributed:
        find_unused_parameters = cfg.get('find_unused_parameters', False)
        # Sets the `find_unused_parameters` parameter in
        # torch.nn.parallel.DistributedDataParallel
        model = MMDistributedDataParallel(
            model.cuda(),
            device_ids=[torch.cuda.current_device()],
            broadcast_buffers=False,
            find_unused_parameters=find_unused_parameters)
    else:
        model = MMDataParallel(
            model.cuda(cfg.gpu_ids[0]), device_ids=cfg.gpu_ids)

    # build runner
    optimizer = build_optimizer(model, cfg.optimizer)
    runner = Runner(
        model,
        batch_processor,
        optimizer,
        cfg.work_dir,
        logger=logger,
        meta=meta)
    # an ugly workaround to make .log and .log.json filenames the same
    runner.timestamp = timestamp

    # fp16 setting
    fp16_cfg = cfg.get('fp16', None)
    if fp16_cfg is not None:
        optimizer_config = Fp16OptimizerHook(
            **cfg.optimizer_config, **fp16_cfg, distributed=distributed)
    elif distributed and 'type' not in cfg.optimizer_config:
        optimizer_config = OptimizerHook(**cfg.optimizer_config)
    else:
        optimizer_config = cfg.optimizer_config

    # register hooks
    runner.register_training_hooks(cfg.lr_config, optimizer_config,
                                   cfg.checkpoint_config, cfg.log_config,
                                   cfg.get('momentum_config', None))
    if distributed:
        runner.register_hook(DistSamplerSeedHook())

    # register eval hooks
    if validate:
        val_dataset = build_dataset(cfg.data.val, dict(test_mode=True))
        val_dataloader = build_dataloader(
            val_dataset,
            samples_per_gpu=1,
            workers_per_gpu=cfg.data.workers_per_gpu,
            dist=distributed,
            shuffle=False)
        eval_cfg = cfg.get('evaluation', {})
        eval_hook = DistEvalHook if distributed else EvalHook
        runner.register_hook(eval_hook(val_dataloader, **eval_cfg))

    if cfg.resume_from:
        runner.resume(cfg.resume_from)
    elif cfg.load_from:
        runner.load_checkpoint(cfg.load_from)
    runner.run(data_loaders, cfg.workflow, cfg.total_epochs)<|MERGE_RESOLUTION|>--- conflicted
+++ resolved
@@ -5,17 +5,10 @@
 import torch
 import torch.distributed as dist
 from mmcv.parallel import MMDataParallel, MMDistributedDataParallel
-<<<<<<< HEAD
-from mmcv.runner import DistSamplerSeedHook, Runner, build_optimizer
+from mmcv.runner import (DistSamplerSeedHook, OptimizerHook, Runner,
+                         build_optimizer)
 
-from mmdet.core import (DistEvalHook, DistOptimizerHook, EvalHook,
-                        Fp16OptimizerHook)
-=======
-from mmcv.runner import DistSamplerSeedHook, OptimizerHook, Runner
-
-from mmdet.core import (DistEvalHook, EvalHook, Fp16OptimizerHook,
-                        build_optimizer)
->>>>>>> 204f7514
+from mmdet.core import DistEvalHook, EvalHook, Fp16OptimizerHook
 from mmdet.datasets import build_dataloader, build_dataset
 from mmdet.utils import get_root_logger
 
