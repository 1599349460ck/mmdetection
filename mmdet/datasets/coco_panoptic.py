<<<<<<< HEAD
import itertools
=======
# Copyright (c) OpenMMLab. All rights reserved.
>>>>>>> b15a2b3b
import os
from collections import defaultdict

import mmcv
import numpy as np
from mmcv.utils import print_log
from terminaltables import AsciiTable

from .api_wrappers import COCO
from .builder import DATASETS
from .coco import CocoDataset

try:
    import panopticapi
    from panopticapi.evaluation import pq_compute_multi_core, VOID
    from panopticapi.utils import id2rgb
except ImportError:
    panopticapi = None
    pq_compute_multi_core = None
    id2rgb = None
    VOID = None

__all__ = ['CocoPanopticDataset']

# A custom value to distinguish instance ID and category ID; need to
# be greater than the number of categories.
# For a pixel in the panoptic result map:
#   pan_id = ins_id * INSTANCE_OFFSET + cat_id
INSTANCE_OFFSET = 1000


class COCOPanoptic(COCO):
    """This wrapper is for loading the panoptic style annotation file.

    The format is shown in the CocoPanopticDataset class.

    Args:
        annotation_file (str): Path of annotation file.
    """

    def __init__(self, annotation_file=None):
        if panopticapi is None:
            raise RuntimeError(
                'panopticapi is not installed, please install it by: '
                'pip install git+https://github.com/cocodataset/'
                'panopticapi.git.')

        super(COCOPanoptic, self).__init__(annotation_file)

    def createIndex(self):
        # create index
        print('creating index...')
        # anns stores 'segment_id -> annotation'
        anns, cats, imgs = {}, {}, {}
        img_to_anns, cat_to_imgs = defaultdict(list), defaultdict(list)
        if 'annotations' in self.dataset:
            for ann, img_info in zip(self.dataset['annotations'],
                                     self.dataset['images']):
                img_info['segm_file'] = ann['file_name']
                for seg_ann in ann['segments_info']:
                    # to match with instance.json
                    seg_ann['image_id'] = ann['image_id']
                    seg_ann['height'] = img_info['height']
                    seg_ann['width'] = img_info['width']
                    img_to_anns[ann['image_id']].append(seg_ann)
                    # segment_id is not unique in coco dataset orz...
                    if seg_ann['id'] in anns.keys():
                        anns[seg_ann['id']].append(seg_ann)
                    else:
                        anns[seg_ann['id']] = [seg_ann]

        if 'images' in self.dataset:
            for img in self.dataset['images']:
                imgs[img['id']] = img

        if 'categories' in self.dataset:
            for cat in self.dataset['categories']:
                cats[cat['id']] = cat

        if 'annotations' in self.dataset and 'categories' in self.dataset:
            for ann in self.dataset['annotations']:
                for seg_ann in ann['segments_info']:
                    cat_to_imgs[seg_ann['category_id']].append(ann['image_id'])

        print('index created!')

        self.anns = anns
        self.imgToAnns = img_to_anns
        self.catToImgs = cat_to_imgs
        self.imgs = imgs
        self.cats = cats

    def load_anns(self, ids=[]):
        """Load anns with the specified ids.

        self.anns is a list of annotation lists instead of a
        list of annotations.

        Args:
            ids (int array): integer ids specifying anns

        Returns:
            anns (object array): loaded ann objects
        """
        anns = []

        if hasattr(ids, '__iter__') and hasattr(ids, '__len__'):
            # self.anns is a list of annotation lists instead of
            # a list of annotations
            for id in ids:
                anns += self.anns[id]
            return anns
        elif type(ids) == int:
            return self.anns[ids]


@DATASETS.register_module()
class CocoPanopticDataset(CocoDataset):
    """Coco dataset for Panoptic segmentation.

    The annotation format is shown as follows. The `ann` field is optional
    for testing.

    .. code-block:: none

        [
            {
                'filename': f'{image_id:012}.png',
                'image_id':9
                'segments_info': {
                    [
                        {
                            'id': 8345037, (segment_id in panoptic png,
                                            convert from rgb)
                            'category_id': 51,
                            'iscrowd': 0,
                            'bbox': (x1, y1, w, h),
                            'area': 24315,
                            'segmentation': list,(coded mask)
                        },
                        ...
                    }
                }
            },
            ...
        ]
    """
    CLASSES = [
        'person', 'bicycle', 'car', 'motorcycle', 'airplane', 'bus', 'train',
        ' truck', 'boat', 'traffic light', 'fire hydrant', 'stop sign',
        'parking meter', 'bench', 'bird', 'cat', 'dog', 'horse', 'sheep',
        'cow', 'elephant', 'bear', 'zebra', 'giraffe', 'backpack', 'umbrella',
        'handbag', 'tie', 'suitcase', 'frisbee', 'skis', 'snowboard',
        'sports ball', 'kite', 'baseball bat', 'baseball glove', 'skateboard',
        'surfboard', 'tennis racket', 'bottle', 'wine glass', 'cup', 'fork',
        'knife', 'spoon', 'bowl', 'banana', 'apple', 'sandwich', 'orange',
        'broccoli', 'carrot', 'hot dog', 'pizza', 'donut', 'cake', 'chair',
        'couch', 'potted plant', 'bed', 'dining table', 'toilet', 'tv',
        'laptop', 'mouse', 'remote', 'keyboard', 'cell phone', 'microwave',
        'oven', 'toaster', 'sink', 'refrigerator', 'book', 'clock', 'vase',
        'scissors', 'teddy bear', 'hair drier', 'toothbrush', 'banner',
        'blanket', 'bridge', 'cardboard', 'counter', 'curtain', 'door-stuff',
        'floor-wood', 'flower', 'fruit', 'gravel', 'house', 'light',
        'mirror-stuff', 'net', 'pillow', 'platform', 'playingfield',
        'railroad', 'river', 'road', 'roof', 'sand', 'sea', 'shelf', 'snow',
        'stairs', 'tent', 'towel', 'wall-brick', 'wall-stone', 'wall-tile',
        'wall-wood', 'water-other', 'window-blind', 'window-other',
        'tree-merged', 'fence-merged', 'ceiling-merged', 'sky-other-merged',
        'cabinet-merged', 'table-merged', 'floor-other-merged',
        'pavement-merged', 'mountain-merged', 'grass-merged', 'dirt-merged',
        'paper-merged', 'food-other-merged', 'building-other-merged',
        'rock-merged', 'wall-other-merged', 'rug-merged'
    ]
    THING_CLASSES = [
        'person', 'bicycle', 'car', 'motorcycle', 'airplane', 'bus', 'train',
        'truck', 'boat', 'traffic light', 'fire hydrant', 'stop sign',
        'parking meter', 'bench', 'bird', 'cat', 'dog', 'horse', 'sheep',
        'cow', 'elephant', 'bear', 'zebra', 'giraffe', 'backpack', 'umbrella',
        'handbag', 'tie', 'suitcase', 'frisbee', 'skis', 'snowboard',
        'sports ball', 'kite', 'baseball bat', 'baseball glove', 'skateboard',
        'surfboard', 'tennis racket', 'bottle', 'wine glass', 'cup', 'fork',
        'knife', 'spoon', 'bowl', 'banana', 'apple', 'sandwich', 'orange',
        'broccoli', 'carrot', 'hot dog', 'pizza', 'donut', 'cake', 'chair',
        'couch', 'potted plant', 'bed', 'dining table', 'toilet', 'tv',
        'laptop', 'mouse', 'remote', 'keyboard', 'cell phone', 'microwave',
        'oven', 'toaster', 'sink', 'refrigerator', 'book', 'clock', 'vase',
        'scissors', 'teddy bear', 'hair drier', 'toothbrush'
    ]
    STUFF_CLASSES = [
        'banner', 'blanket', 'bridge', 'cardboard', 'counter', 'curtain',
        'door-stuff', 'floor-wood', 'flower', 'fruit', 'gravel', 'house',
        'light', 'mirror-stuff', 'net', 'pillow', 'platform', 'playingfield',
        'railroad', 'river', 'road', 'roof', 'sand', 'sea', 'shelf', 'snow',
        'stairs', 'tent', 'towel', 'wall-brick', 'wall-stone', 'wall-tile',
        'wall-wood', 'water-other', 'window-blind', 'window-other',
        'tree-merged', 'fence-merged', 'ceiling-merged', 'sky-other-merged',
        'cabinet-merged', 'table-merged', 'floor-other-merged',
        'pavement-merged', 'mountain-merged', 'grass-merged', 'dirt-merged',
        'paper-merged', 'food-other-merged', 'building-other-merged',
        'rock-merged', 'wall-other-merged', 'rug-merged'
    ]

    def load_annotations(self, ann_file):
        """Load annotation from COCO Panoptic style annotation file.

        Args:
            ann_file (str): Path of annotation file.

        Returns:
            list[dict]: Annotation info from COCO api.
        """
        self.coco = COCOPanoptic(ann_file)
        self.cat_ids = self.coco.get_cat_ids()
        self.cat2label = {cat_id: i for i, cat_id in enumerate(self.cat_ids)}
        self.categories = self.coco.cats
        self.img_ids = self.coco.get_img_ids()
        data_infos = []
        for i in self.img_ids:
            info = self.coco.load_imgs([i])[0]
            info['filename'] = info['file_name']
            info['segm_file'] = info['filename'].replace('jpg', 'png')
            data_infos.append(info)
        return data_infos

    def get_ann_info(self, idx):
        """Get COCO annotation by index.

        Args:
            idx (int): Index of data.

        Returns:
            dict: Annotation info of specified index.
        """
        img_id = self.data_infos[idx]['id']
        ann_ids = self.coco.get_ann_ids(img_ids=[img_id])
        ann_info = self.coco.load_anns(ann_ids)
        # filter out unmatched images
        ann_info = [i for i in ann_info if i['image_id'] == img_id]
        return self._parse_ann_info(self.data_infos[idx], ann_info)

    def _parse_ann_info(self, img_info, ann_info):
        """Parse annotations and load panoptic ground truths.

        Args:
            img_info (int): Image info of an image.
            ann_info (list[dict]): Annotation info of an image.

        Returns:
            dict: A dict containing the following keys: bboxes, bboxes_ignore,
                labels, masks, seg_map.
        """
        gt_bboxes = []
        gt_labels = []
        gt_bboxes_ignore = []
        gt_mask_infos = []

        for i, ann in enumerate(ann_info):
            x1, y1, w, h = ann['bbox']
            if ann['area'] <= 0 or w < 1 or h < 1:
                continue
            bbox = [x1, y1, x1 + w, y1 + h]

            category_id = ann['category_id']
            contiguous_cat_id = self.cat2label[category_id]

            is_thing = self.coco.load_cats(ids=category_id)[0]['isthing']
            if is_thing:
                is_crowd = ann.get('iscrowd', False)
                if not is_crowd:
                    gt_bboxes.append(bbox)
                    gt_labels.append(contiguous_cat_id)
                else:
                    gt_bboxes_ignore.append(bbox)
                    is_thing = False

            mask_info = {
                'id': ann['id'],
                'category': contiguous_cat_id,
                'is_thing': is_thing
            }
            gt_mask_infos.append(mask_info)

        if gt_bboxes:
            gt_bboxes = np.array(gt_bboxes, dtype=np.float32)
            gt_labels = np.array(gt_labels, dtype=np.int64)
        else:
            gt_bboxes = np.zeros((0, 4), dtype=np.float32)
            gt_labels = np.array([], dtype=np.int64)

        if gt_bboxes_ignore:
            gt_bboxes_ignore = np.array(gt_bboxes_ignore, dtype=np.float32)
        else:
            gt_bboxes_ignore = np.zeros((0, 4), dtype=np.float32)

        ann = dict(
            bboxes=gt_bboxes,
            labels=gt_labels,
            bboxes_ignore=gt_bboxes_ignore,
            masks=gt_mask_infos,
            seg_map=img_info['segm_file'])

        return ann

    def _filter_imgs(self, min_size=32):
        """Filter images too small or without ground truths."""
        ids_with_ann = []
        # check whether images have legal thing annotations.
        for lists in self.coco.anns.values():
            for item in lists:
                category_id = item['category_id']
                is_thing = self.coco.load_cats(ids=category_id)[0]['isthing']
                if not is_thing:
                    continue
                ids_with_ann.append(item['image_id'])
        ids_with_ann = set(ids_with_ann)

        valid_inds = []
        valid_img_ids = []
        for i, img_info in enumerate(self.data_infos):
            img_id = self.img_ids[i]
            if self.filter_empty_gt and img_id not in ids_with_ann:
                continue
            if min(img_info['width'], img_info['height']) >= min_size:
                valid_inds.append(i)
                valid_img_ids.append(img_id)
        self.img_ids = valid_img_ids
        return valid_inds

    def _pan2json(self, results, outfile_prefix):
        """Convert panoptic results to COCO panoptic json style."""
        label2cat = dict((v, k) for (k, v) in self.cat2label.items())
        pred_annotations = []
        outdir = os.path.join(os.path.dirname(outfile_prefix), 'panoptic')

        for idx in range(len(self)):
            img_id = self.img_ids[idx]
            segm_file = self.data_infos[idx]['segm_file']
            pan = results[idx]

            pan_labels = np.unique(pan)
            segm_info = []
            for pan_label in pan_labels:
                sem_label = pan_label % INSTANCE_OFFSET
                # We reserve the length of self.CLASSES for VOID label
                if sem_label == len(self.CLASSES):
                    continue
                # convert sem_label to json label
                cat_id = label2cat[sem_label]
                is_thing = self.categories[cat_id]['isthing']
                mask = pan == pan_label
                area = mask.sum()
                segm_info.append({
                    'id': int(pan_label),
                    'category_id': cat_id,
                    'isthing': is_thing,
                    'area': int(area)
                })
            # evaluation script uses 0 for VOID label.
            pan[pan % INSTANCE_OFFSET == len(self.CLASSES)] = VOID
            pan = id2rgb(pan).astype(np.uint8)
            mmcv.imwrite(pan[:, :, ::-1], os.path.join(outdir, segm_file))
            record = {
                'image_id': img_id,
                'segments_info': segm_info,
                'file_name': segm_file
            }
            pred_annotations.append(record)
        pan_json_results = dict(annotations=pred_annotations)
        return pan_json_results

    def results2json(self, results, outfile_prefix):
        """Dump the panoptic results to a COCO panoptic style json file.

        Args:
            results (dict): Testing results of the dataset.
            outfile_prefix (str): The filename prefix of the json files. If the
                prefix is "somepath/xxx", the json files will be named
                "somepath/xxx.panoptic.json"

        Returns:
            dict[str: str]: The key is 'panoptic' and the value is
                corresponding filename.
        """
        result_files = dict()
        pan_results = [result['pan_results'] for result in results]
        pan_json_results = self._pan2json(pan_results, outfile_prefix)
        result_files['panoptic'] = f'{outfile_prefix}.panoptic.json'
        mmcv.dump(pan_json_results, result_files['panoptic'])

        return result_files

    def evaluate_pan_json(self,
                          result_files,
                          outfile_prefix,
                          logger=None,
                          classwise=False):
        """Evaluate PQ according to the panoptic results json file."""
        imgs = self.coco.imgs
        gt_json = self.coco.img_ann_map  # image to annotations
        gt_json = [{
            'image_id': k,
            'segments_info': v,
            'file_name': imgs[k]['segm_file']
        } for k, v in gt_json.items()]
        pred_json = mmcv.load(result_files['panoptic'])
        pred_json = dict(
            (el['image_id'], el) for el in pred_json['annotations'])

        # match the gt_anns and pred_anns in the same image
        matched_annotations_list = []
        for gt_ann in gt_json:
            img_id = gt_ann['image_id']
            if img_id not in pred_json.keys():
                raise Exception('no prediction for the image'
                                ' with id: {}'.format(img_id))
            matched_annotations_list.append((gt_ann, pred_json[img_id]))

        gt_folder = self.seg_prefix
        pred_folder = os.path.join(os.path.dirname(outfile_prefix), 'panoptic')

        pq_stat = pq_compute_multi_core(matched_annotations_list, gt_folder,
                                        pred_folder, self.categories)

        metrics = [('All', None), ('Things', True), ('Stuff', False)]
        pq_results = {}

        for name, isthing in metrics:
            pq_results[name], classwise_results = pq_stat.pq_average(
                self.categories, isthing=isthing)
            if name == 'All':
                pq_results['classwise'] = classwise_results

        classwise_results = None
        if classwise:
            classwise_results = {
                k: v
                for k, v in zip(self.CLASSES, pq_results['classwise'].values())
            }
        print_panoptic_table(pq_results, classwise_results, logger=logger)

        return parse_pq_results(pq_results)

    def evaluate(self,
                 results,
                 metric='pq',
                 logger=None,
                 jsonfile_prefix=None,
                 classwise=False,
                 **kwargs):
        """Evaluation in COCO Panoptic protocol.

        Args:
            results (list[dict]): Testing results of the dataset.
            metric (str | list[str]): Metrics to be evaluated. Only
                support 'pq' at present.
            logger (logging.Logger | str | None): Logger used for printing
                related information during evaluation. Default: None.
            jsonfile_prefix (str | None): The prefix of json files. It includes
                the file path and the prefix of filename, e.g., "a/b/prefix".
                If not specified, a temp file will be created. Default: None.
            classwise (bool): Whether to print classwise evaluation results.
                Default: False.

        Returns:
            dict[str, float]: COCO Panoptic style evaluation metric.
        """
        metrics = metric if isinstance(metric, list) else [metric]
        allowed_metrics = ['pq']  # todo: support other metrics like 'bbox'
        for metric in metrics:
            if metric not in allowed_metrics:
                raise KeyError(f'metric {metric} is not supported')

        result_files, tmp_dir = self.format_results(results, jsonfile_prefix)
        eval_results = {}

        outfile_prefix = os.path.join(tmp_dir.name, 'results') \
            if tmp_dir is not None else jsonfile_prefix
        if 'pq' in metrics:
            eval_pan_results = self.evaluate_pan_json(result_files,
                                                      outfile_prefix, logger,
                                                      classwise)
            eval_results.update(eval_pan_results)

        if tmp_dir is not None:
            tmp_dir.cleanup()
        return eval_results


def parse_pq_results(pq_results):
    """Parse the Panoptic Quality results."""
    result = dict()
    result['PQ'] = 100 * pq_results['All']['pq']
    result['SQ'] = 100 * pq_results['All']['sq']
    result['RQ'] = 100 * pq_results['All']['rq']
    result['PQ_th'] = 100 * pq_results['Things']['pq']
    result['SQ_th'] = 100 * pq_results['Things']['sq']
    result['RQ_th'] = 100 * pq_results['Things']['rq']
    result['PQ_st'] = 100 * pq_results['Stuff']['pq']
    result['SQ_st'] = 100 * pq_results['Stuff']['sq']
    result['RQ_st'] = 100 * pq_results['Stuff']['rq']
    return result


def print_panoptic_table(pq_results, classwise_results=None, logger=None):
    """Print the panoptic evaluation results table.

    Args:
        pq_results(dict): The Panoptic Quality results.
        classwise_results(dict | None): The classwise Panoptic Quality results.
            The keys are class names and the values are metrics.
        logger (logging.Logger | str | None): Logger used for printing
            related information during evaluation. Default: None.
    """

    headers = ['', 'PQ', 'SQ', 'RQ', 'categories']
    data = [headers]
    for name in ['All', 'Things', 'Stuff']:
        numbers = [
            f'{(pq_results[name][k] * 100):0.3f}' for k in ['pq', 'sq', 'rq']
        ]
        row = [name] + numbers + [pq_results[name]['n']]
        data.append(row)
    table = AsciiTable(data)
    print_log('Panoptic Evaluation Results:\n' + table.table, logger=logger)

    if classwise_results is not None:
        class_metrics = [(name, ) + tuple(f'{(metrics[k] * 100):0.3f}'
                                          for k in ['pq', 'sq', 'rq'])
                         for name, metrics in classwise_results.items()]
        num_columns = min(8, len(class_metrics) * 4)
        results_flatten = list(itertools.chain(*class_metrics))
        headers = ['category', 'PQ', 'SQ', 'RQ'] * (num_columns // 4)
        results_2d = itertools.zip_longest(
            *[results_flatten[i::num_columns] for i in range(num_columns)])
        data = [headers]
        data += [result for result in results_2d]
        table = AsciiTable(data)
        print_log(
            'Classwise Panoptic Evaluation Results:\n' + table.table,
            logger=logger)<|MERGE_RESOLUTION|>--- conflicted
+++ resolved
@@ -1,8 +1,5 @@
-<<<<<<< HEAD
+# Copyright (c) OpenMMLab. All rights reserved.
 import itertools
-=======
-# Copyright (c) OpenMMLab. All rights reserved.
->>>>>>> b15a2b3b
 import os
 from collections import defaultdict
 
