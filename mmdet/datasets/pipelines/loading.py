import os.path as osp

import mmcv
import numpy as np
import pycocotools.mask as maskUtils

from mmdet.core import BitmapMasks, PolygonMasks
from ..builder import PIPELINES


@PIPELINES.register_module()
class LoadImageFromFile(object):
    """Load an image from file.

    Required keys are "img_prefix" and "img_info" (a dict that must contain the
    key "filename"). Added or updated keys are "filename", "img", "img_shape",
    "ori_shape" (same as `img_shape`), "pad_shape" (same as `img_shape`),
    "scale_factor" (1.0) and "img_norm_cfg" (means=0 and stds=1).

    Args:
        to_float32 (bool): Whether to convert the loaded image to a float32
            numpy array. If set to False, the loaded image is an uint8 array.
            Defaults to False.
        color_type (str): The flag argument for :func:`mmcv.imfrombytes()`.
            Defaults to 'color'.
        file_client_args (dict): Arguments to instantiate a FileClient.
            See :class:`mmcv.fileio.FileClient` for details.
            Defaults to ``dict(backend='disk')``.
    """

    def __init__(self,
                 to_float32=False,
                 color_type='color',
                 file_client_args=dict(backend='disk')):
        self.to_float32 = to_float32
        self.color_type = color_type
        self.file_client_args = file_client_args.copy()
        self.file_client = None

<<<<<<< HEAD
    def _load_image(self, results):
=======
    def __call__(self, results):
        if self.file_client is None:
            self.file_client = mmcv.FileClient(**self.file_client_args)

>>>>>>> 0d67223f
        if results['img_prefix'] is not None:
            filename = osp.join(results['img_prefix'],
                                results['img_info']['filename'])
        else:
            filename = results['img_info']['filename']

        img_bytes = self.file_client.get(filename)
        img = mmcv.imfrombytes(img_bytes, flag=self.color_type)
        if self.to_float32:
            img = img.astype(np.float32)
<<<<<<< HEAD
        return img, filename

    def __call__(self, results):
        img, filename = self._load_image(results)
=======

>>>>>>> 0d67223f
        results['filename'] = filename
        results['ori_filename'] = results['img_info']['filename']
        results['img'] = img
        results['img_shape'] = img.shape
        results['ori_shape'] = img.shape
        # Set initial values for default meta_keys
        results['pad_shape'] = img.shape
        results['scale_factor'] = 1.0
        num_channels = 1 if len(img.shape) < 3 else img.shape[2]
        results['img_norm_cfg'] = dict(
            mean=np.zeros(num_channels, dtype=np.float32),
            std=np.ones(num_channels, dtype=np.float32),
            to_rgb=False)
<<<<<<< HEAD
=======
        results['img_fields'] = ['img']
>>>>>>> 0d67223f
        return results

    def __repr__(self):
        repr_str = (f'{self.__class__.__name__}('
                    f'to_float32={self.to_float32}, '
                    f"color_type='{self.color_type}', "
                    f'file_client_args={self.file_client_args})')
        return repr_str


<<<<<<< HEAD
@PIPELINES.register_module
class LoadMultiChannelImageFromFiles(LoadImageFromFile):
    """ Load multi channel images from a list of separate channel files.
    Expects results['filename'] to be a list of filenames
=======
@PIPELINES.register_module()
class LoadMultiChannelImageFromFiles(object):
    """Load multi-channel images from a list of separate channel files.

    Required keys are "img_prefix" and "img_info" (a dict that must contain the
    key "filename", which is expected to be a list of filenames).
    Added or updated keys are "filename", "img", "img_shape",
    "ori_shape" (same as `img_shape`), "pad_shape" (same as `img_shape`),
    "scale_factor" (1.0) and "img_norm_cfg" (means=0 and stds=1).

    Args:
        to_float32 (bool): Whether to convert the loaded image to a float32
            numpy array. If set to False, the loaded image is an uint8 array.
            Defaults to False.
        color_type (str): The flag argument for :func:`mmcv.imfrombytes()`.
            Defaults to 'color'.
        file_client_args (dict): Arguments to instantiate a FileClient.
            See :class:`mmcv.fileio.FileClient` for details.
            Defaults to ``dict(backend='disk')``.
>>>>>>> 0d67223f
    """

    def __init__(self,
                 to_float32=False,
                 color_type='unchanged',
                 file_client_args=dict(backend='disk')):
        self.to_float32 = to_float32
        self.color_type = color_type
        self.file_client_args = file_client_args.copy()
        self.file_client = None

<<<<<<< HEAD
    def _load_image(self, results):
=======
    def __call__(self, results):
        if self.file_client is None:
            self.file_client = mmcv.FileClient(**self.file_client_args)

>>>>>>> 0d67223f
        if results['img_prefix'] is not None:
            filename = [
                osp.join(results['img_prefix'], fname)
                for fname in results['img_info']['filename']
            ]
        else:
            filename = results['img_info']['filename']

        img = []
        for name in filename:
            img_bytes = self.file_client.get(name)
            img.append(mmcv.imfrombytes(img_bytes, flag=self.color_type))
        img = np.stack(img, axis=-1)
        if self.to_float32:
            img = img.astype(np.float32)
<<<<<<< HEAD
        return img, filename
=======

        results['filename'] = filename
        results['ori_filename'] = results['img_info']['filename']
        results['img'] = img
        results['img_shape'] = img.shape
        results['ori_shape'] = img.shape
        # Set initial values for default meta_keys
        results['pad_shape'] = img.shape
        results['scale_factor'] = 1.0
        num_channels = 1 if len(img.shape) < 3 else img.shape[2]
        results['img_norm_cfg'] = dict(
            mean=np.zeros(num_channels, dtype=np.float32),
            std=np.ones(num_channels, dtype=np.float32),
            to_rgb=False)
        return results
>>>>>>> 0d67223f

    def __repr__(self):
        repr_str = (f'{self.__class__.__name__}('
                    f'to_float32={self.to_float32}, '
                    f"color_type='{self.color_type}', "
                    f'file_client_args={self.file_client_args})')
        return repr_str


@PIPELINES.register_module()
class LoadAnnotations(object):
    """Load annotations.

    Args:
        with_bbox (bool): Whether to parse and load the bbox annotation.
             Default: True.
        with_label (bool): Whether to parse and load the label annotation.
            Default: True.
        with_mask (bool): Whether to parse and load the mask annotation.
             Default: False.
        with_seg (bool): Whether to parse and load the semantic segmentation
            annotation. Default: False.
        poly2mask (bool): Whether to convert the instance masks from polygons
            to bitmaps. Default: True.
        file_client_args (dict): Arguments to instantiate a FileClient.
            See :class:`mmcv.fileio.FileClient` for details.
            Defaults to ``dict(backend='disk')``.
    """

    def __init__(self,
                 with_bbox=True,
                 with_label=True,
                 with_mask=False,
                 with_seg=False,
                 poly2mask=True,
                 file_client_args=dict(backend='disk')):
        self.with_bbox = with_bbox
        self.with_label = with_label
        self.with_mask = with_mask
        self.with_seg = with_seg
        self.poly2mask = poly2mask
        self.file_client_args = file_client_args.copy()
        self.file_client = None

    def _load_bboxes(self, results):
        ann_info = results['ann_info']
        results['gt_bboxes'] = ann_info['bboxes'].copy()

        gt_bboxes_ignore = ann_info.get('bboxes_ignore', None)
        if gt_bboxes_ignore is not None:
            results['gt_bboxes_ignore'] = gt_bboxes_ignore.copy()
            results['bbox_fields'].append('gt_bboxes_ignore')
        results['bbox_fields'].append('gt_bboxes')
        return results

    def _load_labels(self, results):
        results['gt_labels'] = results['ann_info']['labels'].copy()
        return results

    def _poly2mask(self, mask_ann, img_h, img_w):
        if isinstance(mask_ann, list):
            # polygon -- a single object might consist of multiple parts
            # we merge all parts into one mask rle code
            rles = maskUtils.frPyObjects(mask_ann, img_h, img_w)
            rle = maskUtils.merge(rles)
        elif isinstance(mask_ann['counts'], list):
            # uncompressed RLE
            rle = maskUtils.frPyObjects(mask_ann, img_h, img_w)
        else:
            # rle
            rle = mask_ann
        mask = maskUtils.decode(rle)
        return mask

    def process_polygons(self, polygons):
        """Convert polygons to list of ndarray and filter invalid polygons.

        Args:
            polygons (list[list]): polygons of one instance.

        Returns:
            list[ndarray]: processed polygons.
        """
        polygons = [np.array(p) for p in polygons]
        valid_polygons = []
        for polygon in polygons:
            if len(polygon) % 2 == 0 and len(polygon) >= 6:
                valid_polygons.append(polygon)
        return valid_polygons

    def _load_masks(self, results):
        h, w = results['img_info']['height'], results['img_info']['width']
        gt_masks = results['ann_info']['masks']
        if self.poly2mask:
            gt_masks = BitmapMasks(
                [self._poly2mask(mask, h, w) for mask in gt_masks], h, w)
        else:
            gt_masks = PolygonMasks(
                [self.process_polygons(polygons) for polygons in gt_masks], h,
                w)
        results['gt_masks'] = gt_masks
        results['mask_fields'].append('gt_masks')
        return results

    def _load_semantic_seg(self, results):
        if self.file_client is None:
            self.file_client = mmcv.FileClient(**self.file_client_args)

        filename = osp.join(results['seg_prefix'],
                            results['ann_info']['seg_map'])
        img_bytes = self.file_client.get(filename)
        results['gt_semantic_seg'] = mmcv.imfrombytes(
            img_bytes, flag='unchanged').squeeze()
        results['seg_fields'].append('gt_semantic_seg')
        return results

    def __call__(self, results):
        if self.with_bbox:
            results = self._load_bboxes(results)
            if results is None:
                return None
        if self.with_label:
            results = self._load_labels(results)
        if self.with_mask:
            results = self._load_masks(results)
        if self.with_seg:
            results = self._load_semantic_seg(results)
        return results

    def __repr__(self):
        repr_str = self.__class__.__name__
        repr_str += f'(with_bbox={self.with_bbox}, '
        repr_str += f'with_label={self.with_label}, '
        repr_str += f'with_mask={self.with_mask}, '
        repr_str += f'with_seg={self.with_seg})'
        repr_str += f'poly2mask={self.poly2mask})'
        repr_str += f'poly2mask={self.file_client_args})'
        return repr_str


@PIPELINES.register_module()
class LoadProposals(object):

    def __init__(self, num_max_proposals=None):
        self.num_max_proposals = num_max_proposals

    def __call__(self, results):
        proposals = results['proposals']
        if proposals.shape[1] not in (4, 5):
            raise AssertionError(
                'proposals should have shapes (n, 4) or (n, 5), '
                f'but found {proposals.shape}')
        proposals = proposals[:, :4]

        if self.num_max_proposals is not None:
            proposals = proposals[:self.num_max_proposals]

        if len(proposals) == 0:
            proposals = np.array([[0, 0, 0, 0]], dtype=np.float32)
        results['proposals'] = proposals
        results['bbox_fields'].append('proposals')
        return results

    def __repr__(self):
        return self.__class__.__name__ + \
            f'(num_max_proposals={self.num_max_proposals})'<|MERGE_RESOLUTION|>--- conflicted
+++ resolved
@@ -37,14 +37,9 @@
         self.file_client_args = file_client_args.copy()
         self.file_client = None
 
-<<<<<<< HEAD
     def _load_image(self, results):
-=======
-    def __call__(self, results):
         if self.file_client is None:
             self.file_client = mmcv.FileClient(**self.file_client_args)
-
->>>>>>> 0d67223f
         if results['img_prefix'] is not None:
             filename = osp.join(results['img_prefix'],
                                 results['img_info']['filename'])
@@ -55,14 +50,10 @@
         img = mmcv.imfrombytes(img_bytes, flag=self.color_type)
         if self.to_float32:
             img = img.astype(np.float32)
-<<<<<<< HEAD
         return img, filename
 
     def __call__(self, results):
         img, filename = self._load_image(results)
-=======
-
->>>>>>> 0d67223f
         results['filename'] = filename
         results['ori_filename'] = results['img_info']['filename']
         results['img'] = img
@@ -76,10 +67,7 @@
             mean=np.zeros(num_channels, dtype=np.float32),
             std=np.ones(num_channels, dtype=np.float32),
             to_rgb=False)
-<<<<<<< HEAD
-=======
         results['img_fields'] = ['img']
->>>>>>> 0d67223f
         return results
 
     def __repr__(self):
@@ -90,12 +78,6 @@
         return repr_str
 
 
-<<<<<<< HEAD
-@PIPELINES.register_module
-class LoadMultiChannelImageFromFiles(LoadImageFromFile):
-    """ Load multi channel images from a list of separate channel files.
-    Expects results['filename'] to be a list of filenames
-=======
 @PIPELINES.register_module()
 class LoadMultiChannelImageFromFiles(object):
     """Load multi-channel images from a list of separate channel files.
@@ -115,7 +97,6 @@
         file_client_args (dict): Arguments to instantiate a FileClient.
             See :class:`mmcv.fileio.FileClient` for details.
             Defaults to ``dict(backend='disk')``.
->>>>>>> 0d67223f
     """
 
     def __init__(self,
@@ -127,14 +108,7 @@
         self.file_client_args = file_client_args.copy()
         self.file_client = None
 
-<<<<<<< HEAD
     def _load_image(self, results):
-=======
-    def __call__(self, results):
-        if self.file_client is None:
-            self.file_client = mmcv.FileClient(**self.file_client_args)
-
->>>>>>> 0d67223f
         if results['img_prefix'] is not None:
             filename = [
                 osp.join(results['img_prefix'], fname)
@@ -150,25 +124,7 @@
         img = np.stack(img, axis=-1)
         if self.to_float32:
             img = img.astype(np.float32)
-<<<<<<< HEAD
         return img, filename
-=======
-
-        results['filename'] = filename
-        results['ori_filename'] = results['img_info']['filename']
-        results['img'] = img
-        results['img_shape'] = img.shape
-        results['ori_shape'] = img.shape
-        # Set initial values for default meta_keys
-        results['pad_shape'] = img.shape
-        results['scale_factor'] = 1.0
-        num_channels = 1 if len(img.shape) < 3 else img.shape[2]
-        results['img_norm_cfg'] = dict(
-            mean=np.zeros(num_channels, dtype=np.float32),
-            std=np.ones(num_channels, dtype=np.float32),
-            to_rgb=False)
-        return results
->>>>>>> 0d67223f
 
     def __repr__(self):
         repr_str = (f'{self.__class__.__name__}('
