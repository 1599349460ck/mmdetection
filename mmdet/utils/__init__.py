--- conflicted
+++ resolved
@@ -13,9 +13,5 @@
     'get_root_logger', 'collect_env', 'find_latest_checkpoint',
     'update_data_root', 'setup_multi_processes', 'get_caller_name',
     'log_img_scale', 'compat_cfg', 'split_batch', 'build_ddp', 'build_dp',
-<<<<<<< HEAD
-    'get_device', 'AvoidOOM', 'AvoidCUDAOOM'
-=======
-    'get_device', 'replace_cfg_vals'
->>>>>>> d7734ddf
+    'get_device', 'replace_cfg_vals', 'AvoidOOM', 'AvoidCUDAOOM'
 ]