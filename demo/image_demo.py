# Copyright (c) OpenMMLab. All rights reserved.
import warnings
from argparse import ArgumentParser

from mmengine.logging import print_log

from mmdet.apis import DetInferencer


def parse_args():
    parser = ArgumentParser()
    parser.add_argument(
        'inputs', type=str, help='Input image file or folder path.')
    parser.add_argument(
        'model',
        type=str,
        help='Config or checkpoint .pth file or the model name defined '
        'in metafile. The model configuration file will try to read '
        'from .pth if the parameter is a .pth weights file.')
    parser.add_argument('--weights', default=None, help='Checkpoint file')
    parser.add_argument(
        '--img-out-dir',
        type=str,
        default='outputs',
        help='Output directory of images.')
    parser.add_argument(
        '--device', default='cuda:0', help='Device used for inference')
    parser.add_argument(
<<<<<<< HEAD
        '--pred-score-thr',
        type=float,
        default=0.3,
        help='bbox score threshold')
=======
        '--palette',
        default='none',
        choices=['coco', 'voc', 'citys', 'random', 'none'],
        help='Color palette used for visualization')
>>>>>>> fdc77226
    parser.add_argument(
        '--batch-size', type=int, default=1, help='Inference batch size.')
    parser.add_argument(
        '--show',
        action='store_true',
        help='Display the image in a popup window.')
    parser.add_argument(
        '--no-save-image',
        action='store_true',
        help='Do not save detection vis results')
    parser.add_argument(
        '--print-result',
        action='store_true',
        help='Whether to print the results.')
    parser.add_argument(
        '--pred-out-file',
        type=str,
        default='',
        help='File to save the inference results. '
        'Currently only supports json suffix.')
    parser.add_argument(
        '--palette',
        default='none',
        choices=['coco', 'voc', 'citys', 'random'],
        help='Color palette used for visualization')

    call_args = vars(parser.parse_args())

    if call_args['model'].endswith('.pth'):
        print_log('The model is a weight file, which is '
                  'automatically replaced by the --weights parameter')
        call_args['weights'] = call_args['model']
        call_args['model'] = None

    no_save_image = call_args.pop('no_save_image')
    if no_save_image and not call_args['show'] and call_args[
            'pred_out_file'] == '':
        warnings.warn(
            'It doesn\'t make sense to neither save the prediction '
            'result nor display it. Force set args.no-save-image to False')
        no_save_image = False
    if no_save_image:
        call_args['img_out_dir'] = ''

    if call_args['pred_out_file'] != '':
        assert call_args['pred_out_file'].endswith('.json'), \
            f'The --pred-out-file: {call_args["pred_out_file"]} ' \
            'must be a json file.'

    init_kws = ['model', 'weights', 'device', 'palette']
    init_args = {}
    for init_kw in init_kws:
        init_args[init_kw] = call_args.pop(init_kw)

    return init_args, call_args


def main():
    init_args, call_args = parse_args()
    inferencer = DetInferencer(**init_args)
    inferencer(**call_args)

    if call_args['img_out_dir'] != '':
        print_log('\nVisualized results have been saved at '
                  f'{call_args["img_out_dir"]}')
    if call_args['pred_out_file'] != '':
        print_log('Predicted Results have been saved at '
                  f'{call_args["pred_out_file"]}')


if __name__ == '__main__':
    main()<|MERGE_RESOLUTION|>--- conflicted
+++ resolved
@@ -26,17 +26,10 @@
     parser.add_argument(
         '--device', default='cuda:0', help='Device used for inference')
     parser.add_argument(
-<<<<<<< HEAD
         '--pred-score-thr',
         type=float,
         default=0.3,
         help='bbox score threshold')
-=======
-        '--palette',
-        default='none',
-        choices=['coco', 'voc', 'citys', 'random', 'none'],
-        help='Color palette used for visualization')
->>>>>>> fdc77226
     parser.add_argument(
         '--batch-size', type=int, default=1, help='Inference batch size.')
     parser.add_argument(
@@ -60,14 +53,14 @@
     parser.add_argument(
         '--palette',
         default='none',
-        choices=['coco', 'voc', 'citys', 'random'],
+        choices=['coco', 'voc', 'citys', 'random', 'none'],
         help='Color palette used for visualization')
 
     call_args = vars(parser.parse_args())
 
     if call_args['model'].endswith('.pth'):
-        print_log('The model is a weight file, which is '
-                  'automatically replaced by the --weights parameter')
+        print_log('The model is a weight file, automatically '
+                  'assign the model to --weights')
         call_args['weights'] = call_args['model']
         call_args['model'] = None
 
