_base_ = [
    '../_base_/default_runtime.py', '../_base_/datasets/coco_detection.py'
]

data_preprocessor = dict(
    type='DetDataPreprocessor',
    mean=[123.675, 116.28, 103.53],
    std=[58.395, 57.12, 57.375],
    bgr_to_rgb=True)

# model settings
model = dict(
    type='CornerNet',
    data_preprocessor=data_preprocessor,
    backbone=dict(
        type='HourglassNet',
        downsample_times=5,
        num_stacks=2,
        stage_channels=[256, 256, 384, 384, 384, 512],
        stage_blocks=[2, 2, 2, 2, 2, 4],
        norm_cfg=dict(type='BN', requires_grad=True)),
    neck=None,
    bbox_head=dict(
        type='CentripetalHead',
        num_classes=80,
        in_channels=256,
        num_feat_levels=2,
        corner_emb_channels=0,
        loss_heatmap=dict(
            type='GaussianFocalLoss', alpha=2.0, gamma=4.0, loss_weight=1),
        loss_offset=dict(type='SmoothL1Loss', beta=1.0, loss_weight=1),
        loss_guiding_shift=dict(
            type='SmoothL1Loss', beta=1.0, loss_weight=0.05),
        loss_centripetal_shift=dict(
            type='SmoothL1Loss', beta=1.0, loss_weight=1)),
    # training and testing settings
    train_cfg=None,
    test_cfg=dict(
        corner_topk=100,
        local_maximum_kernel=3,
        distance_threshold=0.5,
        score_thr=0.05,
        max_per_img=100,
        nms=dict(type='soft_nms', iou_threshold=0.5, method='gaussian')))

# data settings
train_pipeline = [
    dict(type='LoadImageFromFile', backend_args={{_base_.backend_args}}),
    dict(type='LoadAnnotations', with_bbox=True),
    dict(
        type='PhotoMetricDistortion',
        brightness_delta=32,
        contrast_range=(0.5, 1.5),
        saturation_range=(0.5, 1.5),
        hue_delta=18),
    dict(
        # The cropped images are padded into squares during training,
        # but may be smaller than crop_size.
        type='RandomCenterCropPad',
        crop_size=(511, 511),
        ratios=(0.6, 0.7, 0.8, 0.9, 1.0, 1.1, 1.2, 1.3),
        test_mode=False,
        test_pad_mode=None,
        mean=data_preprocessor['mean'],
        std=data_preprocessor['std'],
        # Image data is not converted to rgb.
        to_rgb=data_preprocessor['bgr_to_rgb']),
    dict(type='Resize', scale=(511, 511), keep_ratio=False),
    dict(type='RandomFlip', prob=0.5),
    dict(type='PackDetInputs'),
]

test_pipeline = [
    dict(
        type='LoadImageFromFile',
        to_float32=True,
<<<<<<< HEAD
        file_client_args=_base_.file_client_args),
=======
        backend_args={{_base_.backend_args}}),
>>>>>>> 621b8c8d
    # don't need Resize
    dict(
        type='RandomCenterCropPad',
        crop_size=None,
        ratios=None,
        border=None,
        test_mode=True,
        test_pad_mode=['logical_or', 127],
        mean=data_preprocessor['mean'],
        std=data_preprocessor['std'],
        # Image data is not converted to rgb.
        to_rgb=data_preprocessor['bgr_to_rgb']),
    dict(type='LoadAnnotations', with_bbox=True),
    dict(
        type='PackDetInputs',
        meta_keys=('img_id', 'img_path', 'ori_shape', 'img_shape', 'border'))
]

train_dataloader = dict(
    batch_size=6,
    num_workers=3,
    batch_sampler=None,
    dataset=dict(pipeline=train_pipeline))
val_dataloader = dict(dataset=dict(pipeline=test_pipeline))
test_dataloader = val_dataloader

# optimizer
optim_wrapper = dict(
    type='OptimWrapper',
    optimizer=dict(type='Adam', lr=0.0005),
    clip_grad=dict(max_norm=35, norm_type=2))

max_epochs = 210

# learning rate
param_scheduler = [
    dict(
        type='LinearLR',
        start_factor=1.0 / 3,
        by_epoch=False,
        begin=0,
        end=500),
    dict(
        type='MultiStepLR',
        begin=0,
        end=max_epochs,
        by_epoch=True,
        milestones=[190],
        gamma=0.1)
]

train_cfg = dict(
    type='EpochBasedTrainLoop', max_epochs=max_epochs, val_interval=1)
val_cfg = dict(type='ValLoop')
test_cfg = dict(type='TestLoop')

# NOTE: `auto_scale_lr` is for automatically scaling LR,
# USER SHOULD NOT CHANGE ITS VALUES.
# base_batch_size = (16 GPUs) x (6 samples per GPU)
auto_scale_lr = dict(base_batch_size=96)

tta_model = dict(
    type='DetTTAModel',
    tta_cfg=dict(
        nms=dict(type='soft_nms', iou_threshold=0.5, method='gaussian'),
        max_per_img=100))

tta_pipeline = [
    dict(
        type='LoadImageFromFile',
        to_float32=True,
        file_client_args=_base_.file_client_args),
    dict(
        type='TestTimeAug',
        transforms=[
            [
                # ``RandomFlip`` must be placed before ``RandomCenterCropPad``,
                # otherwise bounding box coordinates after flipping cannot be
                # recovered correctly.
                dict(type='RandomFlip', prob=1.),
                dict(type='RandomFlip', prob=0.)
            ],
            [
                dict(
                    type='RandomCenterCropPad',
                    crop_size=None,
                    ratios=None,
                    border=None,
                    test_mode=True,
                    test_pad_mode=['logical_or', 127],
                    mean=data_preprocessor['mean'],
                    std=data_preprocessor['std'],
                    # Image data is not converted to rgb.
                    to_rgb=data_preprocessor['bgr_to_rgb'])
            ],
            [dict(type='LoadAnnotations', with_bbox=True)],
            [
                dict(
                    type='PackDetInputs',
                    meta_keys=('img_id', 'img_path', 'ori_shape', 'img_shape',
                               'flip', 'flip_direction', 'border'))
            ]
        ])
]<|MERGE_RESOLUTION|>--- conflicted
+++ resolved
@@ -74,11 +74,7 @@
     dict(
         type='LoadImageFromFile',
         to_float32=True,
-<<<<<<< HEAD
         file_client_args=_base_.file_client_args),
-=======
-        backend_args={{_base_.backend_args}}),
->>>>>>> 621b8c8d
     # don't need Resize
     dict(
         type='RandomCenterCropPad',
