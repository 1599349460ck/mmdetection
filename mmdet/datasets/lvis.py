import itertools
import logging
import os.path as osp
import tempfile

import numpy as np
from mmcv.utils import print_log
from terminaltables import AsciiTable

from .builder import DATASETS
from .coco import CocoDataset


@DATASETS.register_module()
class LVISV05Dataset(CocoDataset):

    CLASSES = (
        'acorn', 'aerosol_can', 'air_conditioner', 'airplane', 'alarm_clock',
        'alcohol', 'alligator', 'almond', 'ambulance', 'amplifier', 'anklet',
        'antenna', 'apple', 'apple_juice', 'applesauce', 'apricot', 'apron',
        'aquarium', 'armband', 'armchair', 'armoire', 'armor', 'artichoke',
        'trash_can', 'ashtray', 'asparagus', 'atomizer', 'avocado', 'award',
        'awning', 'ax', 'baby_buggy', 'basketball_backboard', 'backpack',
        'handbag', 'suitcase', 'bagel', 'bagpipe', 'baguet', 'bait', 'ball',
        'ballet_skirt', 'balloon', 'bamboo', 'banana', 'Band_Aid', 'bandage',
        'bandanna', 'banjo', 'banner', 'barbell', 'barge', 'barrel',
        'barrette', 'barrow', 'baseball_base', 'baseball', 'baseball_bat',
        'baseball_cap', 'baseball_glove', 'basket', 'basketball_hoop',
        'basketball', 'bass_horn', 'bat_(animal)', 'bath_mat', 'bath_towel',
        'bathrobe', 'bathtub', 'batter_(food)', 'battery', 'beachball', 'bead',
        'beaker', 'bean_curd', 'beanbag', 'beanie', 'bear', 'bed',
        'bedspread', 'cow', 'beef_(food)', 'beeper', 'beer_bottle', 'beer_can',
        'beetle', 'bell', 'bell_pepper', 'belt', 'belt_buckle', 'bench',
        'beret', 'bib', 'Bible', 'bicycle', 'visor', 'binder', 'binoculars',
        'bird', 'birdfeeder', 'birdbath', 'birdcage', 'birdhouse',
        'birthday_cake', 'birthday_card', 'biscuit_(bread)', 'pirate_flag',
        'black_sheep', 'blackboard', 'blanket', 'blazer', 'blender', 'blimp',
        'blinker', 'blueberry', 'boar', 'gameboard', 'boat', 'bobbin',
        'bobby_pin', 'boiled_egg', 'bolo_tie', 'deadbolt', 'bolt', 'bonnet',
        'book', 'book_bag', 'bookcase', 'booklet', 'bookmark',
        'boom_microphone', 'boot', 'bottle', 'bottle_opener', 'bouquet',
        'bow_(weapon)', 'bow_(decorative_ribbons)', 'bow-tie', 'bowl',
        'pipe_bowl', 'bowler_hat', 'bowling_ball', 'bowling_pin',
        'boxing_glove', 'suspenders', 'bracelet', 'brass_plaque', 'brassiere',
        'bread-bin', 'breechcloth', 'bridal_gown', 'briefcase',
        'bristle_brush', 'broccoli', 'broach', 'broom', 'brownie',
        'brussels_sprouts', 'bubble_gum', 'bucket', 'horse_buggy', 'bull',
        'bulldog', 'bulldozer', 'bullet_train', 'bulletin_board',
        'bulletproof_vest', 'bullhorn', 'corned_beef', 'bun', 'bunk_bed',
        'buoy', 'burrito', 'bus_(vehicle)', 'business_card', 'butcher_knife',
        'butter', 'butterfly', 'button', 'cab_(taxi)', 'cabana', 'cabin_car',
        'cabinet', 'locker', 'cake', 'calculator', 'calendar', 'calf',
        'camcorder', 'camel', 'camera', 'camera_lens', 'camper_(vehicle)',
        'can', 'can_opener', 'candelabrum', 'candle', 'candle_holder',
        'candy_bar', 'candy_cane', 'walking_cane', 'canister', 'cannon',
        'canoe', 'cantaloup', 'canteen', 'cap_(headwear)', 'bottle_cap',
        'cape', 'cappuccino', 'car_(automobile)', 'railcar_(part_of_a_train)',
        'elevator_car', 'car_battery', 'identity_card', 'card', 'cardigan',
        'cargo_ship', 'carnation', 'horse_carriage', 'carrot', 'tote_bag',
        'cart', 'carton', 'cash_register', 'casserole', 'cassette', 'cast',
        'cat', 'cauliflower', 'caviar', 'cayenne_(spice)', 'CD_player',
        'celery', 'cellular_telephone', 'chain_mail', 'chair', 'chaise_longue',
        'champagne', 'chandelier', 'chap', 'checkbook', 'checkerboard',
        'cherry', 'chessboard', 'chest_of_drawers_(furniture)',
        'chicken_(animal)', 'chicken_wire', 'chickpea', 'Chihuahua',
        'chili_(vegetable)', 'chime', 'chinaware', 'crisp_(potato_chip)',
        'poker_chip', 'chocolate_bar', 'chocolate_cake', 'chocolate_milk',
        'chocolate_mousse', 'choker', 'chopping_board', 'chopstick',
        'Christmas_tree', 'slide', 'cider', 'cigar_box', 'cigarette',
        'cigarette_case', 'cistern', 'clarinet', 'clasp', 'cleansing_agent',
        'clementine', 'clip', 'clipboard', 'clock', 'clock_tower',
        'clothes_hamper', 'clothespin', 'clutch_bag', 'coaster', 'coat',
        'coat_hanger', 'coatrack', 'cock', 'coconut', 'coffee_filter',
        'coffee_maker', 'coffee_table', 'coffeepot', 'coil', 'coin',
        'colander', 'coleslaw', 'coloring_material', 'combination_lock',
        'pacifier', 'comic_book', 'computer_keyboard', 'concrete_mixer',
        'cone', 'control', 'convertible_(automobile)', 'sofa_bed', 'cookie',
        'cookie_jar', 'cooking_utensil', 'cooler_(for_food)',
        'cork_(bottle_plug)', 'corkboard', 'corkscrew', 'edible_corn',
        'cornbread', 'cornet', 'cornice', 'cornmeal', 'corset',
        'romaine_lettuce', 'costume', 'cougar', 'coverall', 'cowbell',
        'cowboy_hat', 'crab_(animal)', 'cracker', 'crape', 'crate', 'crayon',
        'cream_pitcher', 'credit_card', 'crescent_roll', 'crib', 'crock_pot',
        'crossbar', 'crouton', 'crow', 'crown', 'crucifix', 'cruise_ship',
        'police_cruiser', 'crumb', 'crutch', 'cub_(animal)', 'cube',
        'cucumber', 'cufflink', 'cup', 'trophy_cup', 'cupcake', 'hair_curler',
        'curling_iron', 'curtain', 'cushion', 'custard', 'cutting_tool',
        'cylinder', 'cymbal', 'dachshund', 'dagger', 'dartboard',
        'date_(fruit)', 'deck_chair', 'deer', 'dental_floss', 'desk',
        'detergent', 'diaper', 'diary', 'die', 'dinghy', 'dining_table', 'tux',
        'dish', 'dish_antenna', 'dishrag', 'dishtowel', 'dishwasher',
        'dishwasher_detergent', 'diskette', 'dispenser', 'Dixie_cup', 'dog',
        'dog_collar', 'doll', 'dollar', 'dolphin', 'domestic_ass', 'eye_mask',
        'doorbell', 'doorknob', 'doormat', 'doughnut', 'dove', 'dragonfly',
        'drawer', 'underdrawers', 'dress', 'dress_hat', 'dress_suit',
        'dresser', 'drill', 'drinking_fountain', 'drone', 'dropper',
        'drum_(musical_instrument)', 'drumstick', 'duck', 'duckling',
        'duct_tape', 'duffel_bag', 'dumbbell', 'dumpster', 'dustpan',
        'Dutch_oven', 'eagle', 'earphone', 'earplug', 'earring', 'easel',
        'eclair', 'eel', 'egg', 'egg_roll', 'egg_yolk', 'eggbeater',
        'eggplant', 'electric_chair', 'refrigerator', 'elephant', 'elk',
        'envelope', 'eraser', 'escargot', 'eyepatch', 'falcon', 'fan',
        'faucet', 'fedora', 'ferret', 'Ferris_wheel', 'ferry', 'fig_(fruit)',
        'fighter_jet', 'figurine', 'file_cabinet', 'file_(tool)', 'fire_alarm',
        'fire_engine', 'fire_extinguisher', 'fire_hose', 'fireplace',
        'fireplug', 'fish', 'fish_(food)', 'fishbowl', 'fishing_boat',
        'fishing_rod', 'flag', 'flagpole', 'flamingo', 'flannel', 'flash',
        'flashlight', 'fleece', 'flip-flop_(sandal)', 'flipper_(footwear)',
        'flower_arrangement', 'flute_glass', 'foal', 'folding_chair',
        'food_processor', 'football_(American)', 'football_helmet',
        'footstool', 'fork', 'forklift', 'freight_car', 'French_toast',
        'freshener', 'frisbee', 'frog', 'fruit_juice', 'fruit_salad',
        'frying_pan', 'fudge', 'funnel', 'futon', 'gag', 'garbage',
        'garbage_truck', 'garden_hose', 'gargle', 'gargoyle', 'garlic',
        'gasmask', 'gazelle', 'gelatin', 'gemstone', 'giant_panda',
        'gift_wrap', 'ginger', 'giraffe', 'cincture',
        'glass_(drink_container)', 'globe', 'glove', 'goat', 'goggles',
        'goldfish', 'golf_club', 'golfcart', 'gondola_(boat)', 'goose',
        'gorilla', 'gourd', 'surgical_gown', 'grape', 'grasshopper', 'grater',
        'gravestone', 'gravy_boat', 'green_bean', 'green_onion', 'griddle',
        'grillroom', 'grinder_(tool)', 'grits', 'grizzly', 'grocery_bag',
        'guacamole', 'guitar', 'gull', 'gun', 'hair_spray', 'hairbrush',
        'hairnet', 'hairpin', 'ham', 'hamburger', 'hammer', 'hammock',
        'hamper', 'hamster', 'hair_dryer', 'hand_glass', 'hand_towel',
        'handcart', 'handcuff', 'handkerchief', 'handle', 'handsaw',
        'hardback_book', 'harmonium', 'hat', 'hatbox', 'hatch', 'veil',
        'headband', 'headboard', 'headlight', 'headscarf', 'headset',
        'headstall_(for_horses)', 'hearing_aid', 'heart', 'heater',
        'helicopter', 'helmet', 'heron', 'highchair', 'hinge', 'hippopotamus',
        'hockey_stick', 'hog', 'home_plate_(baseball)', 'honey', 'fume_hood',
        'hook', 'horse', 'hose', 'hot-air_balloon', 'hotplate', 'hot_sauce',
        'hourglass', 'houseboat', 'hummingbird', 'hummus', 'polar_bear',
        'icecream', 'popsicle', 'ice_maker', 'ice_pack', 'ice_skate',
        'ice_tea', 'igniter', 'incense', 'inhaler', 'iPod',
        'iron_(for_clothing)', 'ironing_board', 'jacket', 'jam', 'jean',
        'jeep', 'jelly_bean', 'jersey', 'jet_plane', 'jewelry', 'joystick',
        'jumpsuit', 'kayak', 'keg', 'kennel', 'kettle', 'key', 'keycard',
        'kilt', 'kimono', 'kitchen_sink', 'kitchen_table', 'kite', 'kitten',
        'kiwi_fruit', 'knee_pad', 'knife', 'knight_(chess_piece)',
        'knitting_needle', 'knob', 'knocker_(on_a_door)', 'koala', 'lab_coat',
        'ladder', 'ladle', 'ladybug', 'lamb_(animal)', 'lamb-chop', 'lamp',
        'lamppost', 'lampshade', 'lantern', 'lanyard', 'laptop_computer',
        'lasagna', 'latch', 'lawn_mower', 'leather', 'legging_(clothing)',
        'Lego', 'lemon', 'lemonade', 'lettuce', 'license_plate', 'life_buoy',
        'life_jacket', 'lightbulb', 'lightning_rod', 'lime', 'limousine',
        'linen_paper', 'lion', 'lip_balm', 'lipstick', 'liquor', 'lizard',
        'Loafer_(type_of_shoe)', 'log', 'lollipop', 'lotion',
        'speaker_(stero_equipment)', 'loveseat', 'machine_gun', 'magazine',
        'magnet', 'mail_slot', 'mailbox_(at_home)', 'mallet', 'mammoth',
        'mandarin_orange', 'manger', 'manhole', 'map', 'marker', 'martini',
        'mascot', 'mashed_potato', 'masher', 'mask', 'mast',
        'mat_(gym_equipment)', 'matchbox', 'mattress', 'measuring_cup',
        'measuring_stick', 'meatball', 'medicine', 'melon', 'microphone',
        'microscope', 'microwave_oven', 'milestone', 'milk', 'minivan',
        'mint_candy', 'mirror', 'mitten', 'mixer_(kitchen_tool)', 'money',
        'monitor_(computer_equipment) computer_monitor', 'monkey', 'motor',
        'motor_scooter', 'motor_vehicle', 'motorboat', 'motorcycle',
        'mound_(baseball)', 'mouse_(animal_rodent)',
        'mouse_(computer_equipment)', 'mousepad', 'muffin', 'mug', 'mushroom',
        'music_stool', 'musical_instrument', 'nailfile', 'nameplate', 'napkin',
        'neckerchief', 'necklace', 'necktie', 'needle', 'nest', 'newsstand',
        'nightshirt', 'nosebag_(for_animals)', 'noseband_(for_animals)',
        'notebook', 'notepad', 'nut', 'nutcracker', 'oar', 'octopus_(food)',
        'octopus_(animal)', 'oil_lamp', 'olive_oil', 'omelet', 'onion',
        'orange_(fruit)', 'orange_juice', 'oregano', 'ostrich', 'ottoman',
        'overalls_(clothing)', 'owl', 'packet', 'inkpad', 'pad', 'paddle',
        'padlock', 'paintbox', 'paintbrush', 'painting', 'pajamas', 'palette',
        'pan_(for_cooking)', 'pan_(metal_container)', 'pancake', 'pantyhose',
        'papaya', 'paperclip', 'paper_plate', 'paper_towel', 'paperback_book',
        'paperweight', 'parachute', 'parakeet', 'parasail_(sports)',
        'parchment', 'parka', 'parking_meter', 'parrot',
        'passenger_car_(part_of_a_train)', 'passenger_ship', 'passport',
        'pastry', 'patty_(food)', 'pea_(food)', 'peach', 'peanut_butter',
        'pear', 'peeler_(tool_for_fruit_and_vegetables)', 'pegboard',
        'pelican', 'pen', 'pencil', 'pencil_box', 'pencil_sharpener',
        'pendulum', 'penguin', 'pennant', 'penny_(coin)', 'pepper',
        'pepper_mill', 'perfume', 'persimmon', 'baby', 'pet', 'petfood',
        'pew_(church_bench)', 'phonebook', 'phonograph_record', 'piano',
        'pickle', 'pickup_truck', 'pie', 'pigeon', 'piggy_bank', 'pillow',
        'pin_(non_jewelry)', 'pineapple', 'pinecone', 'ping-pong_ball',
        'pinwheel', 'tobacco_pipe', 'pipe', 'pistol', 'pita_(bread)',
        'pitcher_(vessel_for_liquid)', 'pitchfork', 'pizza', 'place_mat',
        'plate', 'platter', 'playing_card', 'playpen', 'pliers',
        'plow_(farm_equipment)', 'pocket_watch', 'pocketknife',
        'poker_(fire_stirring_tool)', 'pole', 'police_van', 'polo_shirt',
        'poncho', 'pony', 'pool_table', 'pop_(soda)', 'portrait',
        'postbox_(public)', 'postcard', 'poster', 'pot', 'flowerpot', 'potato',
        'potholder', 'pottery', 'pouch', 'power_shovel', 'prawn', 'printer',
        'projectile_(weapon)', 'projector', 'propeller', 'prune', 'pudding',
        'puffer_(fish)', 'puffin', 'pug-dog', 'pumpkin', 'puncher', 'puppet',
        'puppy', 'quesadilla', 'quiche', 'quilt', 'rabbit', 'race_car',
        'racket', 'radar', 'radiator', 'radio_receiver', 'radish', 'raft',
        'rag_doll', 'raincoat', 'ram_(animal)', 'raspberry', 'rat',
        'razorblade', 'reamer_(juicer)', 'rearview_mirror', 'receipt',
        'recliner', 'record_player', 'red_cabbage', 'reflector',
        'remote_control', 'rhinoceros', 'rib_(food)', 'rifle', 'ring',
        'river_boat', 'road_map', 'robe', 'rocking_chair', 'roller_skate',
        'Rollerblade', 'rolling_pin', 'root_beer',
        'router_(computer_equipment)', 'rubber_band', 'runner_(carpet)',
        'plastic_bag', 'saddle_(on_an_animal)', 'saddle_blanket', 'saddlebag',
        'safety_pin', 'sail', 'salad', 'salad_plate', 'salami',
        'salmon_(fish)', 'salmon_(food)', 'salsa', 'saltshaker',
        'sandal_(type_of_shoe)', 'sandwich', 'satchel', 'saucepan', 'saucer',
        'sausage', 'sawhorse', 'saxophone', 'scale_(measuring_instrument)',
        'scarecrow', 'scarf', 'school_bus', 'scissors', 'scoreboard',
        'scrambled_eggs', 'scraper', 'scratcher', 'screwdriver',
        'scrubbing_brush', 'sculpture', 'seabird', 'seahorse', 'seaplane',
        'seashell', 'seedling', 'serving_dish', 'sewing_machine', 'shaker',
        'shampoo', 'shark', 'sharpener', 'Sharpie', 'shaver_(electric)',
        'shaving_cream', 'shawl', 'shears', 'sheep', 'shepherd_dog',
        'sherbert', 'shield', 'shirt', 'shoe', 'shopping_bag', 'shopping_cart',
        'short_pants', 'shot_glass', 'shoulder_bag', 'shovel', 'shower_head',
        'shower_curtain', 'shredder_(for_paper)', 'sieve', 'signboard', 'silo',
        'sink', 'skateboard', 'skewer', 'ski', 'ski_boot', 'ski_parka',
        'ski_pole', 'skirt', 'sled', 'sleeping_bag', 'sling_(bandage)',
        'slipper_(footwear)', 'smoothie', 'snake', 'snowboard', 'snowman',
        'snowmobile', 'soap', 'soccer_ball', 'sock', 'soda_fountain',
        'carbonated_water', 'sofa', 'softball', 'solar_array', 'sombrero',
        'soup', 'soup_bowl', 'soupspoon', 'sour_cream', 'soya_milk',
        'space_shuttle', 'sparkler_(fireworks)', 'spatula', 'spear',
        'spectacles', 'spice_rack', 'spider', 'sponge', 'spoon', 'sportswear',
        'spotlight', 'squirrel', 'stapler_(stapling_machine)', 'starfish',
        'statue_(sculpture)', 'steak_(food)', 'steak_knife',
        'steamer_(kitchen_appliance)', 'steering_wheel', 'stencil',
        'stepladder', 'step_stool', 'stereo_(sound_system)', 'stew', 'stirrer',
        'stirrup', 'stockings_(leg_wear)', 'stool', 'stop_sign', 'brake_light',
        'stove', 'strainer', 'strap', 'straw_(for_drinking)', 'strawberry',
        'street_sign', 'streetlight', 'string_cheese', 'stylus', 'subwoofer',
        'sugar_bowl', 'sugarcane_(plant)', 'suit_(clothing)', 'sunflower',
        'sunglasses', 'sunhat', 'sunscreen', 'surfboard', 'sushi', 'mop',
        'sweat_pants', 'sweatband', 'sweater', 'sweatshirt', 'sweet_potato',
        'swimsuit', 'sword', 'syringe', 'Tabasco_sauce', 'table-tennis_table',
        'table', 'table_lamp', 'tablecloth', 'tachometer', 'taco', 'tag',
        'taillight', 'tambourine', 'army_tank', 'tank_(storage_vessel)',
        'tank_top_(clothing)', 'tape_(sticky_cloth_or_paper)', 'tape_measure',
        'tapestry', 'tarp', 'tartan', 'tassel', 'tea_bag', 'teacup',
        'teakettle', 'teapot', 'teddy_bear', 'telephone', 'telephone_booth',
        'telephone_pole', 'telephoto_lens', 'television_camera',
        'television_set', 'tennis_ball', 'tennis_racket', 'tequila',
        'thermometer', 'thermos_bottle', 'thermostat', 'thimble', 'thread',
        'thumbtack', 'tiara', 'tiger', 'tights_(clothing)', 'timer', 'tinfoil',
        'tinsel', 'tissue_paper', 'toast_(food)', 'toaster', 'toaster_oven',
        'toilet', 'toilet_tissue', 'tomato', 'tongs', 'toolbox', 'toothbrush',
        'toothpaste', 'toothpick', 'cover', 'tortilla', 'tow_truck', 'towel',
        'towel_rack', 'toy', 'tractor_(farm_equipment)', 'traffic_light',
        'dirt_bike', 'trailer_truck', 'train_(railroad_vehicle)', 'trampoline',
        'tray', 'tree_house', 'trench_coat', 'triangle_(musical_instrument)',
        'tricycle', 'tripod', 'trousers', 'truck', 'truffle_(chocolate)',
        'trunk', 'vat', 'turban', 'turkey_(bird)', 'turkey_(food)', 'turnip',
        'turtle', 'turtleneck_(clothing)', 'typewriter', 'umbrella',
        'underwear', 'unicycle', 'urinal', 'urn', 'vacuum_cleaner', 'valve',
        'vase', 'vending_machine', 'vent', 'videotape', 'vinegar', 'violin',
        'vodka', 'volleyball', 'vulture', 'waffle', 'waffle_iron', 'wagon',
        'wagon_wheel', 'walking_stick', 'wall_clock', 'wall_socket', 'wallet',
        'walrus', 'wardrobe', 'wasabi', 'automatic_washer', 'watch',
        'water_bottle', 'water_cooler', 'water_faucet', 'water_filter',
        'water_heater', 'water_jug', 'water_gun', 'water_scooter', 'water_ski',
        'water_tower', 'watering_can', 'watermelon', 'weathervane', 'webcam',
        'wedding_cake', 'wedding_ring', 'wet_suit', 'wheel', 'wheelchair',
        'whipped_cream', 'whiskey', 'whistle', 'wick', 'wig', 'wind_chime',
        'windmill', 'window_box_(for_plants)', 'windshield_wiper', 'windsock',
        'wine_bottle', 'wine_bucket', 'wineglass', 'wing_chair',
        'blinder_(for_horses)', 'wok', 'wolf', 'wooden_spoon', 'wreath',
        'wrench', 'wristband', 'wristlet', 'yacht', 'yak', 'yogurt',
        'yoke_(animal_equipment)', 'zebra', 'zucchini')

    def load_annotations(self, ann_file):
        """Load annotation from lvis style annotation file.

        Args:
            ann_file (str): Path of annotation file.

        Returns:
            list[dict]: Annotation info from LVIS api.
        """

        try:
            import lvis
            assert lvis.__version__ >= '10.5.3'
            from lvis import LVIS
        except (ImportError, AssertionError):
<<<<<<< HEAD
            raise ImportError('Please run pip install mmlvis to install '
                              'open-mmlab forked lvis. Run pip uninstall lvis '
                              'if you have old version installed.')
=======
            raise ImportError('Please run pip install mmlvis to '
                              'install open-mmlab forked lvis first.')
>>>>>>> 2703273e
        self.coco = LVIS(ann_file)
        assert not self.custom_classes, 'LVIS custom classes is not supported'
        self.cat_ids = self.coco.get_cat_ids()
        self.cat2label = {cat_id: i for i, cat_id in enumerate(self.cat_ids)}
        self.img_ids = self.coco.get_img_ids()
        data_infos = []
        for i in self.img_ids:
            info = self.coco.load_imgs([i])[0]
            if info['file_name'].startswith('COCO'):
                # Convert form the COCO 2014 file naming convention of
                # COCO_[train/val/test]2014_000000000000.jpg to the 2017
                # naming convention of 000000000000.jpg
                # (LVIS v1 will fix this naming issue)
                info['filename'] = info['file_name'][-16:]
            else:
                info['filename'] = info['file_name']
            data_infos.append(info)
        return data_infos

    def evaluate(self,
                 results,
                 metric='bbox',
                 logger=None,
                 jsonfile_prefix=None,
                 classwise=False,
                 proposal_nums=(100, 300, 1000),
                 iou_thrs=np.arange(0.5, 0.96, 0.05)):
        """Evaluation in LVIS protocol.

        Args:
            results (list[list | tuple]): Testing results of the dataset.
            metric (str | list[str]): Metrics to be evaluated. Options are
                'bbox', 'segm', 'proposal', 'proposal_fast'.
            logger (logging.Logger | str | None): Logger used for printing
                related information during evaluation. Default: None.
            jsonfile_prefix (str | None):
            classwise (bool): Whether to evaluating the AP for each class.
            proposal_nums (Sequence[int]): Proposal number used for evaluating
                recalls, such as recall@100, recall@1000.
                Default: (100, 300, 1000).
            iou_thrs (Sequence[float]): IoU threshold used for evaluating
                recalls. If set to a list, the average recall of all IoUs will
                also be computed. Default: 0.5.

        Returns:
            dict[str, float]: LVIS style metrics.
        """

        try:
            from lvis import LVISResults, LVISEval
        except ImportError:
            raise ImportError('Please run pip install mmlvis to install '
                              'open-mmlab forked lvis. Run pip uninstall lvis '
                              'if you have old version installed.')
        assert isinstance(results, list), 'results must be a list'
        assert len(results) == len(self), (
            'The length of results is not equal to the dataset len: {} != {}'.
            format(len(results), len(self)))

        metrics = metric if isinstance(metric, list) else [metric]
        allowed_metrics = ['bbox', 'segm', 'proposal', 'proposal_fast']
        for metric in metrics:
            if metric not in allowed_metrics:
                raise KeyError('metric {} is not supported'.format(metric))

        if jsonfile_prefix is None:
            tmp_dir = tempfile.TemporaryDirectory()
            jsonfile_prefix = osp.join(tmp_dir.name, 'results')
        else:
            tmp_dir = None
        result_files = self.results2json(results, jsonfile_prefix)

        eval_results = {}
        # get original api
        lvis_gt = self.coco
        for metric in metrics:
            msg = 'Evaluating {}...'.format(metric)
            if logger is None:
                msg = '\n' + msg
            print_log(msg, logger=logger)

            if metric == 'proposal_fast':
                ar = self.fast_eval_recall(
                    results, proposal_nums, iou_thrs, logger='silent')
                log_msg = []
                for i, num in enumerate(proposal_nums):
                    eval_results['AR@{}'.format(num)] = ar[i]
                    log_msg.append('\nAR@{}\t{:.4f}'.format(num, ar[i]))
                log_msg = ''.join(log_msg)
                print_log(log_msg, logger=logger)
                continue

            if metric not in result_files:
                raise KeyError('{} is not in results'.format(metric))
            try:
                lvis_dt = LVISResults(lvis_gt, result_files[metric])
            except IndexError:
                print_log(
                    'The testing results of the whole dataset is empty.',
                    logger=logger,
                    level=logging.ERROR)
                break

            iou_type = 'bbox' if metric == 'proposal' else metric
            lvis_eval = LVISEval(lvis_gt, lvis_dt, iou_type)
            lvis_eval.params.imgIds = self.img_ids
            if metric == 'proposal':
                lvis_eval.params.useCats = 0
                lvis_eval.params.maxDets = list(proposal_nums)
                lvis_eval.evaluate()
                lvis_eval.accumulate()
                lvis_eval.summarize()
                for k, v in lvis_eval.get_results().items():
                    if k.startswith('AR'):
                        val = float('{:.3f}'.format(float(v)))
                        eval_results[k] = val
            else:
                lvis_eval.evaluate()
                lvis_eval.accumulate()
                lvis_eval.summarize()
                lvis_results = lvis_eval.get_results()
                if classwise:  # Compute per-category AP
                    # Compute per-category AP
                    # from https://github.com/facebookresearch/detectron2/
                    precisions = lvis_eval.eval['precision']
                    # precision: (iou, recall, cls, area range, max dets)
                    assert len(self.cat_ids) == precisions.shape[2]

                    results_per_category = []
                    for idx, catId in enumerate(self.cat_ids):
                        # area range index 0: all area ranges
                        # max dets index -1: typically 100 per image
                        nm = self.coco.load_cats(catId)[0]
                        precision = precisions[:, :, idx, 0, -1]
                        precision = precision[precision > -1]
                        if precision.size:
                            ap = np.mean(precision)
                        else:
                            ap = float('nan')
                        results_per_category.append(
                            (f'{nm["name"]}', f'{float(ap):0.3f}'))

                    num_columns = min(6, len(results_per_category) * 2)
                    results_flatten = list(
                        itertools.chain(*results_per_category))
                    headers = ['category', 'AP'] * (num_columns // 2)
                    results_2d = itertools.zip_longest(*[
                        results_flatten[i::num_columns]
                        for i in range(num_columns)
                    ])
                    table_data = [headers]
                    table_data += [result for result in results_2d]
                    table = AsciiTable(table_data)
                    print_log('\n' + table.table, logger=logger)

                for k, v in lvis_results.items():
                    if k.startswith('AP'):
                        key = '{}_{}'.format(metric, k)
                        val = float('{:.3f}'.format(float(v)))
                        eval_results[key] = val
                ap_summary = ' '.join([
                    '{}:{:.3f}'.format(k, float(v))
                    for k, v in lvis_results.items() if k.startswith('AP')
                ])
                eval_results['{}_mAP_copypaste'.format(metric)] = ap_summary
            lvis_eval.print_results()
        if tmp_dir is not None:
            tmp_dir.cleanup()
        return eval_results


LVISDataset = LVISV05Dataset
DATASETS.register_module(name='LVISDataset', module=LVISDataset)


@DATASETS.register_module()
class LVISV1Dataset(LVISDataset):

    CLASSES = (
        'aerosol_can', 'air_conditioner', 'airplane', 'alarm_clock', 'alcohol',
        'alligator', 'almond', 'ambulance', 'amplifier', 'anklet', 'antenna',
        'apple', 'applesauce', 'apricot', 'apron', 'aquarium',
        'arctic_(type_of_shoe)', 'armband', 'armchair', 'armoire', 'armor',
        'artichoke', 'trash_can', 'ashtray', 'asparagus', 'atomizer',
        'avocado', 'award', 'awning', 'ax', 'baboon', 'baby_buggy',
        'basketball_backboard', 'backpack', 'handbag', 'suitcase', 'bagel',
        'bagpipe', 'baguet', 'bait', 'ball', 'ballet_skirt', 'balloon',
        'bamboo', 'banana', 'Band_Aid', 'bandage', 'bandanna', 'banjo',
        'banner', 'barbell', 'barge', 'barrel', 'barrette', 'barrow',
        'baseball_base', 'baseball', 'baseball_bat', 'baseball_cap',
        'baseball_glove', 'basket', 'basketball', 'bass_horn', 'bat_(animal)',
        'bath_mat', 'bath_towel', 'bathrobe', 'bathtub', 'batter_(food)',
        'battery', 'beachball', 'bead', 'bean_curd', 'beanbag', 'beanie',
        'bear', 'bed', 'bedpan', 'bedspread', 'cow', 'beef_(food)', 'beeper',
        'beer_bottle', 'beer_can', 'beetle', 'bell', 'bell_pepper', 'belt',
        'belt_buckle', 'bench', 'beret', 'bib', 'Bible', 'bicycle', 'visor',
        'billboard', 'binder', 'binoculars', 'bird', 'birdfeeder', 'birdbath',
        'birdcage', 'birdhouse', 'birthday_cake', 'birthday_card',
        'pirate_flag', 'black_sheep', 'blackberry', 'blackboard', 'blanket',
        'blazer', 'blender', 'blimp', 'blinker', 'blouse', 'blueberry',
        'gameboard', 'boat', 'bob', 'bobbin', 'bobby_pin', 'boiled_egg',
        'bolo_tie', 'deadbolt', 'bolt', 'bonnet', 'book', 'bookcase',
        'booklet', 'bookmark', 'boom_microphone', 'boot', 'bottle',
        'bottle_opener', 'bouquet', 'bow_(weapon)', 'bow_(decorative_ribbons)',
        'bow-tie', 'bowl', 'pipe_bowl', 'bowler_hat', 'bowling_ball', 'box',
        'boxing_glove', 'suspenders', 'bracelet', 'brass_plaque', 'brassiere',
        'bread-bin', 'bread', 'breechcloth', 'bridal_gown', 'briefcase',
        'broccoli', 'broach', 'broom', 'brownie', 'brussels_sprouts',
        'bubble_gum', 'bucket', 'horse_buggy', 'bull', 'bulldog', 'bulldozer',
        'bullet_train', 'bulletin_board', 'bulletproof_vest', 'bullhorn',
        'bun', 'bunk_bed', 'buoy', 'burrito', 'bus_(vehicle)', 'business_card',
        'butter', 'butterfly', 'button', 'cab_(taxi)', 'cabana', 'cabin_car',
        'cabinet', 'locker', 'cake', 'calculator', 'calendar', 'calf',
        'camcorder', 'camel', 'camera', 'camera_lens', 'camper_(vehicle)',
        'can', 'can_opener', 'candle', 'candle_holder', 'candy_bar',
        'candy_cane', 'walking_cane', 'canister', 'canoe', 'cantaloup',
        'canteen', 'cap_(headwear)', 'bottle_cap', 'cape', 'cappuccino',
        'car_(automobile)', 'railcar_(part_of_a_train)', 'elevator_car',
        'car_battery', 'identity_card', 'card', 'cardigan', 'cargo_ship',
        'carnation', 'horse_carriage', 'carrot', 'tote_bag', 'cart', 'carton',
        'cash_register', 'casserole', 'cassette', 'cast', 'cat', 'cauliflower',
        'cayenne_(spice)', 'CD_player', 'celery', 'cellular_telephone',
        'chain_mail', 'chair', 'chaise_longue', 'chalice', 'chandelier',
        'chap', 'checkbook', 'checkerboard', 'cherry', 'chessboard',
        'chicken_(animal)', 'chickpea', 'chili_(vegetable)', 'chime',
        'chinaware', 'crisp_(potato_chip)', 'poker_chip', 'chocolate_bar',
        'chocolate_cake', 'chocolate_milk', 'chocolate_mousse', 'choker',
        'chopping_board', 'chopstick', 'Christmas_tree', 'slide', 'cider',
        'cigar_box', 'cigarette', 'cigarette_case', 'cistern', 'clarinet',
        'clasp', 'cleansing_agent', 'cleat_(for_securing_rope)', 'clementine',
        'clip', 'clipboard', 'clippers_(for_plants)', 'cloak', 'clock',
        'clock_tower', 'clothes_hamper', 'clothespin', 'clutch_bag', 'coaster',
        'coat', 'coat_hanger', 'coatrack', 'cock', 'cockroach',
        'cocoa_(beverage)', 'coconut', 'coffee_maker', 'coffee_table',
        'coffeepot', 'coil', 'coin', 'colander', 'coleslaw',
        'coloring_material', 'combination_lock', 'pacifier', 'comic_book',
        'compass', 'computer_keyboard', 'condiment', 'cone', 'control',
        'convertible_(automobile)', 'sofa_bed', 'cooker', 'cookie',
        'cooking_utensil', 'cooler_(for_food)', 'cork_(bottle_plug)',
        'corkboard', 'corkscrew', 'edible_corn', 'cornbread', 'cornet',
        'cornice', 'cornmeal', 'corset', 'costume', 'cougar', 'coverall',
        'cowbell', 'cowboy_hat', 'crab_(animal)', 'crabmeat', 'cracker',
        'crape', 'crate', 'crayon', 'cream_pitcher', 'crescent_roll', 'crib',
        'crock_pot', 'crossbar', 'crouton', 'crow', 'crowbar', 'crown',
        'crucifix', 'cruise_ship', 'police_cruiser', 'crumb', 'crutch',
        'cub_(animal)', 'cube', 'cucumber', 'cufflink', 'cup', 'trophy_cup',
        'cupboard', 'cupcake', 'hair_curler', 'curling_iron', 'curtain',
        'cushion', 'cylinder', 'cymbal', 'dagger', 'dalmatian', 'dartboard',
        'date_(fruit)', 'deck_chair', 'deer', 'dental_floss', 'desk',
        'detergent', 'diaper', 'diary', 'die', 'dinghy', 'dining_table', 'tux',
        'dish', 'dish_antenna', 'dishrag', 'dishtowel', 'dishwasher',
        'dishwasher_detergent', 'dispenser', 'diving_board', 'Dixie_cup',
        'dog', 'dog_collar', 'doll', 'dollar', 'dollhouse', 'dolphin',
        'domestic_ass', 'doorknob', 'doormat', 'doughnut', 'dove', 'dragonfly',
        'drawer', 'underdrawers', 'dress', 'dress_hat', 'dress_suit',
        'dresser', 'drill', 'drone', 'dropper', 'drum_(musical_instrument)',
        'drumstick', 'duck', 'duckling', 'duct_tape', 'duffel_bag', 'dumbbell',
        'dumpster', 'dustpan', 'eagle', 'earphone', 'earplug', 'earring',
        'easel', 'eclair', 'eel', 'egg', 'egg_roll', 'egg_yolk', 'eggbeater',
        'eggplant', 'electric_chair', 'refrigerator', 'elephant', 'elk',
        'envelope', 'eraser', 'escargot', 'eyepatch', 'falcon', 'fan',
        'faucet', 'fedora', 'ferret', 'Ferris_wheel', 'ferry', 'fig_(fruit)',
        'fighter_jet', 'figurine', 'file_cabinet', 'file_(tool)', 'fire_alarm',
        'fire_engine', 'fire_extinguisher', 'fire_hose', 'fireplace',
        'fireplug', 'first-aid_kit', 'fish', 'fish_(food)', 'fishbowl',
        'fishing_rod', 'flag', 'flagpole', 'flamingo', 'flannel', 'flap',
        'flash', 'flashlight', 'fleece', 'flip-flop_(sandal)',
        'flipper_(footwear)', 'flower_arrangement', 'flute_glass', 'foal',
        'folding_chair', 'food_processor', 'football_(American)',
        'football_helmet', 'footstool', 'fork', 'forklift', 'freight_car',
        'French_toast', 'freshener', 'frisbee', 'frog', 'fruit_juice',
        'frying_pan', 'fudge', 'funnel', 'futon', 'gag', 'garbage',
        'garbage_truck', 'garden_hose', 'gargle', 'gargoyle', 'garlic',
        'gasmask', 'gazelle', 'gelatin', 'gemstone', 'generator',
        'giant_panda', 'gift_wrap', 'ginger', 'giraffe', 'cincture',
        'glass_(drink_container)', 'globe', 'glove', 'goat', 'goggles',
        'goldfish', 'golf_club', 'golfcart', 'gondola_(boat)', 'goose',
        'gorilla', 'gourd', 'grape', 'grater', 'gravestone', 'gravy_boat',
        'green_bean', 'green_onion', 'griddle', 'grill', 'grits', 'grizzly',
        'grocery_bag', 'guitar', 'gull', 'gun', 'hairbrush', 'hairnet',
        'hairpin', 'halter_top', 'ham', 'hamburger', 'hammer', 'hammock',
        'hamper', 'hamster', 'hair_dryer', 'hand_glass', 'hand_towel',
        'handcart', 'handcuff', 'handkerchief', 'handle', 'handsaw',
        'hardback_book', 'harmonium', 'hat', 'hatbox', 'veil', 'headband',
        'headboard', 'headlight', 'headscarf', 'headset',
        'headstall_(for_horses)', 'heart', 'heater', 'helicopter', 'helmet',
        'heron', 'highchair', 'hinge', 'hippopotamus', 'hockey_stick', 'hog',
        'home_plate_(baseball)', 'honey', 'fume_hood', 'hook', 'hookah',
        'hornet', 'horse', 'hose', 'hot-air_balloon', 'hotplate', 'hot_sauce',
        'hourglass', 'houseboat', 'hummingbird', 'hummus', 'polar_bear',
        'icecream', 'popsicle', 'ice_maker', 'ice_pack', 'ice_skate',
        'igniter', 'inhaler', 'iPod', 'iron_(for_clothing)', 'ironing_board',
        'jacket', 'jam', 'jar', 'jean', 'jeep', 'jelly_bean', 'jersey',
        'jet_plane', 'jewel', 'jewelry', 'joystick', 'jumpsuit', 'kayak',
        'keg', 'kennel', 'kettle', 'key', 'keycard', 'kilt', 'kimono',
        'kitchen_sink', 'kitchen_table', 'kite', 'kitten', 'kiwi_fruit',
        'knee_pad', 'knife', 'knitting_needle', 'knob', 'knocker_(on_a_door)',
        'koala', 'lab_coat', 'ladder', 'ladle', 'ladybug', 'lamb_(animal)',
        'lamb-chop', 'lamp', 'lamppost', 'lampshade', 'lantern', 'lanyard',
        'laptop_computer', 'lasagna', 'latch', 'lawn_mower', 'leather',
        'legging_(clothing)', 'Lego', 'legume', 'lemon', 'lemonade', 'lettuce',
        'license_plate', 'life_buoy', 'life_jacket', 'lightbulb',
        'lightning_rod', 'lime', 'limousine', 'lion', 'lip_balm', 'liquor',
        'lizard', 'log', 'lollipop', 'speaker_(stero_equipment)', 'loveseat',
        'machine_gun', 'magazine', 'magnet', 'mail_slot', 'mailbox_(at_home)',
        'mallard', 'mallet', 'mammoth', 'manatee', 'mandarin_orange', 'manger',
        'manhole', 'map', 'marker', 'martini', 'mascot', 'mashed_potato',
        'masher', 'mask', 'mast', 'mat_(gym_equipment)', 'matchbox',
        'mattress', 'measuring_cup', 'measuring_stick', 'meatball', 'medicine',
        'melon', 'microphone', 'microscope', 'microwave_oven', 'milestone',
        'milk', 'milk_can', 'milkshake', 'minivan', 'mint_candy', 'mirror',
        'mitten', 'mixer_(kitchen_tool)', 'money',
        'monitor_(computer_equipment) computer_monitor', 'monkey', 'motor',
        'motor_scooter', 'motor_vehicle', 'motorcycle', 'mound_(baseball)',
        'mouse_(computer_equipment)', 'mousepad', 'muffin', 'mug', 'mushroom',
        'music_stool', 'musical_instrument', 'nailfile', 'napkin',
        'neckerchief', 'necklace', 'necktie', 'needle', 'nest', 'newspaper',
        'newsstand', 'nightshirt', 'nosebag_(for_animals)',
        'noseband_(for_animals)', 'notebook', 'notepad', 'nut', 'nutcracker',
        'oar', 'octopus_(food)', 'octopus_(animal)', 'oil_lamp', 'olive_oil',
        'omelet', 'onion', 'orange_(fruit)', 'orange_juice', 'ostrich',
        'ottoman', 'oven', 'overalls_(clothing)', 'owl', 'packet', 'inkpad',
        'pad', 'paddle', 'padlock', 'paintbrush', 'painting', 'pajamas',
        'palette', 'pan_(for_cooking)', 'pan_(metal_container)', 'pancake',
        'pantyhose', 'papaya', 'paper_plate', 'paper_towel', 'paperback_book',
        'paperweight', 'parachute', 'parakeet', 'parasail_(sports)', 'parasol',
        'parchment', 'parka', 'parking_meter', 'parrot',
        'passenger_car_(part_of_a_train)', 'passenger_ship', 'passport',
        'pastry', 'patty_(food)', 'pea_(food)', 'peach', 'peanut_butter',
        'pear', 'peeler_(tool_for_fruit_and_vegetables)', 'wooden_leg',
        'pegboard', 'pelican', 'pen', 'pencil', 'pencil_box',
        'pencil_sharpener', 'pendulum', 'penguin', 'pennant', 'penny_(coin)',
        'pepper', 'pepper_mill', 'perfume', 'persimmon', 'person', 'pet',
        'pew_(church_bench)', 'phonebook', 'phonograph_record', 'piano',
        'pickle', 'pickup_truck', 'pie', 'pigeon', 'piggy_bank', 'pillow',
        'pin_(non_jewelry)', 'pineapple', 'pinecone', 'ping-pong_ball',
        'pinwheel', 'tobacco_pipe', 'pipe', 'pistol', 'pita_(bread)',
        'pitcher_(vessel_for_liquid)', 'pitchfork', 'pizza', 'place_mat',
        'plate', 'platter', 'playpen', 'pliers', 'plow_(farm_equipment)',
        'plume', 'pocket_watch', 'pocketknife', 'poker_(fire_stirring_tool)',
        'pole', 'polo_shirt', 'poncho', 'pony', 'pool_table', 'pop_(soda)',
        'postbox_(public)', 'postcard', 'poster', 'pot', 'flowerpot', 'potato',
        'potholder', 'pottery', 'pouch', 'power_shovel', 'prawn', 'pretzel',
        'printer', 'projectile_(weapon)', 'projector', 'propeller', 'prune',
        'pudding', 'puffer_(fish)', 'puffin', 'pug-dog', 'pumpkin', 'puncher',
        'puppet', 'puppy', 'quesadilla', 'quiche', 'quilt', 'rabbit',
        'race_car', 'racket', 'radar', 'radiator', 'radio_receiver', 'radish',
        'raft', 'rag_doll', 'raincoat', 'ram_(animal)', 'raspberry', 'rat',
        'razorblade', 'reamer_(juicer)', 'rearview_mirror', 'receipt',
        'recliner', 'record_player', 'reflector', 'remote_control',
        'rhinoceros', 'rib_(food)', 'rifle', 'ring', 'river_boat', 'road_map',
        'robe', 'rocking_chair', 'rodent', 'roller_skate', 'Rollerblade',
        'rolling_pin', 'root_beer', 'router_(computer_equipment)',
        'rubber_band', 'runner_(carpet)', 'plastic_bag',
        'saddle_(on_an_animal)', 'saddle_blanket', 'saddlebag', 'safety_pin',
        'sail', 'salad', 'salad_plate', 'salami', 'salmon_(fish)',
        'salmon_(food)', 'salsa', 'saltshaker', 'sandal_(type_of_shoe)',
        'sandwich', 'satchel', 'saucepan', 'saucer', 'sausage', 'sawhorse',
        'saxophone', 'scale_(measuring_instrument)', 'scarecrow', 'scarf',
        'school_bus', 'scissors', 'scoreboard', 'scraper', 'screwdriver',
        'scrubbing_brush', 'sculpture', 'seabird', 'seahorse', 'seaplane',
        'seashell', 'sewing_machine', 'shaker', 'shampoo', 'shark',
        'sharpener', 'Sharpie', 'shaver_(electric)', 'shaving_cream', 'shawl',
        'shears', 'sheep', 'shepherd_dog', 'sherbert', 'shield', 'shirt',
        'shoe', 'shopping_bag', 'shopping_cart', 'short_pants', 'shot_glass',
        'shoulder_bag', 'shovel', 'shower_head', 'shower_cap',
        'shower_curtain', 'shredder_(for_paper)', 'signboard', 'silo', 'sink',
        'skateboard', 'skewer', 'ski', 'ski_boot', 'ski_parka', 'ski_pole',
        'skirt', 'skullcap', 'sled', 'sleeping_bag', 'sling_(bandage)',
        'slipper_(footwear)', 'smoothie', 'snake', 'snowboard', 'snowman',
        'snowmobile', 'soap', 'soccer_ball', 'sock', 'sofa', 'softball',
        'solar_array', 'sombrero', 'soup', 'soup_bowl', 'soupspoon',
        'sour_cream', 'soya_milk', 'space_shuttle', 'sparkler_(fireworks)',
        'spatula', 'spear', 'spectacles', 'spice_rack', 'spider', 'crawfish',
        'sponge', 'spoon', 'sportswear', 'spotlight', 'squid_(food)',
        'squirrel', 'stagecoach', 'stapler_(stapling_machine)', 'starfish',
        'statue_(sculpture)', 'steak_(food)', 'steak_knife', 'steering_wheel',
        'stepladder', 'step_stool', 'stereo_(sound_system)', 'stew', 'stirrer',
        'stirrup', 'stool', 'stop_sign', 'brake_light', 'stove', 'strainer',
        'strap', 'straw_(for_drinking)', 'strawberry', 'street_sign',
        'streetlight', 'string_cheese', 'stylus', 'subwoofer', 'sugar_bowl',
        'sugarcane_(plant)', 'suit_(clothing)', 'sunflower', 'sunglasses',
        'sunhat', 'surfboard', 'sushi', 'mop', 'sweat_pants', 'sweatband',
        'sweater', 'sweatshirt', 'sweet_potato', 'swimsuit', 'sword',
        'syringe', 'Tabasco_sauce', 'table-tennis_table', 'table',
        'table_lamp', 'tablecloth', 'tachometer', 'taco', 'tag', 'taillight',
        'tambourine', 'army_tank', 'tank_(storage_vessel)',
        'tank_top_(clothing)', 'tape_(sticky_cloth_or_paper)', 'tape_measure',
        'tapestry', 'tarp', 'tartan', 'tassel', 'tea_bag', 'teacup',
        'teakettle', 'teapot', 'teddy_bear', 'telephone', 'telephone_booth',
        'telephone_pole', 'telephoto_lens', 'television_camera',
        'television_set', 'tennis_ball', 'tennis_racket', 'tequila',
        'thermometer', 'thermos_bottle', 'thermostat', 'thimble', 'thread',
        'thumbtack', 'tiara', 'tiger', 'tights_(clothing)', 'timer', 'tinfoil',
        'tinsel', 'tissue_paper', 'toast_(food)', 'toaster', 'toaster_oven',
        'toilet', 'toilet_tissue', 'tomato', 'tongs', 'toolbox', 'toothbrush',
        'toothpaste', 'toothpick', 'cover', 'tortilla', 'tow_truck', 'towel',
        'towel_rack', 'toy', 'tractor_(farm_equipment)', 'traffic_light',
        'dirt_bike', 'trailer_truck', 'train_(railroad_vehicle)', 'trampoline',
        'tray', 'trench_coat', 'triangle_(musical_instrument)', 'tricycle',
        'tripod', 'trousers', 'truck', 'truffle_(chocolate)', 'trunk', 'vat',
        'turban', 'turkey_(food)', 'turnip', 'turtle', 'turtleneck_(clothing)',
        'typewriter', 'umbrella', 'underwear', 'unicycle', 'urinal', 'urn',
        'vacuum_cleaner', 'vase', 'vending_machine', 'vent', 'vest',
        'videotape', 'vinegar', 'violin', 'vodka', 'volleyball', 'vulture',
        'waffle', 'waffle_iron', 'wagon', 'wagon_wheel', 'walking_stick',
        'wall_clock', 'wall_socket', 'wallet', 'walrus', 'wardrobe',
        'washbasin', 'automatic_washer', 'watch', 'water_bottle',
        'water_cooler', 'water_faucet', 'water_heater', 'water_jug',
        'water_gun', 'water_scooter', 'water_ski', 'water_tower',
        'watering_can', 'watermelon', 'weathervane', 'webcam', 'wedding_cake',
        'wedding_ring', 'wet_suit', 'wheel', 'wheelchair', 'whipped_cream',
        'whistle', 'wig', 'wind_chime', 'windmill', 'window_box_(for_plants)',
        'windshield_wiper', 'windsock', 'wine_bottle', 'wine_bucket',
        'wineglass', 'blinder_(for_horses)', 'wok', 'wolf', 'wooden_spoon',
        'wreath', 'wrench', 'wristband', 'wristlet', 'yacht', 'yogurt',
        'yoke_(animal_equipment)', 'zebra', 'zucchini')

    def load_annotations(self, ann_file):
        try:
            from lvis import LVIS
        except ImportError:
            raise ImportError('Please run pip install mmlvis to install '
                              'open-mmlab forked lvis. Run pip uninstall lvis '
                              'if you have old version installed.')
        self.coco = LVIS(ann_file)
        assert not self.custom_classes, 'LVIS custom classes is not supported'
        self.cat_ids = self.coco.get_cat_ids()
        self.cat2label = {cat_id: i for i, cat_id in enumerate(self.cat_ids)}
        self.img_ids = self.coco.get_img_ids()
        data_infos = []
        for i in self.img_ids:
            info = self.coco.load_imgs([i])[0]
            # coco_url is used in LVISv1 instead of file_name
            # e.g. http://images.cocodataset.org/train2017/000000391895.jpg
            # train/val split in specified in url
            info['filename'] = info['coco_url'].replace(
                'http://images.cocodataset.org/', '')
            data_infos.append(info)
        return data_infos<|MERGE_RESOLUTION|>--- conflicted
+++ resolved
@@ -279,14 +279,9 @@
             assert lvis.__version__ >= '10.5.3'
             from lvis import LVIS
         except (ImportError, AssertionError):
-<<<<<<< HEAD
             raise ImportError('Please run pip install mmlvis to install '
                               'open-mmlab forked lvis. Run pip uninstall lvis '
                               'if you have old version installed.')
-=======
-            raise ImportError('Please run pip install mmlvis to '
-                              'install open-mmlab forked lvis first.')
->>>>>>> 2703273e
         self.coco = LVIS(ann_file)
         assert not self.custom_classes, 'LVIS custom classes is not supported'
         self.cat_ids = self.coco.get_cat_ids()
@@ -336,6 +331,8 @@
         """
 
         try:
+            import lvis
+            assert lvis.__version__ >= '10.5.3'
             from lvis import LVISResults, LVISEval
         except ImportError:
             raise ImportError('Please run pip install mmlvis to install '
@@ -707,8 +704,10 @@
 
     def load_annotations(self, ann_file):
         try:
+            import lvis
+            assert lvis.__version__ >= '10.5.3'
             from lvis import LVIS
-        except ImportError:
+        except (ImportError, AssertionError):
             raise ImportError('Please run pip install mmlvis to install '
                               'open-mmlab forked lvis. Run pip uninstall lvis '
                               'if you have old version installed.')
