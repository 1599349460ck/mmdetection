# Copyright (c) OpenMMLab. All rights reserved.
import torch.nn as nn
import torch.utils.checkpoint as cp
from mmcv.cnn import (build_conv_layer, build_norm_layer, constant_init,
                      kaiming_init)
from mmcv.runner import Sequential, load_checkpoint
from torch.nn.modules.batchnorm import _BatchNorm

from mmdet.utils import get_root_logger
from ..builder import BACKBONES
from .resnet import BasicBlock
from .resnet import Bottleneck as _Bottleneck
from .resnet import ResNet


class Bottleneck(_Bottleneck):
    r"""Bottleneck for the ResNet backbone in `DetectoRS
    <https://arxiv.org/pdf/2006.02334.pdf>`_.

    This bottleneck allows the users to specify whether to use
    SAC (Switchable Atrous Convolution) and RFP (Recursive Feature Pyramid).

    Args:
         inplanes (int): The number of input channels.
         planes (int): The number of output channels before expansion.
         rfp_inplanes (int, optional): The number of channels from RFP.
             Default: None. If specified, an additional conv layer will be
             added for ``rfp_feat``. Otherwise, the structure is the same as
             base class.
         sac (dict, optional): Dictionary to construct SAC. Default: None.
         init_cfg (dict or list[dict], optional): Initialization config dict.
            Default: None
    """
    expansion = 4

    def __init__(self,
                 inplanes,
                 planes,
                 rfp_inplanes=None,
                 sac=None,
                 init_cfg=None,
                 **kwargs):
        super(Bottleneck, self).__init__(
            inplanes, planes, init_cfg=init_cfg, **kwargs)

        assert sac is None or isinstance(sac, dict)
        self.sac = sac
        self.with_sac = sac is not None
        if self.with_sac:
            self.conv2 = build_conv_layer(
                self.sac,
                planes,
                planes,
                kernel_size=3,
                stride=self.conv2_stride,
                padding=self.dilation,
                dilation=self.dilation,
                bias=False)

        self.rfp_inplanes = rfp_inplanes
        if self.rfp_inplanes:
            self.rfp_conv = build_conv_layer(
                None,
                self.rfp_inplanes,
                planes * self.expansion,
                1,
                stride=1,
                bias=True)
            if init_cfg is None:
                self.init_cfg = dict(
                    type='Constant', val=0, override=dict(name='rfp_conv'))

    def rfp_forward(self, x, rfp_feat):
        """The forward function that also takes the RFP features as input."""

        def _inner_forward(x):
            identity = x

            out = self.conv1(x)
            out = self.norm1(out)
            out = self.relu(out)

            if self.with_plugins:
                out = self.forward_plugin(out, self.after_conv1_plugin_names)

            out = self.conv2(out)
            out = self.norm2(out)
            out = self.relu(out)

            if self.with_plugins:
                out = self.forward_plugin(out, self.after_conv2_plugin_names)

            out = self.conv3(out)
            out = self.norm3(out)

            if self.with_plugins:
                out = self.forward_plugin(out, self.after_conv3_plugin_names)

            if self.downsample is not None:
                identity = self.downsample(x)

            out += identity

            return out

        if self.with_cp and x.requires_grad:
            out = cp.checkpoint(_inner_forward, x)
        else:
            out = _inner_forward(x)

        if self.rfp_inplanes:
            rfp_feat = self.rfp_conv(rfp_feat)
            out = out + rfp_feat

        out = self.relu(out)

        return out


class ResLayer(Sequential):
    """ResLayer to build ResNet style backbone for RPF in detectoRS.

    The difference between this module and base class is that we pass
    ``rfp_inplanes`` to the first block.

    Args:
        block (nn.Module): block used to build ResLayer.
        inplanes (int): inplanes of block.
        planes (int): planes of block.
        num_blocks (int): number of blocks.
        stride (int): stride of the first block. Default: 1
        avg_down (bool): Use AvgPool instead of stride conv when
            downsampling in the bottleneck. Default: False
        conv_cfg (dict): dictionary to construct and config conv layer.
            Default: None
        norm_cfg (dict): dictionary to construct and config norm layer.
            Default: dict(type='BN')
        downsample_first (bool): Downsample at the first block or last block.
            False for Hourglass, True for ResNet. Default: True
        rfp_inplanes (int, optional): The number of channels from RFP.
            Default: None. If specified, an additional conv layer will be
            added for ``rfp_feat``. Otherwise, the structure is the same as
            base class.
    """

    def __init__(self,
                 block,
                 inplanes,
                 planes,
                 num_blocks,
                 stride=1,
                 avg_down=False,
                 conv_cfg=None,
                 norm_cfg=dict(type='BN'),
                 downsample_first=True,
                 rfp_inplanes=None,
                 **kwargs):
        self.block = block
        assert downsample_first, f'downsample_first={downsample_first} is ' \
                                 'not supported in DetectoRS'

        downsample = None
        if stride != 1 or inplanes != planes * block.expansion:
            downsample = []
            conv_stride = stride
            if avg_down and stride != 1:
                conv_stride = 1
                downsample.append(
                    nn.AvgPool2d(
                        kernel_size=stride,
                        stride=stride,
                        ceil_mode=True,
                        count_include_pad=False))
            downsample.extend([
                build_conv_layer(
                    conv_cfg,
                    inplanes,
                    planes * block.expansion,
                    kernel_size=1,
                    stride=conv_stride,
                    bias=False),
                build_norm_layer(norm_cfg, planes * block.expansion)[1]
            ])
            downsample = nn.Sequential(*downsample)

        layers = []
        layers.append(
            block(
                inplanes=inplanes,
                planes=planes,
                stride=stride,
                downsample=downsample,
                conv_cfg=conv_cfg,
                norm_cfg=norm_cfg,
                rfp_inplanes=rfp_inplanes,
                **kwargs))
        inplanes = planes * block.expansion
        for _ in range(1, num_blocks):
            layers.append(
                block(
                    inplanes=inplanes,
                    planes=planes,
                    stride=1,
                    conv_cfg=conv_cfg,
                    norm_cfg=norm_cfg,
                    **kwargs))

        super(ResLayer, self).__init__(*layers)


@BACKBONES.register_module()
class DetectoRS_ResNet(ResNet):
    """ResNet backbone for DetectoRS.

    Args:
        sac (dict, optional): Dictionary to construct SAC (Switchable Atrous
            Convolution). Default: None.
        stage_with_sac (list): Which stage to use sac. Default: (False, False,
            False, False).
        rfp_inplanes (int, optional): The number of channels from RFP.
            Default: None. If specified, an additional conv layer will be
            added for ``rfp_feat``. Otherwise, the structure is the same as
            base class.
        output_img (bool): If ``True``, the input image will be inserted into
            the starting position of output. Default: False.
    """

    arch_settings = {
        50: (Bottleneck, (3, 4, 6, 3)),
        101: (Bottleneck, (3, 4, 23, 3)),
        152: (Bottleneck, (3, 8, 36, 3))
    }

    def __init__(self,
                 sac=None,
                 stage_with_sac=(False, False, False, False),
                 rfp_inplanes=None,
                 output_img=False,
                 pretrained=None,
                 init_cfg=None,
                 **kwargs):
        assert not (init_cfg and pretrained), \
<<<<<<< HEAD
            'init_cfg and pretrained cannot be setting at the same time'
=======
            'init_cfg and pretrained cannot be specified at the same time'
>>>>>>> 30f5f873
        self.pretrained = pretrained
        if init_cfg is not None:
            assert isinstance(init_cfg, dict), \
                f'init_cfg must be a dict, but got {type(init_cfg)}'
            if 'type' in init_cfg:
                assert init_cfg.get('type') == 'Pretrained', \
                    'Only can initialize module by loading a pretrained model'
            else:
                raise KeyError('`init_cfg` must contain the key "type"')
            self.pretrained = init_cfg.get('checkpoint')
        self.sac = sac
        self.stage_with_sac = stage_with_sac
        self.rfp_inplanes = rfp_inplanes
        self.output_img = output_img
        super(DetectoRS_ResNet, self).__init__(**kwargs)

        self.inplanes = self.stem_channels
        self.res_layers = []
        for i, num_blocks in enumerate(self.stage_blocks):
            stride = self.strides[i]
            dilation = self.dilations[i]
            dcn = self.dcn if self.stage_with_dcn[i] else None
            sac = self.sac if self.stage_with_sac[i] else None
            if self.plugins is not None:
                stage_plugins = self.make_stage_plugins(self.plugins, i)
            else:
                stage_plugins = None
            planes = self.base_channels * 2**i
            res_layer = self.make_res_layer(
                block=self.block,
                inplanes=self.inplanes,
                planes=planes,
                num_blocks=num_blocks,
                stride=stride,
                dilation=dilation,
                style=self.style,
                avg_down=self.avg_down,
                with_cp=self.with_cp,
                conv_cfg=self.conv_cfg,
                norm_cfg=self.norm_cfg,
                dcn=dcn,
                sac=sac,
                rfp_inplanes=rfp_inplanes if i > 0 else None,
                plugins=stage_plugins)
            self.inplanes = planes * self.block.expansion
            layer_name = f'layer{i + 1}'
            self.add_module(layer_name, res_layer)
            self.res_layers.append(layer_name)

        self._freeze_stages()

    # In order to be properly initialized by RFP
    def init_weights(self):
        # Calling this method will cause parameter initialization exception
        # super(DetectoRS_ResNet, self).init_weights()

        if isinstance(self.pretrained, str):
            logger = get_root_logger()
            load_checkpoint(self, self.pretrained, strict=False, logger=logger)
        elif self.pretrained is None:
            for m in self.modules():
                if isinstance(m, nn.Conv2d):
                    kaiming_init(m)
                elif isinstance(m, (_BatchNorm, nn.GroupNorm)):
                    constant_init(m, 1)

            if self.dcn is not None:
                for m in self.modules():
                    if isinstance(m, Bottleneck) and hasattr(
                            m.conv2, 'conv_offset'):
                        constant_init(m.conv2.conv_offset, 0)

            if self.zero_init_residual:
                for m in self.modules():
                    if isinstance(m, Bottleneck):
                        constant_init(m.norm3, 0)
                    elif isinstance(m, BasicBlock):
                        constant_init(m.norm2, 0)
        else:
            raise TypeError('pretrained must be a str or None')

    def make_res_layer(self, **kwargs):
        """Pack all blocks in a stage into a ``ResLayer`` for DetectoRS."""
        return ResLayer(**kwargs)

    def forward(self, x):
        """Forward function."""
        outs = list(super(DetectoRS_ResNet, self).forward(x))
        if self.output_img:
            outs.insert(0, x)
        return tuple(outs)

    def rfp_forward(self, x, rfp_feats):
        """Forward function for RFP."""
        if self.deep_stem:
            x = self.stem(x)
        else:
            x = self.conv1(x)
            x = self.norm1(x)
            x = self.relu(x)
        x = self.maxpool(x)
        outs = []
        for i, layer_name in enumerate(self.res_layers):
            res_layer = getattr(self, layer_name)
            rfp_feat = rfp_feats[i] if i > 0 else None
            for layer in res_layer:
                x = layer.rfp_forward(x, rfp_feat)
            if i in self.out_indices:
                outs.append(x)
        return tuple(outs)<|MERGE_RESOLUTION|>--- conflicted
+++ resolved
@@ -240,11 +240,7 @@
                  init_cfg=None,
                  **kwargs):
         assert not (init_cfg and pretrained), \
-<<<<<<< HEAD
-            'init_cfg and pretrained cannot be setting at the same time'
-=======
             'init_cfg and pretrained cannot be specified at the same time'
->>>>>>> 30f5f873
         self.pretrained = pretrained
         if init_cfg is not None:
             assert isinstance(init_cfg, dict), \
