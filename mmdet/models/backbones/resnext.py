--- conflicted
+++ resolved
@@ -1,11 +1,6 @@
 import math
 
-<<<<<<< HEAD
-=======
-import torch.nn as nn
-
 from mmdet.ops import build_conv_layer, build_norm_layer
->>>>>>> 356cf624
 from ..registry import BACKBONES
 from .resnet import Bottleneck as _Bottleneck
 from .resnet import ResNet
