import numpy as np
import torch
from mmcv.cnn import normal_init

from mmdet.core import (anchor_inside_flags, force_fp32, images_to_levels,
                        multi_apply, unmap)
from ..builder import HEADS
from ..losses.utils import weight_reduce_loss
from .retina_head import RetinaHead


@HEADS.register_module()
class FSAFHead(RetinaHead):
    """Anchor-free head used in `FSAF <https://arxiv.org/abs/1903.00621>`_.

    The head contains two subnetworks. The first classifies anchor boxes and
    the second regresses deltas for the anchors (num_anchors is 1 for anchor-
    free methods)

    Example:
        >>> import torch
        >>> self = FSAFHead(11, 7)
        >>> x = torch.rand(1, 7, 32, 32)
        >>> cls_score, bbox_pred = self.forward_single(x)
        >>> # Each anchor predicts a score for each class except background
        >>> cls_per_anchor = cls_score.shape[1] / self.num_anchors
        >>> box_per_anchor = bbox_pred.shape[1] / self.num_anchors
        >>> assert cls_per_anchor == self.num_classes
        >>> assert box_per_anchor == 4
    """

    def forward_single(self, x):
        """Forward feature map of a single scale level.

        Args:
            x (Tensor): Feature map of a single scale level.

        Returns:
            tuple (Tensor):
                cls_score (Tensor): Box scores for each scale level
                    Has shape (N, num_points * num_classes, H, W).
                bbox_pred (Tensor): Box energies / deltas for each scale
                    level with shape (N, num_points * 4, H, W).
        """
        cls_score, bbox_pred = super().forward_single(x)
        # relu: TBLR encoder only accepts positive bbox_pred
        return cls_score, self.relu(bbox_pred)

    def init_weights(self):
        """Initialize weights of the head."""
        super(FSAFHead, self).init_weights()
        # The positive bias in self.retina_reg conv is to prevent predicted \
        #  bbox with 0 area
        normal_init(self.retina_reg, std=0.01, bias=0.25)

    def _get_targets_single(self,
                            flat_anchors,
                            valid_flags,
                            gt_bboxes,
                            gt_bboxes_ignore,
                            gt_labels,
                            img_meta,
                            label_channels=1,
                            unmap_outputs=True):
        """Compute regression and classification targets for anchors in
            a single image.

        Most of the codes are the same with the base class
          :obj: `AnchorHead`, except that it also collects and returns
          the matched gt index in the image (from 0 to num_gt-1). If the
          anchor bbox is not matched to any gt, the corresponding value in
          pos_gt_inds is -1.
        """
        inside_flags = anchor_inside_flags(flat_anchors, valid_flags,
                                           img_meta['img_shape'][:2],
                                           self.train_cfg.allowed_border)
        if not inside_flags.any():
            return (None, ) * 7
        # Assign gt and sample anchors
        anchors = flat_anchors[inside_flags.type(torch.bool), :]
        assign_result = self.assigner.assign(
            anchors, gt_bboxes, gt_bboxes_ignore,
            None if self.sampling else gt_labels)

        sampling_result = self.sampler.sample(assign_result, anchors,
                                              gt_bboxes)

        num_valid_anchors = anchors.shape[0]
        bbox_targets = torch.zeros_like(anchors)
        bbox_weights = torch.zeros_like(anchors)
        labels = anchors.new_full((num_valid_anchors, ),
                                  self.background_label,
                                  dtype=torch.long)
        label_weights = anchors.new_zeros((num_valid_anchors, label_channels),
                                          dtype=torch.float)
        pos_gt_inds = anchors.new_full((num_valid_anchors, ),
                                       -1,
                                       dtype=torch.long)

        pos_inds = sampling_result.pos_inds
        neg_inds = sampling_result.neg_inds

        if len(pos_inds) > 0:
            if not self.reg_decoded_bbox:
                pos_bbox_targets = self.bbox_coder.encode(
                    sampling_result.pos_bboxes, sampling_result.pos_gt_bboxes)
            else:
                pos_bbox_targets = sampling_result.pos_gt_bboxes
            bbox_targets[pos_inds, :] = pos_bbox_targets
            bbox_weights[pos_inds, :] = 1.0
            # The assigned gt_index for each anchor. (0-based)
            pos_gt_inds[pos_inds] = sampling_result.pos_assigned_gt_inds
            if gt_labels is None:
                # only rpn gives gt_labels as None, this time FG is 1
                labels[pos_inds] = 1
            else:
                labels[pos_inds] = gt_labels[
                    sampling_result.pos_assigned_gt_inds]
            if self.train_cfg.pos_weight <= 0:
                label_weights[pos_inds] = 1.0
            else:
                label_weights[pos_inds] = self.train_cfg.pos_weight

        if len(neg_inds) > 0:
            label_weights[neg_inds] = 1.0

        # shadowed_labels is a tensor composed of tuples
        #  (anchor_inds, class_label) that indicate those anchors lying in the
        #  outer region of a gt or overlapped by another gt with a smaller
        #  area.
        #
        # Therefore, only the shadowed labels are ignored for loss calculation.
        # the key `shadowed_labels` is defined in :obj:`CenterRegionAssigner`
        shadowed_labels = assign_result.get_extra_property('shadowed_labels')
        if shadowed_labels is not None and shadowed_labels.numel():
            if len(shadowed_labels.shape) == 2:
                idx_, label_ = shadowed_labels[:, 0], shadowed_labels[:, 1]
                assert (labels[idx_] != label_).all(), \
                    'One label cannot be both positive and ignored'
                # If background_label is 0. Then all labels increase by 1
                label_ += int(self.background_label == 0)
                label_weights[idx_, label_] = 0
            else:
                label_weights[shadowed_labels] = 0

        # map up to original set of anchors
        if unmap_outputs:
            num_total_anchors = flat_anchors.size(0)
            labels = unmap(labels, num_total_anchors, inside_flags)
            label_weights = unmap(label_weights, num_total_anchors,
                                  inside_flags)
            bbox_targets = unmap(bbox_targets, num_total_anchors, inside_flags)
            bbox_weights = unmap(bbox_weights, num_total_anchors, inside_flags)
            pos_gt_inds = unmap(
                pos_gt_inds, num_total_anchors, inside_flags, fill=-1)

        return (labels, label_weights, bbox_targets, bbox_weights, pos_inds,
                neg_inds, sampling_result, pos_gt_inds)

    @force_fp32(apply_to=('cls_scores', 'bbox_preds'))
    def loss(self,
             cls_scores,
             bbox_preds,
             gt_bboxes,
             gt_labels,
             img_metas,
             gt_bboxes_ignore=None):
        """Compute loss of the head.

        Args:
            cls_scores (list[Tensor]): Box scores for each scale level
                Has shape (N, num_points * num_classes, H, W).
            bbox_preds (list[Tensor]): Box energies / deltas for each scale
                level with shape (N, num_points * 4, H, W).
            gt_bboxes (list[Tensor]): each item are the truth boxes for each
                image in [tl_x, tl_y, br_x, br_y] format.
            gt_labels (list[Tensor]): class indices corresponding to each box
            img_metas (list[dict]): Meta information of each image, e.g.,
                image size, scaling factor, etc.
            gt_bboxes_ignore (None | list[Tensor]): specify which bounding
                boxes can be ignored when computing the loss.

        Returns:
            dict[str, Tensor]: A dictionary of loss components.
        """
        for i in range(len(bbox_preds)):  # loop over fpn level
            # avoid 0 area of the predicted bbox
            bbox_preds[i] = bbox_preds[i].clamp(min=1e-4)
        # TODO: It may directly use the base-class loss function.
        featmap_sizes = [featmap.size()[-2:] for featmap in cls_scores]
        assert len(featmap_sizes) == self.anchor_generator.num_levels
        batch_size = len(gt_bboxes)
        device = cls_scores[0].device
        anchor_list, valid_flag_list = self.get_anchors(
            featmap_sizes, img_metas, device=device)
        label_channels = self.cls_out_channels if self.use_sigmoid_cls else 1
        cls_reg_targets = self.get_targets(
            anchor_list,
            valid_flag_list,
            gt_bboxes,
            img_metas,
            gt_bboxes_ignore_list=gt_bboxes_ignore,
            gt_labels_list=gt_labels,
            label_channels=label_channels)
        if cls_reg_targets is None:
            return None
        (labels_list, label_weights_list, bbox_targets_list, bbox_weights_list,
         num_total_pos, num_total_neg,
         pos_assigned_gt_inds_list) = cls_reg_targets

        num_gts = np.array(list(map(len, gt_labels)))
        num_total_samples = (
            num_total_pos + num_total_neg if self.sampling else num_total_pos)
        # anchor number of multi levels
        num_level_anchors = [anchors.size(0) for anchors in anchor_list[0]]
        # concat all level anchors and flags to a single tensor
        concat_anchor_list = []
        for i in range(len(anchor_list)):
            concat_anchor_list.append(torch.cat(anchor_list[i]))
        all_anchor_list = images_to_levels(concat_anchor_list,
                                           num_level_anchors)
        losses_cls, losses_bbox = multi_apply(
            self.loss_single,
            cls_scores,
            bbox_preds,
            all_anchor_list,
            labels_list,
            label_weights_list,
            bbox_targets_list,
            bbox_weights_list,
            num_total_samples=num_total_samples)

        # `pos_assigned_gt_inds_list` (length: fpn_levels) stores the assigned
        # gt index of each anchor bbox in each fpn level.
        cum_num_gts = list(np.cumsum(num_gts))  # length of batch_size
        for i, assign in enumerate(pos_assigned_gt_inds_list):
            # loop over fpn levels
            for j in range(1, batch_size):
                # loop over batch size
                # Convert gt indices in each img to those in the batch
                assign[j][assign[j] >= 0] += int(cum_num_gts[j - 1])
            pos_assigned_gt_inds_list[i] = assign.flatten()
            labels_list[i] = labels_list[i].flatten()
        num_gts = sum(map(len, gt_labels))  # total number of gt in the batch
        # The unique label index of each gt in the batch
        label_sequence = torch.arange(num_gts, device=device)
        # Collect the average loss of each gt in each level
        with torch.no_grad():
            loss_levels, = multi_apply(
                self.collect_loss_level_single,
                losses_cls,
                losses_bbox,
                pos_assigned_gt_inds_list,
                labels_seq=label_sequence)
            # Shape: (fpn_levels, num_gts). Loss of each gt at each fpn level
            loss_levels = torch.stack(loss_levels, dim=0)
            # Locate the best fpn level for loss back-propagation
            if loss_levels.numel() == 0:  # zero gt
                argmin = loss_levels.new_empty((num_gts, ), dtype=torch.long)
            else:
                _, argmin = loss_levels.min(dim=0)

        # Reweight the loss of each (anchor, label) pair, so that only those
        #  at the best gt level are back-propagated.
        losses_cls, losses_bbox, pos_inds = multi_apply(
            self.reweight_loss_single,
            losses_cls,
            losses_bbox,
            pos_assigned_gt_inds_list,
            labels_list,
            list(range(len(losses_cls))),
            min_levels=argmin)
        num_pos = torch.cat(pos_inds, 0).sum().float()
        pos_recall = self.calculate_pos_recall(cls_scores, labels_list,
                                               pos_inds)

        if num_pos == 0:  # No gt
            avg_factor = num_pos + float(num_total_neg)
        else:
            avg_factor = num_pos
        for i in range(len(losses_cls)):
            losses_cls[i] /= avg_factor
            losses_bbox[i] /= avg_factor
        return dict(
            loss_cls=losses_cls,
            loss_bbox=losses_bbox,
            num_pos=num_pos / batch_size,
            pos_recall=pos_recall)

<<<<<<< HEAD
    def calculate_pos_recall(self,
                             cls_scores,
                             labels_list,
                             pos_inds,
                             score_threshold=0.2):
        """Calculate positive recall with score threshold

        Args:
            cls_scores (list[Tensor]): Classification scores at all fpn levels.
                Each tensor is in shape (N, num_classes * num_anchors, H, W)
            labels_list (list[Tensor]): The label that each anchor is assigned
                to. Shape (N * H * W * num_anchors, )
            pos_inds (list[Tensor]): List of bool tensors indicating whether
                the anchor is assigned to a positive label.
                Shape (N * H * W * num_anchors, )
            score_threshold (float): The score threshold that only score above
                are counted as positive. Default to 0.2.

        Returns:
            Tensor: A single float number indicating the positive recall.
=======
    def calculate_accuracy(self, cls_scores, labels_list, pos_inds):
        """Calculate accuracy of the classification prediction.

        Args:
            cls_scores (list[Tensor]): Box scores for each scale level
                Has shape (N, num_anchors * num_classes, H, W)
            labels_list: (list[Tensor]): Labels for each scale level.
            pos_inds (list[Tensor]): Positive inds for each scale level.

        Returns:
            Tensor: Accuracy.
>>>>>>> 08d58920
        """
        with torch.no_grad():
            num_pos = torch.cat(pos_inds, 0).sum().float().clamp(min=1e-3)
            num_class = self.num_classes
            scores = [
                cls.permute(0, 2, 3, 1).reshape(-1, num_class)[pos]
                for cls, pos in zip(cls_scores, pos_inds)
            ]
            labels = [
                label.reshape(-1)[pos]
                for label, pos in zip(labels_list, pos_inds)
            ]

            def argmax(x, thresh=0.2):
                """Get argmax to only scores > thresh, otherwise return -100"""
                if x.numel() == 0:
                    return -100
                if self.use_sigmoid_cls:
                    x = x.sigmoid()
                else:
                    x = x.softmax(dim=1)
                value, argmax = x.max(1)
                argmax[value < thresh] = -100
                return argmax

            num_correct = sum([(argmax(score, score_threshold) == label).sum()
                               for score, label in zip(scores, labels)])
            return num_correct.float() / num_pos

    def collect_loss_level_single(self, cls_loss, reg_loss, assigned_gt_inds,
                                  labels_seq):
        """Get the average loss in each FPN level w.r.t. each gt label

        Args:
            cls_loss (Tensor): Classification loss of each feature map pixel,
              shape (num_anchor, num_class)
            reg_loss (Tensor): Regression loss of each feature map pixel,
              shape (num_anchor, 4)
            assigned_gt_inds (Tensor): It indicates which gt the prior is
              assigned to (0-based, -1: no assignment). shape (num_anchor),
            labels_seq: The rank of labels. shape (num_gt)

        Returns:
            shape: (num_gt), average loss of each gt in this level
        """
        if len(reg_loss.shape) == 2:  # iou loss has shape (num_prior, 4)
            reg_loss = reg_loss.sum(dim=-1)  # sum loss in tblr dims
        if len(cls_loss.shape) == 2:
            cls_loss = cls_loss.sum(dim=-1)  # sum loss in class dims
        loss = cls_loss + reg_loss
        assert loss.size(0) == assigned_gt_inds.size(0)
        # Default loss value is 1e6 for a layer where no anchor is positive
        #  to ensure it will not be chosen to back-propagate gradient
        losses_ = loss.new_full(labels_seq.shape, 1e6)
        for i, l in enumerate(labels_seq):
            match = assigned_gt_inds == l
            if match.any():
                losses_[i] = loss[match].mean()
        return losses_,

    def reweight_loss_single(self, cls_loss, reg_loss, assigned_gt_inds,
                             labels, level, min_levels):
        """Reweight loss values at each level.

        Reassign loss values at each level by masking those where the
        pre-calculated loss is too large. Then return the reduced losses.

        Args:
            cls_loss (Tensor): Element-wise classification loss.
              Shape: (num_anchors, num_classes)
            reg_loss (Tensor): Element-wise regression loss.
              Shape: (num_anchors, 4)
            assigned_gt_inds (Tensor): The gt indices that each anchor bbox
              is assigned to. -1 denotes a negative anchor, otherwise it is the
              gt index (0-based). Shape: (num_anchors, ),
            labels (Tensor): Label assigned to anchors. Shape: (num_anchors, ).
            level (int): The current level index in the pyramid
              (0-4 for RetinaNet)
            min_levels (Tensor): The best-matching level for each gt.
              Shape: (num_gts, ),

        Returns:
            tuple:
                - cls_loss: Reduced corrected classification loss. Scalar.
                - reg_loss: Reduced corrected regression loss. Scalar.
                - pos_flags (Tensor): Corrected bool tensor indicating the
                  final postive anchors. Shape: (num_anchors, ).
        """
        loc_weight = torch.ones_like(reg_loss)
        cls_weight = torch.ones_like(cls_loss)
        pos_flags = assigned_gt_inds >= 0  # positive pixel flag
        pos_indices = torch.nonzero(pos_flags, as_tuple=False).flatten()

        if pos_flags.any():  # pos pixels exist
            pos_assigned_gt_inds = assigned_gt_inds[pos_flags]
            zeroing_indices = (min_levels[pos_assigned_gt_inds] != level)
            neg_indices = pos_indices[zeroing_indices]

            if neg_indices.numel():
                pos_flags[neg_indices] = 0
                loc_weight[neg_indices] = 0
                # Only the weight corresponding to the label is
                #  zeroed out if not selected
                zeroing_labels = labels[neg_indices]
                assert (zeroing_labels >= 0).all()
                cls_weight[neg_indices, zeroing_labels] = 0

        # Weighted loss for both cls and reg loss
        cls_loss = weight_reduce_loss(cls_loss, cls_weight, reduction='sum')
        reg_loss = weight_reduce_loss(reg_loss, loc_weight, reduction='sum')

        return cls_loss, reg_loss, pos_flags<|MERGE_RESOLUTION|>--- conflicted
+++ resolved
@@ -287,7 +287,6 @@
             num_pos=num_pos / batch_size,
             pos_recall=pos_recall)
 
-<<<<<<< HEAD
     def calculate_pos_recall(self,
                              cls_scores,
                              labels_list,
@@ -308,19 +307,6 @@
 
         Returns:
             Tensor: A single float number indicating the positive recall.
-=======
-    def calculate_accuracy(self, cls_scores, labels_list, pos_inds):
-        """Calculate accuracy of the classification prediction.
-
-        Args:
-            cls_scores (list[Tensor]): Box scores for each scale level
-                Has shape (N, num_anchors * num_classes, H, W)
-            labels_list: (list[Tensor]): Labels for each scale level.
-            pos_inds (list[Tensor]): Positive inds for each scale level.
-
-        Returns:
-            Tensor: Accuracy.
->>>>>>> 08d58920
         """
         with torch.no_grad():
             num_pos = torch.cat(pos_inds, 0).sum().float().clamp(min=1e-3)
