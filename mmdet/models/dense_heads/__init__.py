from .anchor_free_head import AnchorFreeHead
from .anchor_head import AnchorHead
from .atss_head import ATSSHead
from .autoassign_head import AutoAssignHead
from .cascade_rpn_head import CascadeRPNHead, StageCascadeRPNHead
from .centernet_head import CenterNetHead
from .centripetal_head import CentripetalHead
from .corner_head import CornerHead
from .deformable_detr_head import DeformableDETRHead
from .detr_head import DETRHead
from .embedding_rpn_head import EmbeddingRPNHead
from .fcos_head import FCOSHead
from .fovea_head import FoveaHead
from .free_anchor_retina_head import FreeAnchorRetinaHead
from .fsaf_head import FSAFHead
from .ga_retina_head import GARetinaHead
from .ga_rpn_head import GARPNHead
from .gfl_head import GFLHead
from .guided_anchor_head import FeatureAdaption, GuidedAnchorHead
from .ld_head import LDHead
from .nasfcos_head import NASFCOSHead
from .paa_head import PAAHead
from .pisa_retinanet_head import PISARetinaHead
from .pisa_ssd_head import PISASSDHead
from .reppoints_head import RepPointsHead
from .retina_head import RetinaHead
from .retina_sepbn_head import RetinaSepBNHead
from .rpn_head import RPNHead
from .sabl_retina_head import SABLRetinaHead
from .solo_head import DecoupledSOLOHead, SOLOHead
from .ssd_head import SSDHead
from .vfnet_head import VFNetHead
from .yolact_head import YOLACTHead, YOLACTProtonet, YOLACTSegmHead
from .yolo_head import YOLOV3Head
from .yolof_head import YOLOFHead
from .yolox_head import YOLOXHead

__all__ = [
    'AnchorFreeHead', 'AnchorHead', 'GuidedAnchorHead', 'FeatureAdaption',
    'RPNHead', 'GARPNHead', 'RetinaHead', 'RetinaSepBNHead', 'GARetinaHead',
    'SSDHead', 'FCOSHead', 'RepPointsHead', 'FoveaHead',
    'FreeAnchorRetinaHead', 'ATSSHead', 'FSAFHead', 'NASFCOSHead',
    'PISARetinaHead', 'PISASSDHead', 'GFLHead', 'CornerHead', 'YOLACTHead',
    'YOLACTSegmHead', 'YOLACTProtonet', 'YOLOV3Head', 'PAAHead',
    'SABLRetinaHead', 'CentripetalHead', 'VFNetHead', 'StageCascadeRPNHead',
    'CascadeRPNHead', 'EmbeddingRPNHead', 'LDHead', 'CascadeRPNHead',
    'AutoAssignHead', 'DETRHead', 'YOLOFHead', 'DeformableDETRHead',
<<<<<<< HEAD
    'SOLOHead', 'DecoupledSOLOHead', 'CenterNetHead'
=======
    'CenterNetHead', 'YOLOXHead'
>>>>>>> 6882fa0a
]<|MERGE_RESOLUTION|>--- conflicted
+++ resolved
@@ -45,9 +45,5 @@
     'SABLRetinaHead', 'CentripetalHead', 'VFNetHead', 'StageCascadeRPNHead',
     'CascadeRPNHead', 'EmbeddingRPNHead', 'LDHead', 'CascadeRPNHead',
     'AutoAssignHead', 'DETRHead', 'YOLOFHead', 'DeformableDETRHead',
-<<<<<<< HEAD
-    'SOLOHead', 'DecoupledSOLOHead', 'CenterNetHead'
-=======
-    'CenterNetHead', 'YOLOXHead'
->>>>>>> 6882fa0a
+    'SOLOHead', 'DecoupledSOLOHead', 'CenterNetHead', 'YOLOXHead'
 ]