import copy
import os.path as osp

import mmcv
import numpy as np
import pytest
import torch
from mmcv.utils import build_from_cfg

from mmdet.core.evaluation.bbox_overlaps import bbox_overlaps
from mmdet.datasets.builder import PIPELINES


def test_resize():
    # test assertion if img_scale is a list
    with pytest.raises(AssertionError):
        transform = dict(type='Resize', img_scale=[1333, 800], keep_ratio=True)
        build_from_cfg(transform, PIPELINES)

    # test assertion if len(img_scale) while ratio_range is not None
    with pytest.raises(AssertionError):
        transform = dict(
            type='Resize',
            img_scale=[(1333, 800), (1333, 600)],
            ratio_range=(0.9, 1.1),
            keep_ratio=True)
        build_from_cfg(transform, PIPELINES)

    # test assertion for invalid multiscale_mode
    with pytest.raises(AssertionError):
        transform = dict(
            type='Resize',
            img_scale=[(1333, 800), (1333, 600)],
            keep_ratio=True,
            multiscale_mode='2333')
        build_from_cfg(transform, PIPELINES)

    # test assertion if both scale and scale_factor are setted
    with pytest.raises(AssertionError):
        results = dict(
            img_prefix=osp.join(osp.dirname(__file__), '../../../data'),
            img_info=dict(filename='color.jpg'))
        load = dict(type='LoadImageFromFile')
        load = build_from_cfg(load, PIPELINES)
        transform = dict(type='Resize', img_scale=(1333, 800), keep_ratio=True)
        transform = build_from_cfg(transform, PIPELINES)
        results = load(results)
        results['scale'] = (1333, 800)
        results['scale_factor'] = 1.0
        results = transform(results)

    transform = dict(type='Resize', img_scale=(1333, 800), keep_ratio=True)
    resize_module = build_from_cfg(transform, PIPELINES)

    results = dict()
    img = mmcv.imread(
        osp.join(osp.dirname(__file__), '../../../data/color.jpg'), 'color')
    results['img'] = img
    results['img2'] = copy.deepcopy(img)
    results['img_shape'] = img.shape
    results['ori_shape'] = img.shape
    # Set initial values for default meta_keys
    results['pad_shape'] = img.shape
    results['img_fields'] = ['img', 'img2']

    results = resize_module(results)
    assert np.equal(results['img'], results['img2']).all()

    results.pop('scale')
    results.pop('scale_factor')
    transform = dict(
        type='Resize',
        img_scale=(1280, 800),
        multiscale_mode='value',
        keep_ratio=False)
    resize_module = build_from_cfg(transform, PIPELINES)
    results = resize_module(results)
    assert np.equal(results['img'], results['img2']).all()
    assert results['img_shape'] == (800, 1280, 3)


def test_flip():
    # test assertion for invalid flip_ratio
    with pytest.raises(AssertionError):
        transform = dict(type='RandomFlip', flip_ratio=1.5)
        build_from_cfg(transform, PIPELINES)
    # test assertion for 0 <= sum(flip_ratio) <= 1
    with pytest.raises(AssertionError):
        transform = dict(
            type='RandomFlip',
            flip_ratio=[0.7, 0.8],
            direction=['horizontal', 'vertical'])
        build_from_cfg(transform, PIPELINES)

    # test assertion for mismatch between number of flip_ratio and direction
    with pytest.raises(AssertionError):
        transform = dict(type='RandomFlip', flip_ratio=[0.4, 0.5])
        build_from_cfg(transform, PIPELINES)

    # test assertion for invalid direction
    with pytest.raises(AssertionError):
        transform = dict(
            type='RandomFlip', flip_ratio=1., direction='horizonta')
        build_from_cfg(transform, PIPELINES)

    transform = dict(type='RandomFlip', flip_ratio=1.)
    flip_module = build_from_cfg(transform, PIPELINES)

    results = dict()
    img = mmcv.imread(
        osp.join(osp.dirname(__file__), '../../../data/color.jpg'), 'color')
    original_img = copy.deepcopy(img)
    results['img'] = img
    results['img2'] = copy.deepcopy(img)
    results['img_shape'] = img.shape
    results['ori_shape'] = img.shape
    # Set initial values for default meta_keys
    results['pad_shape'] = img.shape
    results['scale_factor'] = 1.0
    results['img_fields'] = ['img', 'img2']

    results = flip_module(results)
    assert np.equal(results['img'], results['img2']).all()

    flip_module = build_from_cfg(transform, PIPELINES)
    results = flip_module(results)
    assert np.equal(results['img'], results['img2']).all()
    assert np.equal(original_img, results['img']).all()

    # test flip_ratio is float, direction is list
    transform = dict(
        type='RandomFlip',
        flip_ratio=0.9,
        direction=['horizontal', 'vertical', 'diagonal'])
    flip_module = build_from_cfg(transform, PIPELINES)

    results = dict()
    img = mmcv.imread(
        osp.join(osp.dirname(__file__), '../../../data/color.jpg'), 'color')
    original_img = copy.deepcopy(img)
    results['img'] = img
    results['img_shape'] = img.shape
    results['ori_shape'] = img.shape
    # Set initial values for default meta_keys
    results['pad_shape'] = img.shape
    results['scale_factor'] = 1.0
    results['img_fields'] = ['img']
    results = flip_module(results)
    if results['flip']:
        assert np.array_equal(
            mmcv.imflip(original_img, results['flip_direction']),
            results['img'])
    else:
        assert np.array_equal(original_img, results['img'])

    # test flip_ratio is list, direction is list
    transform = dict(
        type='RandomFlip',
        flip_ratio=[0.3, 0.3, 0.2],
        direction=['horizontal', 'vertical', 'diagonal'])
    flip_module = build_from_cfg(transform, PIPELINES)

    results = dict()
    img = mmcv.imread(
        osp.join(osp.dirname(__file__), '../../../data/color.jpg'), 'color')
    original_img = copy.deepcopy(img)
    results['img'] = img
    results['img_shape'] = img.shape
    results['ori_shape'] = img.shape
    # Set initial values for default meta_keys
    results['pad_shape'] = img.shape
    results['scale_factor'] = 1.0
    results['img_fields'] = ['img']
    results = flip_module(results)
    if results['flip']:
        assert np.array_equal(
            mmcv.imflip(original_img, results['flip_direction']),
            results['img'])
    else:
        assert np.array_equal(original_img, results['img'])


def test_random_crop():
    # test assertion for invalid random crop
    with pytest.raises(AssertionError):
        transform = dict(type='RandomCrop', crop_size=(-1, 0))
        build_from_cfg(transform, PIPELINES)

    results = dict()
    img = mmcv.imread(
        osp.join(osp.dirname(__file__), '../../../data/color.jpg'), 'color')
    results['img'] = img

    results['img_shape'] = img.shape
    results['ori_shape'] = img.shape
    # TODO: add img_fields test
    results['bbox_fields'] = ['gt_bboxes', 'gt_bboxes_ignore']
    # Set initial values for default meta_keys
    results['pad_shape'] = img.shape
    results['scale_factor'] = 1.0

    def create_random_bboxes(num_bboxes, img_w, img_h):
        bboxes_left_top = np.random.uniform(0, 0.5, size=(num_bboxes, 2))
        bboxes_right_bottom = np.random.uniform(0.5, 1, size=(num_bboxes, 2))
        bboxes = np.concatenate((bboxes_left_top, bboxes_right_bottom), 1)
        bboxes = (bboxes * np.array([img_w, img_h, img_w, img_h])).astype(
            np.int)
        return bboxes

    h, w, _ = img.shape
    gt_bboxes = create_random_bboxes(8, w, h)
    gt_bboxes_ignore = create_random_bboxes(2, w, h)
    results['gt_bboxes'] = gt_bboxes
    results['gt_bboxes_ignore'] = gt_bboxes_ignore
    transform = dict(type='RandomCrop', crop_size=(h - 20, w - 20))
    crop_module = build_from_cfg(transform, PIPELINES)
    results = crop_module(results)
    assert results['img'].shape[:2] == (h - 20, w - 20)
    # All bboxes should be reserved after crop
    assert results['img_shape'][:2] == (h - 20, w - 20)
    assert results['gt_bboxes'].shape[0] == 8
    assert results['gt_bboxes_ignore'].shape[0] == 2

    def area(bboxes):
        return np.prod(bboxes[:, 2:4] - bboxes[:, 0:2], axis=1)

    assert (area(results['gt_bboxes']) <= area(gt_bboxes)).all()
    assert (area(results['gt_bboxes_ignore']) <= area(gt_bboxes_ignore)).all()

    # test assertion for invalid crop_type
    with pytest.raises(ValueError):
        transform = dict(
            type='RandomCrop', crop_size=(1, 1), crop_type='unknown')
        build_from_cfg(transform, PIPELINES)

    # test assertion for invalid crop_size
    with pytest.raises(AssertionError):
        transform = dict(
            type='RandomCrop', crop_type='relative', crop_size=(0, 0))
        build_from_cfg(transform, PIPELINES)

    def _construct_toy_data():
        img = np.array([[1, 2, 3, 4], [5, 6, 7, 8]], dtype=np.uint8)
        img = np.stack([img, img, img], axis=-1)
        results = dict()
        # image
        results['img'] = img
        results['img_shape'] = img.shape
        results['img_fields'] = ['img']
        # bboxes
        results['bbox_fields'] = ['gt_bboxes', 'gt_bboxes_ignore']
        results['gt_bboxes'] = np.array([[0., 0., 2., 1.]], dtype=np.float32)
        results['gt_bboxes_ignore'] = np.array([[2., 0., 3., 1.]],
                                               dtype=np.float32)
        # labels
        results['gt_labels'] = np.array([1], dtype=np.int64)
        return results

    # test crop_type "relative_range"
    results = _construct_toy_data()
    transform = dict(
        type='RandomCrop',
        crop_type='relative_range',
        crop_size=(0.3, 0.7),
        allow_negative_crop=True)
    transform_module = build_from_cfg(transform, PIPELINES)
    results_transformed = transform_module(copy.deepcopy(results))
    h, w = results_transformed['img_shape'][:2]
    assert int(2 * 0.3 + 0.5) <= h <= int(2 * 1 + 0.5)
    assert int(4 * 0.7 + 0.5) <= w <= int(4 * 1 + 0.5)

    # test crop_type "relative"
    transform = dict(
        type='RandomCrop',
        crop_type='relative',
        crop_size=(0.3, 0.7),
        allow_negative_crop=True)
    transform_module = build_from_cfg(transform, PIPELINES)
    results_transformed = transform_module(copy.deepcopy(results))
    h, w = results_transformed['img_shape'][:2]
    assert h == int(2 * 0.3 + 0.5) and w == int(4 * 0.7 + 0.5)

    # test crop_type "absolute"
    transform = dict(
        type='RandomCrop',
        crop_type='absolute',
        crop_size=(1, 2),
        allow_negative_crop=True)
    transform_module = build_from_cfg(transform, PIPELINES)
    results_transformed = transform_module(copy.deepcopy(results))
    h, w = results_transformed['img_shape'][:2]
    assert h == 1 and w == 2

    # test crop_type "absolute_range"
    transform = dict(
        type='RandomCrop',
        crop_type='absolute_range',
        crop_size=(1, 20),
        allow_negative_crop=True)
    transform_module = build_from_cfg(transform, PIPELINES)
    results_transformed = transform_module(copy.deepcopy(results))
    h, w = results_transformed['img_shape'][:2]
    assert 1 <= h <= 2 and 1 <= w <= 4


def test_min_iou_random_crop():

    def create_random_bboxes(num_bboxes, img_w, img_h):
        bboxes_left_top = np.random.uniform(0, 0.5, size=(num_bboxes, 2))
        bboxes_right_bottom = np.random.uniform(0.5, 1, size=(num_bboxes, 2))
        bboxes = np.concatenate((bboxes_left_top, bboxes_right_bottom), 1)
        bboxes = (bboxes * np.array([img_w, img_h, img_w, img_h])).astype(
            np.int)
        return bboxes

    results = dict()
    img = mmcv.imread(
        osp.join(osp.dirname(__file__), '../../../data/color.jpg'), 'color')
    results['img'] = img

    results['img_shape'] = img.shape
    results['ori_shape'] = img.shape
    results['bbox_fields'] = ['gt_bboxes', 'gt_bboxes_ignore']
    # Set initial values for default meta_keys
    results['pad_shape'] = img.shape
    results['scale_factor'] = 1.0
    h, w, _ = img.shape
    gt_bboxes = create_random_bboxes(1, w, h)
    gt_bboxes_ignore = create_random_bboxes(1, w, h)
    results['gt_bboxes'] = gt_bboxes
    results['gt_bboxes_ignore'] = gt_bboxes_ignore
    transform = dict(type='MinIoURandomCrop')
    crop_module = build_from_cfg(transform, PIPELINES)

    # Test for img_fields
    results_test = copy.deepcopy(results)
    results_test['img1'] = results_test['img']
    results_test['img_fields'] = ['img', 'img1']
    with pytest.raises(AssertionError):
        crop_module(results_test)
    results = crop_module(results)
    patch = np.array([0, 0, results['img_shape'][1], results['img_shape'][0]])
    ious = bbox_overlaps(patch.reshape(-1, 4),
                         results['gt_bboxes']).reshape(-1)
    ious_ignore = bbox_overlaps(
        patch.reshape(-1, 4), results['gt_bboxes_ignore']).reshape(-1)
    mode = crop_module.mode
    if mode == 1:
        assert np.equal(results['gt_bboxes'], gt_bboxes).all()
        assert np.equal(results['gt_bboxes_ignore'], gt_bboxes_ignore).all()
    else:
        assert (ious >= mode).all()
        assert (ious_ignore >= mode).all()


def test_pad():
    # test assertion if both size_divisor and size is None
    with pytest.raises(AssertionError):
        transform = dict(type='Pad')
        build_from_cfg(transform, PIPELINES)

    transform = dict(type='Pad', size_divisor=32)
    transform = build_from_cfg(transform, PIPELINES)
    results = dict()
    img = mmcv.imread(
        osp.join(osp.dirname(__file__), '../../../data/color.jpg'), 'color')
    original_img = copy.deepcopy(img)
    results['img'] = img
    results['img2'] = copy.deepcopy(img)
    results['img_shape'] = img.shape
    results['ori_shape'] = img.shape
    # Set initial values for default meta_keys
    results['pad_shape'] = img.shape
    results['scale_factor'] = 1.0
    results['img_fields'] = ['img', 'img2']

    results = transform(results)
    assert np.equal(results['img'], results['img2']).all()
    # original img already divisible by 32
    assert np.equal(results['img'], original_img).all()
    img_shape = results['img'].shape
    assert img_shape[0] % 32 == 0
    assert img_shape[1] % 32 == 0

    resize_transform = dict(
        type='Resize', img_scale=(1333, 800), keep_ratio=True)
    resize_module = build_from_cfg(resize_transform, PIPELINES)
    results = resize_module(results)
    results = transform(results)
    img_shape = results['img'].shape
    assert np.equal(results['img'], results['img2']).all()
    assert img_shape[0] % 32 == 0
    assert img_shape[1] % 32 == 0

    # test the size and size_divisor must be None when pad2square is True
    with pytest.raises(AssertionError):
        transform = dict(type='Pad', size_divisor=32, pad2square=True)
        build_from_cfg(transform, PIPELINES)

    transform = dict(type='Pad', pad2square=True)
    transform = build_from_cfg(transform, PIPELINES)
    results['img'] = img
    results = transform(results)
    assert results['img'].shape[0] == results['img'].shape[1]


def test_normalize():
    img_norm_cfg = dict(
        mean=[123.675, 116.28, 103.53],
        std=[58.395, 57.12, 57.375],
        to_rgb=True)
    transform = dict(type='Normalize', **img_norm_cfg)
    transform = build_from_cfg(transform, PIPELINES)
    results = dict()
    img = mmcv.imread(
        osp.join(osp.dirname(__file__), '../../../data/color.jpg'), 'color')
    original_img = copy.deepcopy(img)
    results['img'] = img
    results['img2'] = copy.deepcopy(img)
    results['img_shape'] = img.shape
    results['ori_shape'] = img.shape
    # Set initial values for default meta_keys
    results['pad_shape'] = img.shape
    results['scale_factor'] = 1.0
    results['img_fields'] = ['img', 'img2']

    results = transform(results)
    assert np.equal(results['img'], results['img2']).all()

    mean = np.array(img_norm_cfg['mean'])
    std = np.array(img_norm_cfg['std'])
    converted_img = (original_img[..., ::-1] - mean) / std
    assert np.allclose(results['img'], converted_img)


def test_albu_transform():
    results = dict(
        img_prefix=osp.join(osp.dirname(__file__), '../../../data'),
        img_info=dict(filename='color.jpg'))

    # Define simple pipeline
    load = dict(type='LoadImageFromFile')
    load = build_from_cfg(load, PIPELINES)

    albu_transform = dict(
        type='Albu', transforms=[dict(type='ChannelShuffle', p=1)])
    albu_transform = build_from_cfg(albu_transform, PIPELINES)

    normalize = dict(type='Normalize', mean=[0] * 3, std=[0] * 3, to_rgb=True)
    normalize = build_from_cfg(normalize, PIPELINES)

    # Execute transforms
    results = load(results)
    results = albu_transform(results)
    results = normalize(results)

    assert results['img'].dtype == np.float32


def test_random_center_crop_pad():
    # test assertion for invalid crop_size while test_mode=False
    with pytest.raises(AssertionError):
        transform = dict(
            type='RandomCenterCropPad',
            crop_size=(-1, 0),
            test_mode=False,
            test_pad_mode=None)
        build_from_cfg(transform, PIPELINES)

    # test assertion for invalid ratios while test_mode=False
    with pytest.raises(AssertionError):
        transform = dict(
            type='RandomCenterCropPad',
            crop_size=(511, 511),
            ratios=(1.0),
            test_mode=False,
            test_pad_mode=None)
        build_from_cfg(transform, PIPELINES)

    # test assertion for invalid mean, std and to_rgb
    with pytest.raises(AssertionError):
        transform = dict(
            type='RandomCenterCropPad',
            crop_size=(511, 511),
            mean=None,
            std=None,
            to_rgb=None,
            test_mode=False,
            test_pad_mode=None)
        build_from_cfg(transform, PIPELINES)

    # test assertion for invalid crop_size while test_mode=True
    with pytest.raises(AssertionError):
        transform = dict(
            type='RandomCenterCropPad',
            crop_size=(511, 511),
            ratios=None,
            border=None,
            mean=[123.675, 116.28, 103.53],
            std=[58.395, 57.12, 57.375],
            to_rgb=True,
            test_mode=True,
            test_pad_mode=('logical_or', 127))
        build_from_cfg(transform, PIPELINES)

    # test assertion for invalid ratios while test_mode=True
    with pytest.raises(AssertionError):
        transform = dict(
            type='RandomCenterCropPad',
            crop_size=None,
            ratios=(0.9, 1.0, 1.1),
            border=None,
            mean=[123.675, 116.28, 103.53],
            std=[58.395, 57.12, 57.375],
            to_rgb=True,
            test_mode=True,
            test_pad_mode=('logical_or', 127))
        build_from_cfg(transform, PIPELINES)

    # test assertion for invalid border while test_mode=True
    with pytest.raises(AssertionError):
        transform = dict(
            type='RandomCenterCropPad',
            crop_size=None,
            ratios=None,
            border=128,
            mean=[123.675, 116.28, 103.53],
            std=[58.395, 57.12, 57.375],
            to_rgb=True,
            test_mode=True,
            test_pad_mode=('logical_or', 127))
        build_from_cfg(transform, PIPELINES)

    # test assertion for invalid test_pad_mode while test_mode=True
    with pytest.raises(AssertionError):
        transform = dict(
            type='RandomCenterCropPad',
            crop_size=None,
            ratios=None,
            border=None,
            mean=[123.675, 116.28, 103.53],
            std=[58.395, 57.12, 57.375],
            to_rgb=True,
            test_mode=True,
            test_pad_mode=('do_nothing', 100))
        build_from_cfg(transform, PIPELINES)

    results = dict(
        img_prefix=osp.join(osp.dirname(__file__), '../../../data'),
        img_info=dict(filename='color.jpg'))

    load = dict(type='LoadImageFromFile', to_float32=True)
    load = build_from_cfg(load, PIPELINES)
    results = load(results)
    test_results = copy.deepcopy(results)

    def create_random_bboxes(num_bboxes, img_w, img_h):
        bboxes_left_top = np.random.uniform(0, 0.5, size=(num_bboxes, 2))
        bboxes_right_bottom = np.random.uniform(0.5, 1, size=(num_bboxes, 2))
        bboxes = np.concatenate((bboxes_left_top, bboxes_right_bottom), 1)
        bboxes = (bboxes * np.array([img_w, img_h, img_w, img_h])).astype(
            np.int)
        return bboxes

    h, w, _ = results['img_shape']
    gt_bboxes = create_random_bboxes(8, w, h)
    gt_bboxes_ignore = create_random_bboxes(2, w, h)
    results['gt_bboxes'] = gt_bboxes
    results['gt_bboxes_ignore'] = gt_bboxes_ignore
    train_transform = dict(
        type='RandomCenterCropPad',
        crop_size=(h - 20, w - 20),
        ratios=(1.0, ),
        border=128,
        mean=[123.675, 116.28, 103.53],
        std=[58.395, 57.12, 57.375],
        to_rgb=True,
        test_mode=False,
        test_pad_mode=None)
    crop_module = build_from_cfg(train_transform, PIPELINES)
    train_results = crop_module(results)
    assert train_results['img'].shape[:2] == (h - 20, w - 20)
    # All bboxes should be reserved after crop
    assert train_results['pad_shape'][:2] == (h - 20, w - 20)
    assert train_results['gt_bboxes'].shape[0] == 8
    assert train_results['gt_bboxes_ignore'].shape[0] == 2

    test_transform = dict(
        type='RandomCenterCropPad',
        crop_size=None,
        ratios=None,
        border=None,
        mean=[123.675, 116.28, 103.53],
        std=[58.395, 57.12, 57.375],
        to_rgb=True,
        test_mode=True,
        test_pad_mode=('logical_or', 127))
    crop_module = build_from_cfg(test_transform, PIPELINES)

    test_results = crop_module(test_results)
    assert test_results['img'].shape[:2] == (h | 127, w | 127)
    assert test_results['pad_shape'][:2] == (h | 127, w | 127)
    assert 'border' in test_results


def test_multi_scale_flip_aug():
    # test assertion if give both scale_factor and img_scale
    with pytest.raises(AssertionError):
        transform = dict(
            type='MultiScaleFlipAug',
            scale_factor=1.0,
            img_scale=[(1333, 800)],
            transforms=[dict(type='Resize')])
        build_from_cfg(transform, PIPELINES)

    # test assertion if both scale_factor and img_scale are None
    with pytest.raises(AssertionError):
        transform = dict(
            type='MultiScaleFlipAug',
            scale_factor=None,
            img_scale=None,
            transforms=[dict(type='Resize')])
        build_from_cfg(transform, PIPELINES)

    # test assertion if img_scale is not tuple or list of tuple
    with pytest.raises(AssertionError):
        transform = dict(
            type='MultiScaleFlipAug',
            img_scale=[1333, 800],
            transforms=[dict(type='Resize')])
        build_from_cfg(transform, PIPELINES)

    # test assertion if flip_direction is not str or list of str
    with pytest.raises(AssertionError):
        transform = dict(
            type='MultiScaleFlipAug',
            img_scale=[(1333, 800)],
            flip_direction=1,
            transforms=[dict(type='Resize')])
        build_from_cfg(transform, PIPELINES)

    scale_transform = dict(
        type='MultiScaleFlipAug',
        img_scale=[(1333, 800), (1333, 640)],
        transforms=[dict(type='Resize', keep_ratio=True)])
    transform = build_from_cfg(scale_transform, PIPELINES)

    results = dict()
    img = mmcv.imread(
        osp.join(osp.dirname(__file__), '../../../data/color.jpg'), 'color')
    results['img'] = img
    results['img_shape'] = img.shape
    results['ori_shape'] = img.shape
    # Set initial values for default meta_keys
    results['pad_shape'] = img.shape
    results['img_fields'] = ['img']

    scale_results = transform(copy.deepcopy(results))
    assert len(scale_results['img']) == 2
    assert scale_results['img'][0].shape == (750, 1333, 3)
    assert scale_results['img_shape'][0] == (750, 1333, 3)
    assert scale_results['img'][1].shape == (640, 1138, 3)
    assert scale_results['img_shape'][1] == (640, 1138, 3)

    scale_factor_transform = dict(
        type='MultiScaleFlipAug',
        scale_factor=[0.8, 1.0, 1.2],
        transforms=[dict(type='Resize', keep_ratio=False)])
    transform = build_from_cfg(scale_factor_transform, PIPELINES)
    scale_factor_results = transform(copy.deepcopy(results))
    assert len(scale_factor_results['img']) == 3
    assert scale_factor_results['img'][0].shape == (230, 409, 3)
    assert scale_factor_results['img_shape'][0] == (230, 409, 3)
    assert scale_factor_results['img'][1].shape == (288, 512, 3)
    assert scale_factor_results['img_shape'][1] == (288, 512, 3)
    assert scale_factor_results['img'][2].shape == (345, 614, 3)
    assert scale_factor_results['img_shape'][2] == (345, 614, 3)

    # test pipeline of coco_detection
    results = dict(
        img_prefix=osp.join(osp.dirname(__file__), '../../../data'),
        img_info=dict(filename='color.jpg'))
    load_cfg, multi_scale_cfg = mmcv.Config.fromfile(
        'configs/_base_/datasets/coco_detection.py').test_pipeline
    load = build_from_cfg(load_cfg, PIPELINES)
    transform = build_from_cfg(multi_scale_cfg, PIPELINES)
    results = transform(load(results))
    assert len(results['img']) == 1
    assert len(results['img_metas']) == 1
    assert isinstance(results['img'][0], torch.Tensor)
    assert isinstance(results['img_metas'][0], mmcv.parallel.DataContainer)
    assert results['img_metas'][0].data['ori_shape'] == (288, 512, 3)
    assert results['img_metas'][0].data['img_shape'] == (750, 1333, 3)
    assert results['img_metas'][0].data['pad_shape'] == (768, 1344, 3)
    assert results['img_metas'][0].data['scale_factor'].tolist() == [
        2.603515625, 2.6041667461395264, 2.603515625, 2.6041667461395264
    ]


def test_cutout():
    # test n_holes
    with pytest.raises(AssertionError):
        transform = dict(type='CutOut', n_holes=(5, 3), cutout_shape=(8, 8))
        build_from_cfg(transform, PIPELINES)
    with pytest.raises(AssertionError):
        transform = dict(type='CutOut', n_holes=(3, 4, 5), cutout_shape=(8, 8))
        build_from_cfg(transform, PIPELINES)
    # test cutout_shape and cutout_ratio
    with pytest.raises(AssertionError):
        transform = dict(type='CutOut', n_holes=1, cutout_shape=8)
        build_from_cfg(transform, PIPELINES)
    with pytest.raises(AssertionError):
        transform = dict(type='CutOut', n_holes=1, cutout_ratio=0.2)
        build_from_cfg(transform, PIPELINES)
    # either of cutout_shape and cutout_ratio should be given
    with pytest.raises(AssertionError):
        transform = dict(type='CutOut', n_holes=1)
        build_from_cfg(transform, PIPELINES)
    with pytest.raises(AssertionError):
        transform = dict(
            type='CutOut',
            n_holes=1,
            cutout_shape=(2, 2),
            cutout_ratio=(0.4, 0.4))
        build_from_cfg(transform, PIPELINES)

    results = dict()
    img = mmcv.imread(
        osp.join(osp.dirname(__file__), '../../../data/color.jpg'), 'color')

    results['img'] = img
    results['img_shape'] = img.shape
    results['ori_shape'] = img.shape
    results['pad_shape'] = img.shape
    results['img_fields'] = ['img']

    transform = dict(type='CutOut', n_holes=1, cutout_shape=(10, 10))
    cutout_module = build_from_cfg(transform, PIPELINES)
    cutout_result = cutout_module(copy.deepcopy(results))
    assert cutout_result['img'].sum() < img.sum()

    transform = dict(type='CutOut', n_holes=1, cutout_ratio=(0.8, 0.8))
    cutout_module = build_from_cfg(transform, PIPELINES)
    cutout_result = cutout_module(copy.deepcopy(results))
    assert cutout_result['img'].sum() < img.sum()

    transform = dict(
        type='CutOut',
        n_holes=(2, 4),
        cutout_shape=[(10, 10), (15, 15)],
        fill_in=(255, 255, 255))
    cutout_module = build_from_cfg(transform, PIPELINES)
    cutout_result = cutout_module(copy.deepcopy(results))
    assert cutout_result['img'].sum() > img.sum()

    transform = dict(
        type='CutOut',
        n_holes=1,
        cutout_ratio=(0.8, 0.8),
        fill_in=(255, 255, 255))
    cutout_module = build_from_cfg(transform, PIPELINES)
    cutout_result = cutout_module(copy.deepcopy(results))
    assert cutout_result['img'].sum() > img.sum()


def test_random_shift():
    # test assertion for invalid shift_ratio
    with pytest.raises(AssertionError):
        transform = dict(type='RandomShift', shift_ratio=1.5)
        build_from_cfg(transform, PIPELINES)

    # test assertion for invalid max_shift_px
    with pytest.raises(AssertionError):
        transform = dict(type='RandomShift', max_shift_px=-1)
        build_from_cfg(transform, PIPELINES)

    results = dict()
    img = mmcv.imread(
        osp.join(osp.dirname(__file__), '../../../data/color.jpg'), 'color')
    results['img'] = img
    # TODO: add img_fields test
    results['bbox_fields'] = ['gt_bboxes', 'gt_bboxes_ignore']

    def create_random_bboxes(num_bboxes, img_w, img_h):
        bboxes_left_top = np.random.uniform(0, 0.5, size=(num_bboxes, 2))
        bboxes_right_bottom = np.random.uniform(0.5, 1, size=(num_bboxes, 2))
        bboxes = np.concatenate((bboxes_left_top, bboxes_right_bottom), 1)
        bboxes = (bboxes * np.array([img_w, img_h, img_w, img_h])).astype(
            np.int)
        return bboxes

    h, w, _ = img.shape
    gt_bboxes = create_random_bboxes(8, w, h)
    gt_bboxes_ignore = create_random_bboxes(2, w, h)
    results['gt_labels'] = torch.ones(gt_bboxes.shape[0])
    results['gt_bboxes'] = gt_bboxes
    results['gt_bboxes_ignore'] = gt_bboxes_ignore
    transform = dict(type='RandomShift', shift_ratio=1.0)
    random_shift_module = build_from_cfg(transform, PIPELINES)
    results = random_shift_module(results)

    assert results['img'].shape[:2] == (h, w)
    assert results['gt_labels'].shape[0] == results['gt_bboxes'].shape[0]


<<<<<<< HEAD
def test_mosaic():
    # test assertion for invalid img_scale
    with pytest.raises(AssertionError):
        transform = dict(type='Mosaic', img_scale=640)
        build_from_cfg(transform, PIPELINES)

    results = dict()
    img = mmcv.imread(
        osp.join(osp.dirname(__file__), '../../../data/color.jpg'), 'color')
    results['img'] = img
    # TODO: add img_fields test
    results['bbox_fields'] = ['gt_bboxes', 'gt_bboxes_ignore']

    def create_random_bboxes(num_bboxes, img_w, img_h):
        bboxes_left_top = np.random.uniform(0, 0.5, size=(num_bboxes, 2))
        bboxes_right_bottom = np.random.uniform(0.5, 1, size=(num_bboxes, 2))
        bboxes = np.concatenate((bboxes_left_top, bboxes_right_bottom), 1)
        bboxes = (bboxes * np.array([img_w, img_h, img_w, img_h])).astype(
            np.int)
        return bboxes

    h, w, _ = img.shape
    gt_bboxes = create_random_bboxes(8, w, h)
    gt_bboxes_ignore = create_random_bboxes(2, w, h)
    results['gt_labels'] = torch.ones(gt_bboxes.shape[0])
    results['gt_bboxes'] = gt_bboxes
    results['gt_bboxes_ignore'] = gt_bboxes_ignore
    transform = dict(type='Mosaic', img_scale=(10, 12))
    mosaic_module = build_from_cfg(transform, PIPELINES)

    # test assertion for invalid mix_results
    with pytest.raises(AssertionError):
        mosaic_module(results)

    results['mix_results'] = [copy.deepcopy(results)] * 3
    results = mosaic_module(results)
    assert results['img'].shape[:2] == (20, 24)


def test_mixup():
    # test assertion for invalid img_scale
    with pytest.raises(AssertionError):
        transform = dict(type='MixUp', img_scale=640)
=======
def test_random_affine():
    # test assertion for invalid translate_ratio
    with pytest.raises(AssertionError):
        transform = dict(type='RandomAffine', max_translate_ratio=1.5)
        build_from_cfg(transform, PIPELINES)

    # test assertion for invalid scaling_ratio_range
    with pytest.raises(AssertionError):
        transform = dict(type='RandomAffine', scaling_ratio_range=(1.5, 0.5))
        build_from_cfg(transform, PIPELINES)

    with pytest.raises(AssertionError):
        transform = dict(type='RandomAffine', scaling_ratio_range=(0, 0.5))
>>>>>>> 4f90d805
        build_from_cfg(transform, PIPELINES)

    results = dict()
    img = mmcv.imread(
        osp.join(osp.dirname(__file__), '../../../data/color.jpg'), 'color')
    results['img'] = img
<<<<<<< HEAD
    # TODO: add img_fields test
=======
>>>>>>> 4f90d805
    results['bbox_fields'] = ['gt_bboxes', 'gt_bboxes_ignore']

    def create_random_bboxes(num_bboxes, img_w, img_h):
        bboxes_left_top = np.random.uniform(0, 0.5, size=(num_bboxes, 2))
        bboxes_right_bottom = np.random.uniform(0.5, 1, size=(num_bboxes, 2))
        bboxes = np.concatenate((bboxes_left_top, bboxes_right_bottom), 1)
        bboxes = (bboxes * np.array([img_w, img_h, img_w, img_h])).astype(
            np.int)
        return bboxes

    h, w, _ = img.shape
    gt_bboxes = create_random_bboxes(8, w, h)
    gt_bboxes_ignore = create_random_bboxes(2, w, h)
    results['gt_labels'] = torch.ones(gt_bboxes.shape[0])
    results['gt_bboxes'] = gt_bboxes
    results['gt_bboxes_ignore'] = gt_bboxes_ignore
<<<<<<< HEAD
    transform = dict(type='MixUp', img_scale=(10, 12))
    mixup_module = build_from_cfg(transform, PIPELINES)

    # test assertion for invalid mix_results
    with pytest.raises(AssertionError):
        mixup_module(results)

    with pytest.raises(AssertionError):
        results['mix_results'] = [copy.deepcopy(results)] * 2
        mixup_module(results)

    results['mix_results'] = [copy.deepcopy(results)]
    results = mixup_module(results)
    assert results['img'].shape[:2] == (288, 512)
=======
    transform = dict(type='RandomAffine')
    random_affine_module = build_from_cfg(transform, PIPELINES)
    results = random_affine_module(results)

    assert results['img'].shape[:2] == (h, w)
    assert results['gt_labels'].shape[0] == results['gt_bboxes'].shape[0]

    # test filter bbox
    gt_bboxes = np.array([[0, 0, 1, 1], [0, 0, 3, 100]])
    results['gt_labels'] = torch.ones(gt_bboxes.shape[0])
    results['gt_bboxes'] = gt_bboxes
    transform = dict(
        type='RandomAffine',
        max_rotate_degree=0.,
        max_translate_ratio=0.,
        scaling_ratio_range=(1., 1.),
        max_shear_degree=0.,
        border=(0, 0),
        min_bbox_size=2,
        max_aspect_ratio=20)
    random_affine_module = build_from_cfg(transform, PIPELINES)

    results = random_affine_module(results)

    assert results['gt_bboxes'].shape[0] == 0
    assert results['gt_labels'].shape[0] == 0
>>>>>>> 4f90d805
<|MERGE_RESOLUTION|>--- conflicted
+++ resolved
@@ -803,18 +803,25 @@
     assert results['gt_labels'].shape[0] == results['gt_bboxes'].shape[0]
 
 
-<<<<<<< HEAD
-def test_mosaic():
-    # test assertion for invalid img_scale
-    with pytest.raises(AssertionError):
-        transform = dict(type='Mosaic', img_scale=640)
-        build_from_cfg(transform, PIPELINES)
-
-    results = dict()
-    img = mmcv.imread(
-        osp.join(osp.dirname(__file__), '../../../data/color.jpg'), 'color')
-    results['img'] = img
-    # TODO: add img_fields test
+def test_random_affine():
+    # test assertion for invalid translate_ratio
+    with pytest.raises(AssertionError):
+        transform = dict(type='RandomAffine', max_translate_ratio=1.5)
+        build_from_cfg(transform, PIPELINES)
+
+    # test assertion for invalid scaling_ratio_range
+    with pytest.raises(AssertionError):
+        transform = dict(type='RandomAffine', scaling_ratio_range=(1.5, 0.5))
+        build_from_cfg(transform, PIPELINES)
+
+    with pytest.raises(AssertionError):
+        transform = dict(type='RandomAffine', scaling_ratio_range=(0, 0.5))
+        build_from_cfg(transform, PIPELINES)
+
+    results = dict()
+    img = mmcv.imread(
+        osp.join(osp.dirname(__file__), '../../../data/color.jpg'), 'color')
+    results['img'] = img
     results['bbox_fields'] = ['gt_bboxes', 'gt_bboxes_ignore']
 
     def create_random_bboxes(num_bboxes, img_w, img_h):
@@ -831,79 +838,6 @@
     results['gt_labels'] = torch.ones(gt_bboxes.shape[0])
     results['gt_bboxes'] = gt_bboxes
     results['gt_bboxes_ignore'] = gt_bboxes_ignore
-    transform = dict(type='Mosaic', img_scale=(10, 12))
-    mosaic_module = build_from_cfg(transform, PIPELINES)
-
-    # test assertion for invalid mix_results
-    with pytest.raises(AssertionError):
-        mosaic_module(results)
-
-    results['mix_results'] = [copy.deepcopy(results)] * 3
-    results = mosaic_module(results)
-    assert results['img'].shape[:2] == (20, 24)
-
-
-def test_mixup():
-    # test assertion for invalid img_scale
-    with pytest.raises(AssertionError):
-        transform = dict(type='MixUp', img_scale=640)
-=======
-def test_random_affine():
-    # test assertion for invalid translate_ratio
-    with pytest.raises(AssertionError):
-        transform = dict(type='RandomAffine', max_translate_ratio=1.5)
-        build_from_cfg(transform, PIPELINES)
-
-    # test assertion for invalid scaling_ratio_range
-    with pytest.raises(AssertionError):
-        transform = dict(type='RandomAffine', scaling_ratio_range=(1.5, 0.5))
-        build_from_cfg(transform, PIPELINES)
-
-    with pytest.raises(AssertionError):
-        transform = dict(type='RandomAffine', scaling_ratio_range=(0, 0.5))
->>>>>>> 4f90d805
-        build_from_cfg(transform, PIPELINES)
-
-    results = dict()
-    img = mmcv.imread(
-        osp.join(osp.dirname(__file__), '../../../data/color.jpg'), 'color')
-    results['img'] = img
-<<<<<<< HEAD
-    # TODO: add img_fields test
-=======
->>>>>>> 4f90d805
-    results['bbox_fields'] = ['gt_bboxes', 'gt_bboxes_ignore']
-
-    def create_random_bboxes(num_bboxes, img_w, img_h):
-        bboxes_left_top = np.random.uniform(0, 0.5, size=(num_bboxes, 2))
-        bboxes_right_bottom = np.random.uniform(0.5, 1, size=(num_bboxes, 2))
-        bboxes = np.concatenate((bboxes_left_top, bboxes_right_bottom), 1)
-        bboxes = (bboxes * np.array([img_w, img_h, img_w, img_h])).astype(
-            np.int)
-        return bboxes
-
-    h, w, _ = img.shape
-    gt_bboxes = create_random_bboxes(8, w, h)
-    gt_bboxes_ignore = create_random_bboxes(2, w, h)
-    results['gt_labels'] = torch.ones(gt_bboxes.shape[0])
-    results['gt_bboxes'] = gt_bboxes
-    results['gt_bboxes_ignore'] = gt_bboxes_ignore
-<<<<<<< HEAD
-    transform = dict(type='MixUp', img_scale=(10, 12))
-    mixup_module = build_from_cfg(transform, PIPELINES)
-
-    # test assertion for invalid mix_results
-    with pytest.raises(AssertionError):
-        mixup_module(results)
-
-    with pytest.raises(AssertionError):
-        results['mix_results'] = [copy.deepcopy(results)] * 2
-        mixup_module(results)
-
-    results['mix_results'] = [copy.deepcopy(results)]
-    results = mixup_module(results)
-    assert results['img'].shape[:2] == (288, 512)
-=======
     transform = dict(type='RandomAffine')
     random_affine_module = build_from_cfg(transform, PIPELINES)
     results = random_affine_module(results)
@@ -930,4 +864,85 @@
 
     assert results['gt_bboxes'].shape[0] == 0
     assert results['gt_labels'].shape[0] == 0
->>>>>>> 4f90d805
+
+
+def test_mosaic():
+    # test assertion for invalid img_scale
+    with pytest.raises(AssertionError):
+        transform = dict(type='Mosaic', img_scale=640)
+        build_from_cfg(transform, PIPELINES)
+
+    results = dict()
+    img = mmcv.imread(
+        osp.join(osp.dirname(__file__), '../../../data/color.jpg'), 'color')
+    results['img'] = img
+    # TODO: add img_fields test
+    results['bbox_fields'] = ['gt_bboxes', 'gt_bboxes_ignore']
+
+    def create_random_bboxes(num_bboxes, img_w, img_h):
+        bboxes_left_top = np.random.uniform(0, 0.5, size=(num_bboxes, 2))
+        bboxes_right_bottom = np.random.uniform(0.5, 1, size=(num_bboxes, 2))
+        bboxes = np.concatenate((bboxes_left_top, bboxes_right_bottom), 1)
+        bboxes = (bboxes * np.array([img_w, img_h, img_w, img_h])).astype(
+            np.int)
+        return bboxes
+
+    h, w, _ = img.shape
+    gt_bboxes = create_random_bboxes(8, w, h)
+    gt_bboxes_ignore = create_random_bboxes(2, w, h)
+    results['gt_labels'] = torch.ones(gt_bboxes.shape[0])
+    results['gt_bboxes'] = gt_bboxes
+    results['gt_bboxes_ignore'] = gt_bboxes_ignore
+    transform = dict(type='Mosaic', img_scale=(10, 12))
+    mosaic_module = build_from_cfg(transform, PIPELINES)
+
+    # test assertion for invalid mix_results
+    with pytest.raises(AssertionError):
+        mosaic_module(results)
+
+    results['mix_results'] = [copy.deepcopy(results)] * 3
+    results = mosaic_module(results)
+    assert results['img'].shape[:2] == (20, 24)
+
+
+def test_mixup():
+    # test assertion for invalid img_scale
+    with pytest.raises(AssertionError):
+        transform = dict(type='MixUp', img_scale=640)
+        build_from_cfg(transform, PIPELINES)
+
+    results = dict()
+    img = mmcv.imread(
+        osp.join(osp.dirname(__file__), '../../../data/color.jpg'), 'color')
+    results['img'] = img
+    # TODO: add img_fields test
+    results['bbox_fields'] = ['gt_bboxes', 'gt_bboxes_ignore']
+
+    def create_random_bboxes(num_bboxes, img_w, img_h):
+        bboxes_left_top = np.random.uniform(0, 0.5, size=(num_bboxes, 2))
+        bboxes_right_bottom = np.random.uniform(0.5, 1, size=(num_bboxes, 2))
+        bboxes = np.concatenate((bboxes_left_top, bboxes_right_bottom), 1)
+        bboxes = (bboxes * np.array([img_w, img_h, img_w, img_h])).astype(
+            np.int)
+        return bboxes
+
+    h, w, _ = img.shape
+    gt_bboxes = create_random_bboxes(8, w, h)
+    gt_bboxes_ignore = create_random_bboxes(2, w, h)
+    results['gt_labels'] = torch.ones(gt_bboxes.shape[0])
+    results['gt_bboxes'] = gt_bboxes
+    results['gt_bboxes_ignore'] = gt_bboxes_ignore
+    transform = dict(type='MixUp', img_scale=(10, 12))
+    mixup_module = build_from_cfg(transform, PIPELINES)
+
+    # test assertion for invalid mix_results
+    with pytest.raises(AssertionError):
+        mixup_module(results)
+
+    with pytest.raises(AssertionError):
+        results['mix_results'] = [copy.deepcopy(results)] * 2
+        mixup_module(results)
+
+    results['mix_results'] = [copy.deepcopy(results)]
+    results = mixup_module(results)
+    assert results['img'].shape[:2] == (288, 512)