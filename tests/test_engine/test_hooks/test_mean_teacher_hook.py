# Copyright (c) OpenMMLab. All rights reserved.
import os.path as osp
import tempfile
from unittest import TestCase
from unittest.mock import Mock

import torch
import torch.nn as nn
<<<<<<< HEAD
from mmengine.evaluator import BaseMetric
=======
from mmengine.evaluator import Evaluator
>>>>>>> 73a12e65
from mmengine.model import BaseModel
from mmengine.optim import OptimWrapper
from mmengine.registry import MODEL_WRAPPERS
from mmengine.runner import Runner
from torch.utils.data import Dataset

from mmdet.registry import DATASETS
from mmdet.utils import register_all_modules

register_all_modules()


class ToyModel(nn.Module):

    def __init__(self):
        super().__init__()
        self.linear = nn.Linear(2, 1)

    def forward(self, inputs, data_samples, mode='tensor'):
        labels = torch.stack(data_samples)
        outputs = self.linear(inputs)
        if mode == 'tensor':
            return outputs
        elif mode == 'loss':
            loss = (labels - outputs).sum()
            outputs = dict(loss=loss)
            return outputs
        else:
            return outputs


class ToyModel1(BaseModel, ToyModel):

    def __init__(self):
        super().__init__()

    def forward(self, *args, **kwargs):
        return super(BaseModel, self).forward(*args, **kwargs)


class ToyModel2(BaseModel):

    def __init__(self):
        super().__init__()
        self.teacher = ToyModel1()
        self.student = ToyModel1()

    def forward(self, *args, **kwargs):
        return self.student(*args, **kwargs)


@DATASETS.register_module(force=True)
class DummyDataset(Dataset):
    METAINFO = dict()  # type: ignore
    data = torch.randn(12, 2)
    label = torch.ones(12)

    @property
    def metainfo(self):
        return self.METAINFO

    def __len__(self):
        return self.data.size(0)

    def __getitem__(self, index):
        return dict(inputs=self.data[index], data_samples=self.label[index])


class ToyMetric1(BaseMetric):

    def __init__(self, collect_device='cpu', dummy_metrics=None):
        super().__init__(collect_device=collect_device)
        self.dummy_metrics = dummy_metrics

    def process(self, data_batch, predictions):
        result = {'acc': 1}
        self.results.append(result)

    def compute_metrics(self, results):
        return dict(acc=1)


class TestMeanTeacherHook(TestCase):

    def setUp(self):
        self.temp_dir = tempfile.TemporaryDirectory()

    def tearDown(self):
        self.temp_dir.cleanup()

    def test_mean_teacher_hook(self):
        device = 'cuda:0' if torch.cuda.is_available() else 'cpu'
        model = ToyModel2().to(device)
        evaluator = Mock()
        evaluator.evaluate = Mock(return_value=dict(acc=0.5))
        evaluator.__class__ = Evaluator
        runner = Runner(
            model=model,
            train_dataloader=dict(
                dataset=DummyDataset(),
                sampler=dict(type='DefaultSampler', shuffle=True),
                batch_size=3,
                num_workers=0),
            val_dataloader=dict(
                dataset=DummyDataset(),
                sampler=dict(type='DefaultSampler', shuffle=False),
                batch_size=3,
                num_workers=0),
            val_evaluator=[ToyMetric1()],
            work_dir=self.temp_dir.name,
            default_scope='mmdet',
            optim_wrapper=OptimWrapper(
                torch.optim.Adam(ToyModel().parameters())),
            train_cfg=dict(by_epoch=True, max_epochs=2, val_interval=1),
            val_cfg=dict(),
            default_hooks=dict(logger=None),
            custom_hooks=[dict(type='MeanTeacherHook')],
            experiment_name='test1')
        runner.train()

        self.assertTrue(
            osp.exists(osp.join(self.temp_dir.name, 'epoch_2.pth')))
        # checkpoint = torch.load(osp.join(self.temp_dir.name, 'epoch_2.pth'))

        # load and testing
        runner = Runner(
            model=model,
            test_dataloader=dict(
                dataset=DummyDataset(),
                sampler=dict(type='DefaultSampler', shuffle=True),
                batch_size=3,
                num_workers=0),
            test_evaluator=[ToyMetric1()],
            test_cfg=dict(),
            work_dir=self.temp_dir.name,
            default_scope='mmdet',
            load_from=osp.join(self.temp_dir.name, 'epoch_2.pth'),
            default_hooks=dict(logger=None),
            custom_hooks=[dict(type='MeanTeacherHook')],
            experiment_name='test2')
        runner.test()

        @MODEL_WRAPPERS.register_module()
        class DummyWrapper(BaseModel):

            def __init__(self, model):
                super().__init__()
                self.module = model

            def forward(self, *args, **kwargs):
                return self.module(*args, **kwargs)

        # with model wrapper
        runner = Runner(
            model=DummyWrapper(ToyModel2()),
            test_dataloader=dict(
                dataset=DummyDataset(),
                sampler=dict(type='DefaultSampler', shuffle=True),
                batch_size=3,
                num_workers=0),
            test_evaluator=[ToyMetric1()],
            test_cfg=dict(),
            work_dir=self.temp_dir.name,
            default_scope='mmdet',
            load_from=osp.join(self.temp_dir.name, 'epoch_2.pth'),
            default_hooks=dict(logger=None),
            custom_hooks=[dict(type='MeanTeacherHook')],
            experiment_name='test3')
        runner.test()<|MERGE_RESOLUTION|>--- conflicted
+++ resolved
@@ -6,11 +6,7 @@
 
 import torch
 import torch.nn as nn
-<<<<<<< HEAD
 from mmengine.evaluator import BaseMetric
-=======
-from mmengine.evaluator import Evaluator
->>>>>>> 73a12e65
 from mmengine.model import BaseModel
 from mmengine.optim import OptimWrapper
 from mmengine.registry import MODEL_WRAPPERS
@@ -104,9 +100,6 @@
     def test_mean_teacher_hook(self):
         device = 'cuda:0' if torch.cuda.is_available() else 'cpu'
         model = ToyModel2().to(device)
-        evaluator = Mock()
-        evaluator.evaluate = Mock(return_value=dict(acc=0.5))
-        evaluator.__class__ = Evaluator
         runner = Runner(
             model=model,
             train_dataloader=dict(
