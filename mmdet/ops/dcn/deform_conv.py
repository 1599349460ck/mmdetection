import math

import torch
import torch.nn as nn
import torch.nn.functional as F
from torch.autograd import Function
from torch.autograd.function import once_differentiable
from torch.nn.modules.utils import _pair, _single

import mmdet
from mmdet.utils import print_log
<<<<<<< HEAD

if not mmdet.CPU_ONLY:
    from . import deform_conv_cuda
=======
from . import deform_conv_ext
>>>>>>> 9ab68c7e


class DeformConvFunction(Function):

    @staticmethod
    def forward(ctx,
                input,
                offset,
                weight,
                stride=1,
                padding=0,
                dilation=1,
                groups=1,
                deformable_groups=1,
                im2col_step=64):
        if input is not None and input.dim() != 4:
            raise ValueError(
                'Expected 4D tensor as input, got {}D tensor instead.'.format(
                    input.dim()))
        ctx.stride = _pair(stride)
        ctx.padding = _pair(padding)
        ctx.dilation = _pair(dilation)
        ctx.groups = groups
        ctx.deformable_groups = deformable_groups
        ctx.im2col_step = im2col_step

        ctx.save_for_backward(input, offset, weight)

        output = input.new_empty(
            DeformConvFunction._output_size(input, weight, ctx.padding,
                                            ctx.dilation, ctx.stride))

        ctx.bufs_ = [input.new_empty(0), input.new_empty(0)]  # columns, ones

        if not input.is_cuda:
            raise NotImplementedError
        else:
            cur_im2col_step = min(ctx.im2col_step, input.shape[0])
            assert (input.shape[0] %
                    cur_im2col_step) == 0, 'im2col step must divide batchsize'
            deform_conv_ext.deform_conv_forward(
                input, weight, offset, output, ctx.bufs_[0], ctx.bufs_[1],
                weight.size(3), weight.size(2), ctx.stride[1], ctx.stride[0],
                ctx.padding[1], ctx.padding[0], ctx.dilation[1],
                ctx.dilation[0], ctx.groups, ctx.deformable_groups,
                cur_im2col_step)
        return output

    @staticmethod
    @once_differentiable
    def backward(ctx, grad_output):
        input, offset, weight = ctx.saved_tensors

        grad_input = grad_offset = grad_weight = None

        if not grad_output.is_cuda:
            raise NotImplementedError
        else:
            cur_im2col_step = min(ctx.im2col_step, input.shape[0])
            assert (input.shape[0] %
                    cur_im2col_step) == 0, 'im2col step must divide batchsize'

            if ctx.needs_input_grad[0] or ctx.needs_input_grad[1]:
                grad_input = torch.zeros_like(input)
                grad_offset = torch.zeros_like(offset)
                deform_conv_ext.deform_conv_backward_input(
                    input, offset, grad_output, grad_input,
                    grad_offset, weight, ctx.bufs_[0], weight.size(3),
                    weight.size(2), ctx.stride[1], ctx.stride[0],
                    ctx.padding[1], ctx.padding[0], ctx.dilation[1],
                    ctx.dilation[0], ctx.groups, ctx.deformable_groups,
                    cur_im2col_step)

            if ctx.needs_input_grad[2]:
                grad_weight = torch.zeros_like(weight)
                deform_conv_ext.deform_conv_backward_parameters(
                    input, offset, grad_output,
                    grad_weight, ctx.bufs_[0], ctx.bufs_[1], weight.size(3),
                    weight.size(2), ctx.stride[1], ctx.stride[0],
                    ctx.padding[1], ctx.padding[0], ctx.dilation[1],
                    ctx.dilation[0], ctx.groups, ctx.deformable_groups, 1,
                    cur_im2col_step)

        return (grad_input, grad_offset, grad_weight, None, None, None, None,
                None)

    @staticmethod
    def _output_size(input, weight, padding, dilation, stride):
        channels = weight.size(0)
        output_size = (input.size(0), channels)
        for d in range(input.dim() - 2):
            in_size = input.size(d + 2)
            pad = padding[d]
            kernel = dilation[d] * (weight.size(d + 2) - 1) + 1
            stride_ = stride[d]
            output_size += ((in_size + (2 * pad) - kernel) // stride_ + 1, )
        if not all(map(lambda s: s > 0, output_size)):
            raise ValueError(
                'convolution input is too small (output would be {})'.format(
                    'x'.join(map(str, output_size))))
        return output_size


class ModulatedDeformConvFunction(Function):

    @staticmethod
    def forward(ctx,
                input,
                offset,
                mask,
                weight,
                bias=None,
                stride=1,
                padding=0,
                dilation=1,
                groups=1,
                deformable_groups=1):
        ctx.stride = stride
        ctx.padding = padding
        ctx.dilation = dilation
        ctx.groups = groups
        ctx.deformable_groups = deformable_groups
        ctx.with_bias = bias is not None
        if not ctx.with_bias:
            bias = input.new_empty(1)  # fake tensor
        if not input.is_cuda:
            raise NotImplementedError
        if weight.requires_grad or mask.requires_grad or offset.requires_grad \
                or input.requires_grad:
            ctx.save_for_backward(input, offset, mask, weight, bias)
        output = input.new_empty(
            ModulatedDeformConvFunction._infer_shape(ctx, input, weight))
        ctx._bufs = [input.new_empty(0), input.new_empty(0)]
        deform_conv_ext.modulated_deform_conv_forward(
            input, weight, bias, ctx._bufs[0], offset, mask, output,
            ctx._bufs[1], weight.shape[2], weight.shape[3], ctx.stride,
            ctx.stride, ctx.padding, ctx.padding, ctx.dilation, ctx.dilation,
            ctx.groups, ctx.deformable_groups, ctx.with_bias)
        return output

    @staticmethod
    @once_differentiable
    def backward(ctx, grad_output):
        if not grad_output.is_cuda:
            raise NotImplementedError
        input, offset, mask, weight, bias = ctx.saved_tensors
        grad_input = torch.zeros_like(input)
        grad_offset = torch.zeros_like(offset)
        grad_mask = torch.zeros_like(mask)
        grad_weight = torch.zeros_like(weight)
        grad_bias = torch.zeros_like(bias)
        deform_conv_ext.modulated_deform_conv_backward(
            input, weight, bias, ctx._bufs[0], offset, mask, ctx._bufs[1],
            grad_input, grad_weight, grad_bias, grad_offset, grad_mask,
            grad_output, weight.shape[2], weight.shape[3], ctx.stride,
            ctx.stride, ctx.padding, ctx.padding, ctx.dilation, ctx.dilation,
            ctx.groups, ctx.deformable_groups, ctx.with_bias)
        if not ctx.with_bias:
            grad_bias = None

        return (grad_input, grad_offset, grad_mask, grad_weight, grad_bias,
                None, None, None, None, None)

    @staticmethod
    def _infer_shape(ctx, input, weight):
        n = input.size(0)
        channels_out = weight.size(0)
        height, width = input.shape[2:4]
        kernel_h, kernel_w = weight.shape[2:4]
        height_out = (height + 2 * ctx.padding -
                      (ctx.dilation * (kernel_h - 1) + 1)) // ctx.stride + 1
        width_out = (width + 2 * ctx.padding -
                     (ctx.dilation * (kernel_w - 1) + 1)) // ctx.stride + 1
        return n, channels_out, height_out, width_out


deform_conv = DeformConvFunction.apply
modulated_deform_conv = ModulatedDeformConvFunction.apply


class DeformConv(nn.Module):

    def __init__(self,
                 in_channels,
                 out_channels,
                 kernel_size,
                 stride=1,
                 padding=0,
                 dilation=1,
                 groups=1,
                 deformable_groups=1,
                 bias=False):
        super(DeformConv, self).__init__()

        assert not bias
        assert in_channels % groups == 0, \
            'in_channels {} cannot be divisible by groups {}'.format(
                in_channels, groups)
        assert out_channels % groups == 0, \
            'out_channels {} cannot be divisible by groups {}'.format(
                out_channels, groups)

        self.in_channels = in_channels
        self.out_channels = out_channels
        self.kernel_size = _pair(kernel_size)
        self.stride = _pair(stride)
        self.padding = _pair(padding)
        self.dilation = _pair(dilation)
        self.groups = groups
        self.deformable_groups = deformable_groups
        # enable compatibility with nn.Conv2d
        self.transposed = False
        self.output_padding = _single(0)

        self.weight = nn.Parameter(
            torch.Tensor(out_channels, in_channels // self.groups,
                         *self.kernel_size))

        self.reset_parameters()

    def reset_parameters(self):
        n = self.in_channels
        for k in self.kernel_size:
            n *= k
        stdv = 1. / math.sqrt(n)
        self.weight.data.uniform_(-stdv, stdv)

    def forward(self, x, offset):
        # To fix an assert error in deform_conv_cuda.cpp:128
        # input image is smaller than kernel
        input_pad = (
            x.size(2) < self.kernel_size[0] or x.size(3) < self.kernel_size[1])
        if input_pad:
            pad_h = max(self.kernel_size[0] - x.size(2), 0)
            pad_w = max(self.kernel_size[1] - x.size(3), 0)
            x = F.pad(x, (0, pad_w, 0, pad_h), 'constant', 0).contiguous()
            offset = F.pad(offset, (0, pad_w, 0, pad_h), 'constant',
                           0).contiguous()
        out = deform_conv(x, offset, self.weight, self.stride, self.padding,
                          self.dilation, self.groups, self.deformable_groups)
        if input_pad:
            out = out[:, :, :out.size(2) - pad_h, :out.size(3) -
                      pad_w].contiguous()
        return out


class DeformConvPack(DeformConv):
    """A Deformable Conv Encapsulation that acts as normal Conv layers.

    Args:
        in_channels (int): Same as nn.Conv2d.
        out_channels (int): Same as nn.Conv2d.
        kernel_size (int or tuple[int]): Same as nn.Conv2d.
        stride (int or tuple[int]): Same as nn.Conv2d.
        padding (int or tuple[int]): Same as nn.Conv2d.
        dilation (int or tuple[int]): Same as nn.Conv2d.
        groups (int): Same as nn.Conv2d.
        bias (bool or str): If specified as `auto`, it will be decided by the
            norm_cfg. Bias will be set as True if norm_cfg is None, otherwise
            False.
    """

    _version = 2

    def __init__(self, *args, **kwargs):
        super(DeformConvPack, self).__init__(*args, **kwargs)

        self.conv_offset = nn.Conv2d(
            self.in_channels,
            self.deformable_groups * 2 * self.kernel_size[0] *
            self.kernel_size[1],
            kernel_size=self.kernel_size,
            stride=_pair(self.stride),
            padding=_pair(self.padding),
            bias=True)
        self.init_offset()

    def init_offset(self):
        self.conv_offset.weight.data.zero_()
        self.conv_offset.bias.data.zero_()

    def forward(self, x):
        offset = self.conv_offset(x)
        return deform_conv(x, offset, self.weight, self.stride, self.padding,
                           self.dilation, self.groups, self.deformable_groups)

    def _load_from_state_dict(self, state_dict, prefix, local_metadata, strict,
                              missing_keys, unexpected_keys, error_msgs):
        version = local_metadata.get('version', None)

        if version is None or version < 2:
            # the key is different in early versions
            # In version < 2, DeformConvPack loads previous benchmark models.
            if (prefix + 'conv_offset.weight' not in state_dict
                    and prefix[:-1] + '_offset.weight' in state_dict):
                state_dict[prefix + 'conv_offset.weight'] = state_dict.pop(
                    prefix[:-1] + '_offset.weight')
            if (prefix + 'conv_offset.bias' not in state_dict
                    and prefix[:-1] + '_offset.bias' in state_dict):
                state_dict[prefix +
                           'conv_offset.bias'] = state_dict.pop(prefix[:-1] +
                                                                '_offset.bias')

        if version is not None and version > 1:
            print_log(
                'DeformConvPack {} is upgraded to version 2.'.format(
                    prefix.rstrip('.')),
                logger='root')

        super()._load_from_state_dict(state_dict, prefix, local_metadata,
                                      strict, missing_keys, unexpected_keys,
                                      error_msgs)


class ModulatedDeformConv(nn.Module):

    def __init__(self,
                 in_channels,
                 out_channels,
                 kernel_size,
                 stride=1,
                 padding=0,
                 dilation=1,
                 groups=1,
                 deformable_groups=1,
                 bias=True):
        super(ModulatedDeformConv, self).__init__()
        self.in_channels = in_channels
        self.out_channels = out_channels
        self.kernel_size = _pair(kernel_size)
        self.stride = stride
        self.padding = padding
        self.dilation = dilation
        self.groups = groups
        self.deformable_groups = deformable_groups
        self.with_bias = bias
        # enable compatibility with nn.Conv2d
        self.transposed = False
        self.output_padding = _single(0)

        self.weight = nn.Parameter(
            torch.Tensor(out_channels, in_channels // groups,
                         *self.kernel_size))
        if bias:
            self.bias = nn.Parameter(torch.Tensor(out_channels))
        else:
            self.register_parameter('bias', None)
        self.reset_parameters()

    def reset_parameters(self):
        n = self.in_channels
        for k in self.kernel_size:
            n *= k
        stdv = 1. / math.sqrt(n)
        self.weight.data.uniform_(-stdv, stdv)
        if self.bias is not None:
            self.bias.data.zero_()

    def forward(self, x, offset, mask):
        return modulated_deform_conv(x, offset, mask, self.weight, self.bias,
                                     self.stride, self.padding, self.dilation,
                                     self.groups, self.deformable_groups)


class ModulatedDeformConvPack(ModulatedDeformConv):
    """A ModulatedDeformable Conv Encapsulation that acts as normal Conv layers.

    Args:
        in_channels (int): Same as nn.Conv2d.
        out_channels (int): Same as nn.Conv2d.
        kernel_size (int or tuple[int]): Same as nn.Conv2d.
        stride (int or tuple[int]): Same as nn.Conv2d.
        padding (int or tuple[int]): Same as nn.Conv2d.
        dilation (int or tuple[int]): Same as nn.Conv2d.
        groups (int): Same as nn.Conv2d.
        bias (bool or str): If specified as `auto`, it will be decided by the
            norm_cfg. Bias will be set as True if norm_cfg is None, otherwise
            False.
    """

    _version = 2

    def __init__(self, *args, **kwargs):
        super(ModulatedDeformConvPack, self).__init__(*args, **kwargs)

        self.conv_offset = nn.Conv2d(
            self.in_channels,
            self.deformable_groups * 3 * self.kernel_size[0] *
            self.kernel_size[1],
            kernel_size=self.kernel_size,
            stride=_pair(self.stride),
            padding=_pair(self.padding),
            bias=True)
        self.init_offset()

    def init_offset(self):
        self.conv_offset.weight.data.zero_()
        self.conv_offset.bias.data.zero_()

    def forward(self, x):
        out = self.conv_offset(x)
        o1, o2, mask = torch.chunk(out, 3, dim=1)
        offset = torch.cat((o1, o2), dim=1)
        mask = torch.sigmoid(mask)
        return modulated_deform_conv(x, offset, mask, self.weight, self.bias,
                                     self.stride, self.padding, self.dilation,
                                     self.groups, self.deformable_groups)

    def _load_from_state_dict(self, state_dict, prefix, local_metadata, strict,
                              missing_keys, unexpected_keys, error_msgs):
        version = local_metadata.get('version', None)

        if version is None or version < 2:
            # the key is different in early versions
            # In version < 2, ModulatedDeformConvPack
            # loads previous benchmark models.
            if (prefix + 'conv_offset.weight' not in state_dict
                    and prefix[:-1] + '_offset.weight' in state_dict):
                state_dict[prefix + 'conv_offset.weight'] = state_dict.pop(
                    prefix[:-1] + '_offset.weight')
            if (prefix + 'conv_offset.bias' not in state_dict
                    and prefix[:-1] + '_offset.bias' in state_dict):
                state_dict[prefix +
                           'conv_offset.bias'] = state_dict.pop(prefix[:-1] +
                                                                '_offset.bias')

        if version is not None and version > 1:
            print_log(
                'ModulatedDeformConvPack {} is upgraded to version 2.'.format(
                    prefix.rstrip('.')),
                logger='root')

        super()._load_from_state_dict(state_dict, prefix, local_metadata,
                                      strict, missing_keys, unexpected_keys,
                                      error_msgs)<|MERGE_RESOLUTION|>--- conflicted
+++ resolved
@@ -7,15 +7,8 @@
 from torch.autograd.function import once_differentiable
 from torch.nn.modules.utils import _pair, _single
 
-import mmdet
 from mmdet.utils import print_log
-<<<<<<< HEAD
-
-if not mmdet.CPU_ONLY:
-    from . import deform_conv_cuda
-=======
 from . import deform_conv_ext
->>>>>>> 9ab68c7e
 
 
 class DeformConvFunction(Function):
