--- conflicted
+++ resolved
@@ -114,11 +114,7 @@
           - torch: 1.6.0+cu101
             torch_version: torch1.6.0
             torchvision: 0.7.0+cu101
-<<<<<<< HEAD
             mmcv_link: "torch1.6.0"
-=======
-            mmcv: "latest+torch1.6.0+cu101"
->>>>>>> 003f520c
             python-version: 3.9
           - torch: 1.7.0+cu101
             torch_version: torch1.7.0
@@ -127,40 +123,31 @@
           - torch: 1.8.0+cu101
             torch_version: torch1.8.0
             torchvision: 0.9.0+cu101
-<<<<<<< HEAD
             mmcv_link: "torch1.8.0"
           - torch: 1.9.0+cu101
             torch_version: torch1.9.0
             torchvision: 0.10.0+cu101
             mmcv_link: "torch1.9.0"
-=======
-            mmcv: "latest+torch1.8.0+cu101"
-          - torch: 1.9.0+cu101
-            torch_version: torch1.9.0
-            torchvision: 0.10.0+cu101
-            mmcv: "latest+torch1.9.0+cu101"
->>>>>>> 003f520c
 
     steps:
       - uses: actions/checkout@v2
+      - name: Set up Python ${{ matrix.python-version }}
+        uses: actions/setup-python@v2
+        with:
+          python-version: ${{ matrix.python-version }}
       - name: Install Pillow
         run: pip install Pillow==6.2.2
         if: ${{matrix.torchvision < 0.5}}
       - name: Install PyTorch
         run: pip install torch==${{matrix.torch}} torchvision==${{matrix.torchvision}} -f https://download.pytorch.org/whl/torch_stable.html
       - name: Install dependencies for compiling onnx when python=3.9
-<<<<<<< HEAD
-        run: pip install protobuf && apt-get install libprotobuf-dev protobuf-compiler
+        run: pip install protobuf && sudo apt-get install libprotobuf-dev protobuf-compiler
         if: ${{matrix.python-version == '3.9'}}
       - name: Install system dependencies
         run: |
           apt-get update && apt-get install -y ffmpeg libsm6 libxext6 git ninja-build libglib2.0-0 libsm6 libxrender-dev libxext6
           apt-get clean
           rm -rf /var/lib/apt/lists/*
-=======
-        run: pip install protobuf && sudo apt-get install libprotobuf-dev protobuf-compiler
-        if: ${{matrix.python-version == '3.9'}}
->>>>>>> 003f520c
       - name: Install mmdet dependencies
         run: |
           python -V
