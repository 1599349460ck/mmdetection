import bisect
import math
from collections import defaultdict
<<<<<<< HEAD
from mmcv import build_from_cfg
import numpy as np
from mmcv.utils import print_log
from torch.utils.data.dataset import ConcatDataset as _ConcatDataset
import random
from .builder import DATASETS
from .coco import CocoDataset
from .pipelines import Compose
import mmcv
=======
import random
import copy

import numpy as np
from mmcv.utils import print_log
from torch.utils.data.dataset import ConcatDataset as _ConcatDataset
import cv2

from .builder import DATASETS
from .coco import CocoDataset
from .pipelines import Compose

>>>>>>> 81f0d8c6

@DATASETS.register_module()
class ConcatDataset(_ConcatDataset):
    """A wrapper of concatenated dataset.

    Same as :obj:`torch.utils.data.dataset.ConcatDataset`, but
    concat the group flag for image aspect ratio.

    Args:
        datasets (list[:obj:`Dataset`]): A list of datasets.
        separate_eval (bool): Whether to evaluate the results
            separately if it is used as validation dataset.
            Defaults to True.
    """

    def __init__(self, datasets, separate_eval=True):
        super(ConcatDataset, self).__init__(datasets)
        self.CLASSES = datasets[0].CLASSES
        self.separate_eval = separate_eval
        if not separate_eval:
            if any([isinstance(ds, CocoDataset) for ds in datasets]):
                raise NotImplementedError(
                    'Evaluating concatenated CocoDataset as a whole is not'
                    ' supported! Please set "separate_eval=True"')
            elif len(set([type(ds) for ds in datasets])) != 1:
                raise NotImplementedError(
                    'All the datasets should have same types')

        if hasattr(datasets[0], 'flag'):
            flags = []
            for i in range(0, len(datasets)):
                flags.append(datasets[i].flag)
            self.flag = np.concatenate(flags)

    def get_cat_ids(self, idx):
        """Get category ids of concatenated dataset by index.

        Args:
            idx (int): Index of data.

        Returns:
            list[int]: All categories in the image of specified index.
        """

        if idx < 0:
            if -idx > len(self):
                raise ValueError(
                    'absolute value of index should not exceed dataset length')
            idx = len(self) + idx
        dataset_idx = bisect.bisect_right(self.cumulative_sizes, idx)
        if dataset_idx == 0:
            sample_idx = idx
        else:
            sample_idx = idx - self.cumulative_sizes[dataset_idx - 1]
        return self.datasets[dataset_idx].get_cat_ids(sample_idx)

    def evaluate(self, results, logger=None, **kwargs):
        """Evaluate the results.

        Args:
            results (list[list | tuple]): Testing results of the dataset.
            logger (logging.Logger | str | None): Logger used for printing
                related information during evaluation. Default: None.

        Returns:
            dict[str: float]: AP results of the total dataset or each separate
            dataset if `self.separate_eval=True`.
        """
        assert len(results) == self.cumulative_sizes[-1], \
            ('Dataset and results have different sizes: '
             f'{self.cumulative_sizes[-1]} v.s. {len(results)}')

        # Check whether all the datasets support evaluation
        for dataset in self.datasets:
            assert hasattr(dataset, 'evaluate'), \
                f'{type(dataset)} does not implement evaluate function'

        if self.separate_eval:
            dataset_idx = -1
            total_eval_results = dict()
            for size, dataset in zip(self.cumulative_sizes, self.datasets):
                start_idx = 0 if dataset_idx == -1 else \
                    self.cumulative_sizes[dataset_idx]
                end_idx = self.cumulative_sizes[dataset_idx + 1]

                results_per_dataset = results[start_idx:end_idx]
                print_log(
                    f'\nEvaluateing {dataset.ann_file} with '
                    f'{len(results_per_dataset)} images now',
                    logger=logger)

                eval_results_per_dataset = dataset.evaluate(
                    results_per_dataset, logger=logger, **kwargs)
                dataset_idx += 1
                for k, v in eval_results_per_dataset.items():
                    total_eval_results.update({f'{dataset_idx}_{k}': v})

            return total_eval_results
        elif any([isinstance(ds, CocoDataset) for ds in self.datasets]):
            raise NotImplementedError(
                'Evaluating concatenated CocoDataset as a whole is not'
                ' supported! Please set "separate_eval=True"')
        elif len(set([type(ds) for ds in self.datasets])) != 1:
            raise NotImplementedError(
                'All the datasets should have same types')
        else:
            original_data_infos = self.datasets[0].data_infos
            self.datasets[0].data_infos = sum(
                [dataset.data_infos for dataset in self.datasets], [])
            eval_results = self.datasets[0].evaluate(
                results, logger=logger, **kwargs)
            self.datasets[0].data_infos = original_data_infos
            return eval_results


@DATASETS.register_module()
class RepeatDataset:
    """A wrapper of repeated dataset.

    The length of repeated dataset will be `times` larger than the original
    dataset. This is useful when the data loading time is long but the dataset
    is small. Using RepeatDataset can reduce the data loading time between
    epochs.

    Args:
        dataset (:obj:`Dataset`): The dataset to be repeated.
        times (int): Repeat times.
    """

    def __init__(self, dataset, times):
        self.dataset = dataset
        self.times = times
        self.CLASSES = dataset.CLASSES
        if hasattr(self.dataset, 'flag'):
            self.flag = np.tile(self.dataset.flag, times)

        self._ori_len = len(self.dataset)

    def __getitem__(self, idx):
        return self.dataset[idx % self._ori_len]

    def get_cat_ids(self, idx):
        """Get category ids of repeat dataset by index.

        Args:
            idx (int): Index of data.

        Returns:
            list[int]: All categories in the image of specified index.
        """

        return self.dataset.get_cat_ids(idx % self._ori_len)

    def __len__(self):
        """Length after repetition."""
        return self.times * self._ori_len


# Modified from https://github.com/facebookresearch/detectron2/blob/41d475b75a230221e21d9cac5d69655e3415e3a4/detectron2/data/samplers/distributed_sampler.py#L57 # noqa
@DATASETS.register_module()
class ClassBalancedDataset:
    """A wrapper of repeated dataset with repeat factor.

    Suitable for training on class imbalanced datasets like LVIS. Following
    the sampling strategy in the `paper <https://arxiv.org/abs/1908.03195>`_,
    in each epoch, an image may appear multiple times based on its
    "repeat factor".
    The repeat factor for an image is a function of the frequency the rarest
    category labeled in that image. The "frequency of category c" in [0, 1]
    is defined by the fraction of images in the training set (without repeats)
    in which category c appears.
    The dataset needs to instantiate :func:`self.get_cat_ids` to support
    ClassBalancedDataset.

    The repeat factor is computed as followed.

    1. For each category c, compute the fraction # of images
       that contain it: :math:`f(c)`
    2. For each category c, compute the category-level repeat factor:
       :math:`r(c) = max(1, sqrt(t/f(c)))`
    3. For each image I, compute the image-level repeat factor:
       :math:`r(I) = max_{c in I} r(c)`

    Args:
        dataset (:obj:`CustomDataset`): The dataset to be repeated.
        oversample_thr (float): frequency threshold below which data is
            repeated. For categories with ``f_c >= oversample_thr``, there is
            no oversampling. For categories with ``f_c < oversample_thr``, the
            degree of oversampling following the square-root inverse frequency
            heuristic above.
        filter_empty_gt (bool, optional): If set true, images without bounding
            boxes will not be oversampled. Otherwise, they will be categorized
            as the pure background class and involved into the oversampling.
            Default: True.
    """

    def __init__(self, dataset, oversample_thr, filter_empty_gt=True):
        self.dataset = dataset
        self.oversample_thr = oversample_thr
        self.filter_empty_gt = filter_empty_gt
        self.CLASSES = dataset.CLASSES

        repeat_factors = self._get_repeat_factors(dataset, oversample_thr)
        repeat_indices = []
        for dataset_idx, repeat_factor in enumerate(repeat_factors):
            repeat_indices.extend([dataset_idx] * math.ceil(repeat_factor))
        self.repeat_indices = repeat_indices

        flags = []
        if hasattr(self.dataset, 'flag'):
            for flag, repeat_factor in zip(self.dataset.flag, repeat_factors):
                flags.extend([flag] * int(math.ceil(repeat_factor)))
            assert len(flags) == len(repeat_indices)
        self.flag = np.asarray(flags, dtype=np.uint8)

    def _get_repeat_factors(self, dataset, repeat_thr):
        """Get repeat factor for each images in the dataset.

        Args:
            dataset (:obj:`CustomDataset`): The dataset
            repeat_thr (float): The threshold of frequency. If an image
                contains the categories whose frequency below the threshold,
                it would be repeated.

        Returns:
            list[float]: The repeat factors for each images in the dataset.
        """

        # 1. For each category c, compute the fraction # of images
        #   that contain it: f(c)
        category_freq = defaultdict(int)
        num_images = len(dataset)
        for idx in range(num_images):
            cat_ids = set(self.dataset.get_cat_ids(idx))
            if len(cat_ids) == 0 and not self.filter_empty_gt:
                cat_ids = set([len(self.CLASSES)])
            for cat_id in cat_ids:
                category_freq[cat_id] += 1
        for k, v in category_freq.items():
            category_freq[k] = v / num_images

        # 2. For each category c, compute the category-level repeat factor:
        #    r(c) = max(1, sqrt(t/f(c)))
        category_repeat = {
            cat_id: max(1.0, math.sqrt(repeat_thr / cat_freq))
            for cat_id, cat_freq in category_freq.items()
        }

        # 3. For each image I, compute the image-level repeat factor:
        #    r(I) = max_{c in I} r(c)
        repeat_factors = []
        for idx in range(num_images):
            cat_ids = set(self.dataset.get_cat_ids(idx))
            if len(cat_ids) == 0 and not self.filter_empty_gt:
                cat_ids = set([len(self.CLASSES)])
            repeat_factor = 1
            if len(cat_ids) > 0:
                repeat_factor = max(
                    {category_repeat[cat_id]
                     for cat_id in cat_ids})
            repeat_factors.append(repeat_factor)

        return repeat_factors

    def __getitem__(self, idx):
        ori_index = self.repeat_indices[idx]
        return self.dataset[ori_index]

    def __len__(self):
        """Length after repetition."""
        return len(self.repeat_indices)


<<<<<<< HEAD
@DATASETS.register_module()
class MosaicMixUpDataset():
    def __init__(self,
                 dataset,
                 pipeline=None,
                 mosaic=True,
                 mixup=True,
                 degrees=10.0,
                 translate=0.1,
                 scale=(0.1, 2),
                 shear=2.0,
                 perspective=0.0,
                 mixup_scale=(0.5, 1.5),
                 input_size=(640, 640),
                 center_ratio=(0.5, 1.5)
                 ):
        self.dataset = build_from_cfg(dataset, DATASETS)
        self.pipeline = Compose(pipeline)
        self.mosaic = mosaic
        self.mixup = mixup

        self.degrees = degrees
        self.translate = translate
        self.scale = scale
        self.shear = shear
        self.perspective = perspective
        self.mixup_scale = mixup_scale
        self.input_size = input_size
        self.center_ratio = center_ratio

        self.flag = self.dataset.flag
        self.CLASSES = self.dataset.CLASSES

    def __getitem__(self, idx):
        if self.mosaic:
            input_h, input_w = self.input_size[0], self.input_size[1]
            mosaic_labels = []
            mosaic_img = np.full((input_h * 2, input_w * 2, 3), 114, dtype=np.uint8)

            input_dim = self.input_size
            # yc, xc = s, s  # mosaic center x, y
            xc = int(random.uniform(0.5 * input_dim[0], 1.5 * input_dim[0]))
            yc = int(random.uniform(0.5 * input_dim[1], 1.5 * input_dim[1]))

            indices = [idx] + [random.randint(0, len(self.dataset) - 1) for _ in range(3)]

            for i, loc in enumerate(('top_left', 'top_right', 'bottom_left', 'bottom_right')):
                results = self.dataset[indices[i]]

                img = results["img"]
                gt_labels = results["gt_labels"]
                gt_bboxes = results["gt_bboxes"]

                _labels = np.concatenate([gt_bboxes, gt_labels[:, None]], axis=1)
                # adaptive for dynamic size
                h0, w0 = img.shape[:2]  # orig hw
                scale = min(1. * input_dim[0] / h0, 1. * input_dim[1] / w0)
                img = mmcv.imresize(img, (int(w0 * scale), int(h0 * scale)), return_scale=False)
                h, w, c = img.shape

                x1a, y1a, x2a, y2a, x1b, y1b, x2b, y2b = \
                    self.get_mosaic_coordinate(loc, xc, yc, w, h, input_h, input_w)

                mosaic_img[y1a:y2a, x1a:x2a] = img[y1b:y2b, x1b:x2b]  # img4[ymin:ymax, xmin:xmax]
                padw = x1a - x1b
                padh = y1a - y1b

                labels = _labels.copy()
                if _labels.size > 0:
                    labels[:, 0] = scale * _labels[:, 0] + padw
                    labels[:, 1] = scale * _labels[:, 1] + padh
                    labels[:, 2] = scale * _labels[:, 2] + padw
                    labels[:, 3] = scale * _labels[:, 3] + padh
                mosaic_labels.append(labels)

            if len(mosaic_labels):
                mosaic_labels = np.concatenate(mosaic_labels, 0)
                np.clip(mosaic_labels[:, 0], 0, 2 * input_dim[1], out=mosaic_labels[:, 0])
                np.clip(mosaic_labels[:, 1], 0, 2 * input_dim[0], out=mosaic_labels[:, 1])
                np.clip(mosaic_labels[:, 2], 0, 2 * input_dim[1], out=mosaic_labels[:, 2])
                np.clip(mosaic_labels[:, 3], 0, 2 * input_dim[0], out=mosaic_labels[:, 3])

            img, img_shape, gt_bboxes, gt_labels = mosaic_img, mosaic_img.shape, mosaic_labels[:, :4], mosaic_labels[:, 4]

            results["img"] = img
            results["img_shape"] = img_shape
            results["ori_shape"] = img_shape
            results["gt_labels"] = gt_labels

            import cv2
            for i in range(len(gt_bboxes)):
                box = gt_bboxes[i]
                x1, y1, x2, y2 = int(box[0]), int(box[1]), int(box[2]), int(box[3])
                cv2.rectangle(img, (x1, y1), (x2, y2), (0, 0, 255), 1)
            cv2.imwrite(f"mosaic/mosaic/{idx}.jpg", img)

        else:
            results = self.dataset[idx]
            results = self.pipeline(results)


        if self.mixup:
            pass

        return results

    def get_mosaic_coordinate(self, loc, xc, yc, w, h, input_h, input_w):
        # TODO update doc
        # index0 to top left part of image
        if loc == "top_left":
            x1, y1, x2, y2 = max(xc - w, 0), max(yc - h, 0), xc, yc
            small_coord = w - (x2 - x1), h - (y2 - y1), w, h
        # index1 to top right part of image
        elif loc == "top_right":
            x1, y1, x2, y2 = xc, max(yc - h, 0), min(xc + w, input_w * 2), yc
            small_coord = 0, h - (y2 - y1), min(w, x2 - x1), h
        # index2 to bottom left part of image
        elif loc == "bottom_left":
            x1, y1, x2, y2 = max(xc - w, 0), yc, xc, min(input_h * 2, yc + h)
            small_coord = w - (x2 - x1), 0, w, min(y2 - y1, h)
        # index2 to bottom right part of image
        elif loc == "bottom_right":
            x1, y1, x2, y2 = xc, yc, min(xc + w, input_w * 2), min(input_h * 2, yc + h)  # noqa
            small_coord = 0, 0, min(w, x2 - x1), min(y2 - y1, h)
        return [x1, y1, x2, y2, *small_coord]
=======
def adjust_box_anns(bbox, scale_ratio, padw, padh, w_max, h_max):
    bbox[:, 0::2] = np.clip(bbox[:, 0::2] * scale_ratio + padw, 0, w_max)
    bbox[:, 1::2] = np.clip(bbox[:, 1::2] * scale_ratio + padh, 0, h_max)
    return bbox


def box_candidates(box1, box2, wh_thr=2, ar_thr=20, area_thr=0.2):
    # box1(4,n), box2(4,n)
    # Compute candidate boxes which include follwing 5 things:
    # box1 before augment, box2 after augment, wh_thr (pixels), aspect_ratio_thr, area_ratio
    w1, h1 = box1[2] - box1[0], box1[3] - box1[1]
    w2, h2 = box2[2] - box2[0], box2[3] - box2[1]
    ar = np.maximum(w2 / (h2 + 1e-16), h2 / (w2 + 1e-16))  # aspect ratio
    return (
            (w2 > wh_thr)
            & (h2 > wh_thr)
            & (w2 * h2 / (w1 * h1 + 1e-16) > area_thr)
            & (ar < ar_thr)
    )  # candidates


@DATASETS.register_module()
class MosaicMixUpDataset:
    def __init__(self, dataset, mosaic_pipeline=None, mixup_pipeline=None, pipeline=None, img_scale=(640, 640),
                 mosaic=True, mixup=True,
                 mixup_scale=(0.5, 1.5), pad_value=114.0):
        self.dataset = dataset
        self.CLASSES = dataset.CLASSES
        self.mosaic_pipeline = Compose(mosaic_pipeline) if mosaic_pipeline is not None else None
        self.mixup_pipeline = Compose(mixup_pipeline) if mixup_pipeline is not None else None
        self.postprocess_pipeline = Compose(pipeline) if pipeline is not None else None
        self.mosaic = mosaic
        self.mixup = mixup
        self.mixup_scale = mixup_scale
        self.mixup_flip_ratio = 0.5
        self.pad_value = pad_value
        self.img_scale = img_scale  # h,w
        self.dynamic_scale = img_scale
        self.num_sample = len(dataset)

    def __len__(self):
        return self.num_sample

    def __getitem__(self, idx):
        results = self.dataset[idx]
        if self.mosaic:
            results = self.mosaic_pipeline(results)
        if self.mixup and results['gt_bboxes'].shape[0] > 0:
            results = self._mixup(results)
        return self.postprocess_pipeline(results)

    def _mixup(self, results):
        jit_factor = random.uniform(*self.mixup_scale)
        is_filp = random.uniform(0, 1) > self.mixup_flip_ratio

        origin_result = results
        origin_img = origin_result['img']
        origin_gt_bboxes = origin_result['gt_bboxes']
        origin_gt_labels = origin_result['gt_labels']

        # 0. retrieve data
        results_i = {'gt_bboxes': []}
        while len(results_i['gt_bboxes']) == 0:
            index = random.randint(0, self.num_sample - 1)
            results_i = copy.deepcopy(self.dataset[index])

        img_i = results_i['img']
        gt_bboxes_i = results_i['gt_bboxes']
        gt_labels_i = results_i['gt_labels']

        if len(img_i.shape) == 3:
            cp_img = np.ones((self.dynamic_scale[0], self.dynamic_scale[1], 3)) * self.pad_value
        else:
            cp_img = np.ones(self.dynamic_scale) * self.pad_value

        # 1. keep_ratio resize
        cp_scale_ratio = min(self.dynamic_scale[0] / img_i.shape[0], self.dynamic_scale[1] / img_i.shape[1])
        resized_img = cv2.resize(
            img_i,
            (int(img_i.shape[1] * cp_scale_ratio), int(img_i.shape[0] * cp_scale_ratio)),
            interpolation=cv2.INTER_LINEAR,
        ).astype(np.float32)

        # 2. padding
        cp_img[:int(img_i.shape[0] * cp_scale_ratio), :int(img_i.shape[1] * cp_scale_ratio)] = resized_img

        # 3. size jit
        cp_img = cv2.resize(
            cp_img,
            (int(cp_img.shape[1] * jit_factor), int(cp_img.shape[0] * jit_factor)),
        )
        cp_scale_ratio *= jit_factor

        # 4. flip
        if is_filp:
            cp_img = cp_img[:, ::-1, :]

        # 5. random crop
        origin_h, origin_w = cp_img.shape[:2]
        target_h, target_w = origin_img.shape[:2]
        padded_img = np.zeros(
            (max(origin_h, target_h), max(origin_w, target_w), 3)
        ).astype(np.uint8)
        padded_img[:origin_h, :origin_w] = cp_img

        x_offset, y_offset = 0, 0
        if padded_img.shape[0] > target_h:
            y_offset = random.randint(0, padded_img.shape[0] - target_h - 1)
        if padded_img.shape[1] > target_w:
            x_offset = random.randint(0, padded_img.shape[1] - target_w - 1)
        padded_cropped_img = padded_img[
                             y_offset: y_offset + target_h, x_offset: x_offset + target_w
                             ]

        # 6  adjust bbox
        cp_bboxes_origin_np = adjust_box_anns(
            gt_bboxes_i, cp_scale_ratio, 0, 0, origin_w, origin_h
        )

        if is_filp:
            cp_bboxes_origin_np[:, 0::2] = (
                    origin_w - cp_bboxes_origin_np[:, 0::2][:, ::-1]
            )

        cp_bboxes_transformed_np = cp_bboxes_origin_np.copy()
        cp_bboxes_transformed_np[:, 0::2] = np.clip(
            cp_bboxes_transformed_np[:, 0::2] - x_offset, 0, target_w
        )
        cp_bboxes_transformed_np[:, 1::2] = np.clip(
            cp_bboxes_transformed_np[:, 1::2] - y_offset, 0, target_h
        )
        keep_list = box_candidates(cp_bboxes_origin_np.T, cp_bboxes_transformed_np.T, 5)

        # 7 mix up
        if keep_list.sum() >= 1.0:
            origin_img = origin_img.astype(np.float32)
            origin_img = 0.5 * origin_img + 0.5 * padded_cropped_img.astype(np.float32)

            cls_labels = gt_labels_i[keep_list]
            box_labels = cp_bboxes_transformed_np[keep_list]
            gt_bboxes = np.concatenate((origin_gt_bboxes, box_labels), axis=0)
            gt_labels = np.concatenate((origin_gt_labels, cls_labels), axis=0)

            origin_result['img'] = origin_img
            origin_result['gt_bboxes'] = gt_bboxes
            origin_result['gt_labels'] = gt_labels

        return origin_result
>>>>>>> 81f0d8c6
<|MERGE_RESOLUTION|>--- conflicted
+++ resolved
@@ -1,30 +1,18 @@
 import bisect
 import math
 from collections import defaultdict
-<<<<<<< HEAD
-from mmcv import build_from_cfg
+import random
+import copy
+
 import numpy as np
 from mmcv.utils import print_log
 from torch.utils.data.dataset import ConcatDataset as _ConcatDataset
-import random
+import cv2
+
 from .builder import DATASETS
 from .coco import CocoDataset
 from .pipelines import Compose
 import mmcv
-=======
-import random
-import copy
-
-import numpy as np
-from mmcv.utils import print_log
-from torch.utils.data.dataset import ConcatDataset as _ConcatDataset
-import cv2
-
-from .builder import DATASETS
-from .coco import CocoDataset
-from .pipelines import Compose
-
->>>>>>> 81f0d8c6
 
 @DATASETS.register_module()
 class ConcatDataset(_ConcatDataset):
@@ -100,7 +88,7 @@
         # Check whether all the datasets support evaluation
         for dataset in self.datasets:
             assert hasattr(dataset, 'evaluate'), \
-                f'{type(dataset)} does not implement evaluate function'
+                    f'{type(dataset)} does not implement evaluate function'
 
         if self.separate_eval:
             dataset_idx = -1
@@ -298,111 +286,237 @@
         return len(self.repeat_indices)
 
 
-<<<<<<< HEAD
+def adjust_box_anns(bbox, scale_ratio, padw, padh, w_max, h_max):
+    bbox[:, 0::2] = np.clip(bbox[:, 0::2] * scale_ratio + padw, 0, w_max)
+    bbox[:, 1::2] = np.clip(bbox[:, 1::2] * scale_ratio + padh, 0, h_max)
+    return bbox
+
+
+def box_candidates(box1, box2, wh_thr=2, ar_thr=20, area_thr=0.2):
+    # box1(4,n), box2(4,n)
+    # Compute candidate boxes which include follwing 5 things:
+    # box1 before augment, box2 after augment, wh_thr (pixels), aspect_ratio_thr, area_ratio
+    w1, h1 = box1[2] - box1[0], box1[3] - box1[1]
+    w2, h2 = box2[2] - box2[0], box2[3] - box2[1]
+    ar = np.maximum(w2 / (h2 + 1e-16), h2 / (w2 + 1e-16))  # aspect ratio
+    return (
+            (w2 > wh_thr)
+            & (h2 > wh_thr)
+            & (w2 * h2 / (w1 * h1 + 1e-16) > area_thr)
+            & (ar < ar_thr)
+    )  # candidates
+
+
 @DATASETS.register_module()
-class MosaicMixUpDataset():
+class MosaicMixUpDataset:
     def __init__(self,
                  dataset,
+                 mosaic_pipeline=None,
+                 mixup_pipeline=None,
                  pipeline=None,
+                 img_scale=(640, 640),
                  mosaic=True,
                  mixup=True,
-                 degrees=10.0,
-                 translate=0.1,
-                 scale=(0.1, 2),
-                 shear=2.0,
-                 perspective=0.0,
                  mixup_scale=(0.5, 1.5),
-                 input_size=(640, 640),
-                 center_ratio=(0.5, 1.5)
-                 ):
-        self.dataset = build_from_cfg(dataset, DATASETS)
-        self.pipeline = Compose(pipeline)
+                 pad_value=114.0):
+        self.dataset = dataset
+        self.CLASSES = dataset.CLASSES
+        self.flag =dataset.flag
+        self.mosaic_pipeline = Compose(mosaic_pipeline) if mosaic_pipeline is not None else None
+        self.mixup_pipeline = Compose(mixup_pipeline) if mixup_pipeline is not None else None
+        self.pipeline = Compose(pipeline) if pipeline is not None else None
         self.mosaic = mosaic
         self.mixup = mixup
-
-        self.degrees = degrees
-        self.translate = translate
-        self.scale = scale
-        self.shear = shear
-        self.perspective = perspective
         self.mixup_scale = mixup_scale
-        self.input_size = input_size
-        self.center_ratio = center_ratio
-
-        self.flag = self.dataset.flag
-        self.CLASSES = self.dataset.CLASSES
+        self.mixup_flip_ratio = 0.5
+        self.pad_value = pad_value
+        self.img_scale = img_scale  # h,w
+        self.dynamic_scale = img_scale
+        self.num_sample = len(dataset)
+
+    def __len__(self):
+        return self.num_sample
 
     def __getitem__(self, idx):
+        results = self.dataset[idx]
         if self.mosaic:
-            input_h, input_w = self.input_size[0], self.input_size[1]
-            mosaic_labels = []
-            mosaic_img = np.full((input_h * 2, input_w * 2, 3), 114, dtype=np.uint8)
-
-            input_dim = self.input_size
-            # yc, xc = s, s  # mosaic center x, y
-            xc = int(random.uniform(0.5 * input_dim[0], 1.5 * input_dim[0]))
-            yc = int(random.uniform(0.5 * input_dim[1], 1.5 * input_dim[1]))
-
-            indices = [idx] + [random.randint(0, len(self.dataset) - 1) for _ in range(3)]
-
-            for i, loc in enumerate(('top_left', 'top_right', 'bottom_left', 'bottom_right')):
+            results = self._mosiac(results)
+            results = self.mosaic_pipeline(results)
+        if self.mixup and results['gt_bboxes'].shape[0] > 0:
+            results = self._mixup(results)
+        #
+        # gt_bboxes = results["gt_bboxes"]
+        # img = results["img"]
+        # import cv2
+        # for i in range(len(gt_bboxes)):
+        #     box = gt_bboxes[i]
+        #     x1, y1, x2, y2 = int(box[0]), int(box[1]), int(box[2]), int(box[3])
+        #     cv2.rectangle(img, (x1, y1), (x2, y2), (0, 0, 255), 1)
+        # cv2.imwrite(f"../image/mosaic/{idx}.jpg", img)
+        return self.pipeline(results)
+
+    def _mixup(self, results):
+        jit_factor = random.uniform(*self.mixup_scale)
+        is_filp = random.uniform(0, 1) > self.mixup_flip_ratio
+
+        origin_result = results
+        origin_img = origin_result['img']
+        origin_gt_bboxes = origin_result['gt_bboxes']
+        origin_gt_labels = origin_result['gt_labels']
+
+        # 0. retrieve data
+        results_i = {'gt_bboxes': []}
+        while len(results_i['gt_bboxes']) == 0:
+            index = random.randint(0, self.num_sample - 1)
+            results_i = copy.deepcopy(self.dataset[index])
+
+        img_i = results_i['img']
+        gt_bboxes_i = results_i['gt_bboxes']
+        gt_labels_i = results_i['gt_labels']
+
+        if len(img_i.shape) == 3:
+            cp_img = np.ones((self.dynamic_scale[0], self.dynamic_scale[1], 3)) * self.pad_value
+        else:
+            cp_img = np.ones(self.dynamic_scale) * self.pad_value
+
+        # 1. keep_ratio resize
+        cp_scale_ratio = min(self.dynamic_scale[0] / img_i.shape[0], self.dynamic_scale[1] / img_i.shape[1])
+        resized_img = cv2.resize(
+            img_i,
+            (int(img_i.shape[1] * cp_scale_ratio), int(img_i.shape[0] * cp_scale_ratio)),
+            interpolation=cv2.INTER_LINEAR,
+        ).astype(np.float32)
+
+        # 2. padding
+        cp_img[:int(img_i.shape[0] * cp_scale_ratio), :int(img_i.shape[1] * cp_scale_ratio)] = resized_img
+
+        # 3. size jit
+        cp_img = cv2.resize(
+            cp_img,
+            (int(cp_img.shape[1] * jit_factor), int(cp_img.shape[0] * jit_factor)),
+        )
+        cp_scale_ratio *= jit_factor
+
+        # 4. flip
+        if is_filp:
+            cp_img = cp_img[:, ::-1, :]
+
+        # 5. random crop
+        origin_h, origin_w = cp_img.shape[:2]
+        target_h, target_w = origin_img.shape[:2]
+        padded_img = np.zeros(
+            (max(origin_h, target_h), max(origin_w, target_w), 3)
+        ).astype(np.uint8)
+        padded_img[:origin_h, :origin_w] = cp_img
+
+        x_offset, y_offset = 0, 0
+        if padded_img.shape[0] > target_h:
+            y_offset = random.randint(0, padded_img.shape[0] - target_h - 1)
+        if padded_img.shape[1] > target_w:
+            x_offset = random.randint(0, padded_img.shape[1] - target_w - 1)
+        padded_cropped_img = padded_img[
+                             y_offset: y_offset + target_h, x_offset: x_offset + target_w
+                             ]
+
+        # 6  adjust bbox
+        cp_bboxes_origin_np = adjust_box_anns(
+            gt_bboxes_i, cp_scale_ratio, 0, 0, origin_w, origin_h
+        )
+
+        if is_filp:
+            cp_bboxes_origin_np[:, 0::2] = (
+                    origin_w - cp_bboxes_origin_np[:, 0::2][:, ::-1]
+            )
+
+        cp_bboxes_transformed_np = cp_bboxes_origin_np.copy()
+        cp_bboxes_transformed_np[:, 0::2] = np.clip(
+            cp_bboxes_transformed_np[:, 0::2] - x_offset, 0, target_w
+        )
+        cp_bboxes_transformed_np[:, 1::2] = np.clip(
+            cp_bboxes_transformed_np[:, 1::2] - y_offset, 0, target_h
+        )
+        keep_list = box_candidates(cp_bboxes_origin_np.T, cp_bboxes_transformed_np.T, 5)
+
+        # 7 mix up
+        if keep_list.sum() >= 1.0:
+            origin_img = origin_img.astype(np.float32)
+            origin_img = 0.5 * origin_img + 0.5 * padded_cropped_img.astype(np.float32)
+
+            cls_labels = gt_labels_i[keep_list]
+            box_labels = cp_bboxes_transformed_np[keep_list]
+            gt_bboxes = np.concatenate((origin_gt_bboxes, box_labels), axis=0)
+            gt_labels = np.concatenate((origin_gt_labels, cls_labels), axis=0)
+
+            origin_result['img'] = origin_img
+            origin_result['gt_bboxes'] = gt_bboxes
+            origin_result['gt_labels'] = gt_labels
+
+        return origin_result
+
+    def _mosiac(self, top_left):
+        input_h, input_w = self.img_scale[0], self.img_scale[1]
+        mosaic_labels = []
+        mosaic_img = np.full((input_h * 2, input_w * 2, 3), 114, dtype=np.uint8)
+
+        input_dim = self.img_scale
+        # yc, xc = s, s  # mosaic center x, y
+        xc = int(random.uniform(0.5 * input_dim[0], 1.5 * input_dim[0]))
+        yc = int(random.uniform(0.5 * input_dim[1], 1.5 * input_dim[1]))
+
+        indices = [None] + [random.randint(0, len(self.dataset) - 1) for _ in range(3)]
+
+        for i, loc in enumerate(('top_left', 'top_right', 'bottom_left', 'bottom_right')):
+            if loc == 'top_left':
+                results = top_left
+            else:
                 results = self.dataset[indices[i]]
 
-                img = results["img"]
-                gt_labels = results["gt_labels"]
-                gt_bboxes = results["gt_bboxes"]
-
-                _labels = np.concatenate([gt_bboxes, gt_labels[:, None]], axis=1)
-                # adaptive for dynamic size
-                h0, w0 = img.shape[:2]  # orig hw
-                scale = min(1. * input_dim[0] / h0, 1. * input_dim[1] / w0)
-                img = mmcv.imresize(img, (int(w0 * scale), int(h0 * scale)), return_scale=False)
-                h, w, c = img.shape
-
-                x1a, y1a, x2a, y2a, x1b, y1b, x2b, y2b = \
-                    self.get_mosaic_coordinate(loc, xc, yc, w, h, input_h, input_w)
-
-                mosaic_img[y1a:y2a, x1a:x2a] = img[y1b:y2b, x1b:x2b]  # img4[ymin:ymax, xmin:xmax]
-                padw = x1a - x1b
-                padh = y1a - y1b
-
-                labels = _labels.copy()
-                if _labels.size > 0:
-                    labels[:, 0] = scale * _labels[:, 0] + padw
-                    labels[:, 1] = scale * _labels[:, 1] + padh
-                    labels[:, 2] = scale * _labels[:, 2] + padw
-                    labels[:, 3] = scale * _labels[:, 3] + padh
-                mosaic_labels.append(labels)
-
-            if len(mosaic_labels):
-                mosaic_labels = np.concatenate(mosaic_labels, 0)
-                np.clip(mosaic_labels[:, 0], 0, 2 * input_dim[1], out=mosaic_labels[:, 0])
-                np.clip(mosaic_labels[:, 1], 0, 2 * input_dim[0], out=mosaic_labels[:, 1])
-                np.clip(mosaic_labels[:, 2], 0, 2 * input_dim[1], out=mosaic_labels[:, 2])
-                np.clip(mosaic_labels[:, 3], 0, 2 * input_dim[0], out=mosaic_labels[:, 3])
-
-            img, img_shape, gt_bboxes, gt_labels = mosaic_img, mosaic_img.shape, mosaic_labels[:, :4], mosaic_labels[:, 4]
-
-            results["img"] = img
-            results["img_shape"] = img_shape
-            results["ori_shape"] = img_shape
-            results["gt_labels"] = gt_labels
-
-            import cv2
-            for i in range(len(gt_bboxes)):
-                box = gt_bboxes[i]
-                x1, y1, x2, y2 = int(box[0]), int(box[1]), int(box[2]), int(box[3])
-                cv2.rectangle(img, (x1, y1), (x2, y2), (0, 0, 255), 1)
-            cv2.imwrite(f"mosaic/mosaic/{idx}.jpg", img)
-
-        else:
-            results = self.dataset[idx]
-            results = self.pipeline(results)
-
-
-        if self.mixup:
-            pass
-
+            img = results["img"]
+            gt_labels = results["gt_labels"]
+            gt_bboxes = results["gt_bboxes"]
+
+            _labels = np.concatenate([gt_bboxes, gt_labels[:, None]], axis=1)
+            # adaptive for dynamic size
+            h0, w0 = img.shape[:2]  # orig hw
+            scale = min(1. * input_dim[0] / h0, 1. * input_dim[1] / w0)
+            img = mmcv.imresize(img, (int(w0 * scale), int(h0 * scale)), return_scale=False)
+            h, w, c = img.shape
+
+            x1a, y1a, x2a, y2a, x1b, y1b, x2b, y2b = \
+                self.get_mosaic_coordinate(loc, xc, yc, w, h, input_h, input_w)
+
+            mosaic_img[y1a:y2a, x1a:x2a] = img[y1b:y2b, x1b:x2b]  # img4[ymin:ymax, xmin:xmax]
+            padw = x1a - x1b
+            padh = y1a - y1b
+
+            labels = _labels.copy()
+            if _labels.size > 0:
+                labels[:, 0] = scale * _labels[:, 0] + padw
+                labels[:, 1] = scale * _labels[:, 1] + padh
+                labels[:, 2] = scale * _labels[:, 2] + padw
+                labels[:, 3] = scale * _labels[:, 3] + padh
+            mosaic_labels.append(labels)
+
+        if len(mosaic_labels):
+            mosaic_labels = np.concatenate(mosaic_labels, 0)
+            np.clip(mosaic_labels[:, 0], 0, 2 * input_dim[1], out=mosaic_labels[:, 0])
+            np.clip(mosaic_labels[:, 1], 0, 2 * input_dim[0], out=mosaic_labels[:, 1])
+            np.clip(mosaic_labels[:, 2], 0, 2 * input_dim[1], out=mosaic_labels[:, 2])
+            np.clip(mosaic_labels[:, 3], 0, 2 * input_dim[0], out=mosaic_labels[:, 3])
+
+        img, img_shape, gt_bboxes, gt_labels = mosaic_img, mosaic_img.shape, mosaic_labels[:, :4], mosaic_labels[:, 4]
+
+        results["img"] = img
+        results["img_shape"] = img_shape
+        results["ori_shape"] = img_shape
+        results["gt_labels"] = gt_labels
+
+        # import time
+        # for i in range(len(gt_bboxes)):
+        #     box = gt_bboxes[i]
+        #     x1, y1, x2, y2 = int(box[0]), int(box[1]), int(box[2]), int(box[3])
+        #     cv2.rectangle(img, (x1, y1), (x2, y2), (0, 0, 255), 1)
+        # cv2.imwrite(f"../image/mosaic/{time.time()}.jpg", img)
         return results
 
     def get_mosaic_coordinate(self, loc, xc, yc, w, h, input_h, input_w):
@@ -423,154 +537,4 @@
         elif loc == "bottom_right":
             x1, y1, x2, y2 = xc, yc, min(xc + w, input_w * 2), min(input_h * 2, yc + h)  # noqa
             small_coord = 0, 0, min(w, x2 - x1), min(y2 - y1, h)
-        return [x1, y1, x2, y2, *small_coord]
-=======
-def adjust_box_anns(bbox, scale_ratio, padw, padh, w_max, h_max):
-    bbox[:, 0::2] = np.clip(bbox[:, 0::2] * scale_ratio + padw, 0, w_max)
-    bbox[:, 1::2] = np.clip(bbox[:, 1::2] * scale_ratio + padh, 0, h_max)
-    return bbox
-
-
-def box_candidates(box1, box2, wh_thr=2, ar_thr=20, area_thr=0.2):
-    # box1(4,n), box2(4,n)
-    # Compute candidate boxes which include follwing 5 things:
-    # box1 before augment, box2 after augment, wh_thr (pixels), aspect_ratio_thr, area_ratio
-    w1, h1 = box1[2] - box1[0], box1[3] - box1[1]
-    w2, h2 = box2[2] - box2[0], box2[3] - box2[1]
-    ar = np.maximum(w2 / (h2 + 1e-16), h2 / (w2 + 1e-16))  # aspect ratio
-    return (
-            (w2 > wh_thr)
-            & (h2 > wh_thr)
-            & (w2 * h2 / (w1 * h1 + 1e-16) > area_thr)
-            & (ar < ar_thr)
-    )  # candidates
-
-
-@DATASETS.register_module()
-class MosaicMixUpDataset:
-    def __init__(self, dataset, mosaic_pipeline=None, mixup_pipeline=None, pipeline=None, img_scale=(640, 640),
-                 mosaic=True, mixup=True,
-                 mixup_scale=(0.5, 1.5), pad_value=114.0):
-        self.dataset = dataset
-        self.CLASSES = dataset.CLASSES
-        self.mosaic_pipeline = Compose(mosaic_pipeline) if mosaic_pipeline is not None else None
-        self.mixup_pipeline = Compose(mixup_pipeline) if mixup_pipeline is not None else None
-        self.postprocess_pipeline = Compose(pipeline) if pipeline is not None else None
-        self.mosaic = mosaic
-        self.mixup = mixup
-        self.mixup_scale = mixup_scale
-        self.mixup_flip_ratio = 0.5
-        self.pad_value = pad_value
-        self.img_scale = img_scale  # h,w
-        self.dynamic_scale = img_scale
-        self.num_sample = len(dataset)
-
-    def __len__(self):
-        return self.num_sample
-
-    def __getitem__(self, idx):
-        results = self.dataset[idx]
-        if self.mosaic:
-            results = self.mosaic_pipeline(results)
-        if self.mixup and results['gt_bboxes'].shape[0] > 0:
-            results = self._mixup(results)
-        return self.postprocess_pipeline(results)
-
-    def _mixup(self, results):
-        jit_factor = random.uniform(*self.mixup_scale)
-        is_filp = random.uniform(0, 1) > self.mixup_flip_ratio
-
-        origin_result = results
-        origin_img = origin_result['img']
-        origin_gt_bboxes = origin_result['gt_bboxes']
-        origin_gt_labels = origin_result['gt_labels']
-
-        # 0. retrieve data
-        results_i = {'gt_bboxes': []}
-        while len(results_i['gt_bboxes']) == 0:
-            index = random.randint(0, self.num_sample - 1)
-            results_i = copy.deepcopy(self.dataset[index])
-
-        img_i = results_i['img']
-        gt_bboxes_i = results_i['gt_bboxes']
-        gt_labels_i = results_i['gt_labels']
-
-        if len(img_i.shape) == 3:
-            cp_img = np.ones((self.dynamic_scale[0], self.dynamic_scale[1], 3)) * self.pad_value
-        else:
-            cp_img = np.ones(self.dynamic_scale) * self.pad_value
-
-        # 1. keep_ratio resize
-        cp_scale_ratio = min(self.dynamic_scale[0] / img_i.shape[0], self.dynamic_scale[1] / img_i.shape[1])
-        resized_img = cv2.resize(
-            img_i,
-            (int(img_i.shape[1] * cp_scale_ratio), int(img_i.shape[0] * cp_scale_ratio)),
-            interpolation=cv2.INTER_LINEAR,
-        ).astype(np.float32)
-
-        # 2. padding
-        cp_img[:int(img_i.shape[0] * cp_scale_ratio), :int(img_i.shape[1] * cp_scale_ratio)] = resized_img
-
-        # 3. size jit
-        cp_img = cv2.resize(
-            cp_img,
-            (int(cp_img.shape[1] * jit_factor), int(cp_img.shape[0] * jit_factor)),
-        )
-        cp_scale_ratio *= jit_factor
-
-        # 4. flip
-        if is_filp:
-            cp_img = cp_img[:, ::-1, :]
-
-        # 5. random crop
-        origin_h, origin_w = cp_img.shape[:2]
-        target_h, target_w = origin_img.shape[:2]
-        padded_img = np.zeros(
-            (max(origin_h, target_h), max(origin_w, target_w), 3)
-        ).astype(np.uint8)
-        padded_img[:origin_h, :origin_w] = cp_img
-
-        x_offset, y_offset = 0, 0
-        if padded_img.shape[0] > target_h:
-            y_offset = random.randint(0, padded_img.shape[0] - target_h - 1)
-        if padded_img.shape[1] > target_w:
-            x_offset = random.randint(0, padded_img.shape[1] - target_w - 1)
-        padded_cropped_img = padded_img[
-                             y_offset: y_offset + target_h, x_offset: x_offset + target_w
-                             ]
-
-        # 6  adjust bbox
-        cp_bboxes_origin_np = adjust_box_anns(
-            gt_bboxes_i, cp_scale_ratio, 0, 0, origin_w, origin_h
-        )
-
-        if is_filp:
-            cp_bboxes_origin_np[:, 0::2] = (
-                    origin_w - cp_bboxes_origin_np[:, 0::2][:, ::-1]
-            )
-
-        cp_bboxes_transformed_np = cp_bboxes_origin_np.copy()
-        cp_bboxes_transformed_np[:, 0::2] = np.clip(
-            cp_bboxes_transformed_np[:, 0::2] - x_offset, 0, target_w
-        )
-        cp_bboxes_transformed_np[:, 1::2] = np.clip(
-            cp_bboxes_transformed_np[:, 1::2] - y_offset, 0, target_h
-        )
-        keep_list = box_candidates(cp_bboxes_origin_np.T, cp_bboxes_transformed_np.T, 5)
-
-        # 7 mix up
-        if keep_list.sum() >= 1.0:
-            origin_img = origin_img.astype(np.float32)
-            origin_img = 0.5 * origin_img + 0.5 * padded_cropped_img.astype(np.float32)
-
-            cls_labels = gt_labels_i[keep_list]
-            box_labels = cp_bboxes_transformed_np[keep_list]
-            gt_bboxes = np.concatenate((origin_gt_bboxes, box_labels), axis=0)
-            gt_labels = np.concatenate((origin_gt_labels, cls_labels), axis=0)
-
-            origin_result['img'] = origin_img
-            origin_result['gt_bboxes'] = gt_bboxes
-            origin_result['gt_labels'] = gt_labels
-
-        return origin_result
->>>>>>> 81f0d8c6
+        return [x1, y1, x2, y2, *small_coord]