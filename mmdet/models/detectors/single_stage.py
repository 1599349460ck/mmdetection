import torch

from mmdet.core import bbox2result
from ..builder import DETECTORS, build_backbone, build_head, build_neck
from .base import BaseDetector


@DETECTORS.register_module()
class SingleStageDetector(BaseDetector):
    """Base class for single-stage detectors.

    Single-stage detectors directly and densely predict bounding boxes on the
    output features of the backbone+neck.
    """

    def __init__(self,
                 backbone,
                 neck=None,
                 bbox_head=None,
                 train_cfg=None,
                 test_cfg=None,
                 pretrained=None,
                 init_cfg=None):
        super(SingleStageDetector, self).__init__(init_cfg)
        backbone.pretrained = pretrained
        self.backbone = build_backbone(backbone)
        if neck is not None:
            self.neck = build_neck(neck)
        bbox_head.update(train_cfg=train_cfg)
        bbox_head.update(test_cfg=test_cfg)
        self.bbox_head = build_head(bbox_head)
        self.train_cfg = train_cfg
        self.test_cfg = test_cfg

    def extract_feat(self, img):
        """Directly extract features from the backbone+neck."""
        x = self.backbone(img)
        if self.with_neck:
            x = self.neck(x)
        return x

    def forward_dummy(self, img):
        """Used for computing network flops.

        See `mmdetection/tools/analysis_tools/get_flops.py`
        """
        x = self.extract_feat(img)
        outs = self.bbox_head(x)
        return outs

    def forward_train(self,
                      img,
                      img_metas,
                      gt_bboxes,
                      gt_labels,
                      gt_bboxes_ignore=None):
        """
        Args:
            img (Tensor): Input images of shape (N, C, H, W).
                Typically these should be mean centered and std scaled.
            img_metas (list[dict]): A List of image info dict where each dict
                has: 'img_shape', 'scale_factor', 'flip', and may also contain
                'filename', 'ori_shape', 'pad_shape', and 'img_norm_cfg'.
                For details on the values of these keys see
                :class:`mmdet.datasets.pipelines.Collect`.
            gt_bboxes (list[Tensor]): Each item are the truth boxes for each
                image in [tl_x, tl_y, br_x, br_y] format.
            gt_labels (list[Tensor]): Class indices corresponding to each box
            gt_bboxes_ignore (None | list[Tensor]): Specify which bounding
                boxes can be ignored when computing the loss.

        Returns:
            dict[str, Tensor]: A dictionary of loss components.
        """
        super(SingleStageDetector, self).forward_train(img, img_metas)
        x = self.extract_feat(img)
        losses = self.bbox_head.forward_train(x, img_metas, gt_bboxes,
                                              gt_labels, gt_bboxes_ignore)
        return losses

    def simple_test(self, img, img_metas, rescale=False):
        """Test function without test time augmentation.

        Args:
            imgs (list[torch.Tensor]): List of multiple images
            img_metas (list[dict]): List of image information.
            rescale (bool, optional): Whether to rescale the results.
                Defaults to False.

        Returns:
            list[list[np.ndarray]]: BBox results of each image and classes.
                The outer list corresponds to each image. The inner list
                corresponds to each class.
        """
        x = self.extract_feat(img)
        outs = self.bbox_head(x)
<<<<<<< HEAD
        # get origin input shape to support onnx dynamic shape
        if torch.onnx.is_in_onnx_export():
            # get shape as tensor
            img_shape = torch._shape_as_tensor(img)[2:]
            img_metas[0]['img_shape_for_onnx'] = img_shape
            # get pad input shape to support onnx dynamic shape for exporting
            # `CornerNet` and `CentripetalNet`, which 'pad_shape' is used
            # for inference
            img_metas[0]['pad_shape_for_onnx'] = img_shape
=======

>>>>>>> d30d0b68
        bbox_list = self.bbox_head.get_bboxes(
            *outs, img_metas, rescale=rescale)

        bbox_results = [
            bbox2result(det_bboxes, det_labels, self.bbox_head.num_classes)
            for det_bboxes, det_labels in bbox_list
        ]
        return bbox_results

    def aug_test(self, imgs, img_metas, rescale=False):
        """Test function with test time augmentation.

        Args:
            imgs (list[Tensor]): the outer list indicates test-time
                augmentations and inner Tensor should have a shape NxCxHxW,
                which contains all images in the batch.
            img_metas (list[list[dict]]): the outer list indicates test-time
                augs (multiscale, flip, etc.) and the inner list indicates
                images in a batch. each dict has image information.
            rescale (bool, optional): Whether to rescale the results.
                Defaults to False.

        Returns:
            list[list[np.ndarray]]: BBox results of each image and classes.
                The outer list corresponds to each image. The inner list
                corresponds to each class.
        """
        assert hasattr(self.bbox_head, 'aug_test'), \
            f'{self.bbox_head.__class__.__name__}' \
            ' does not support test-time augmentation'

        feats = self.extract_feats(imgs)
        return [self.bbox_head.aug_test(feats, img_metas, rescale=rescale)]

    def onnx_export(self, img, img_metas):
        """Test function without test time augmentation.

        Args:
            img (torch.Tensor): input images.
            img_metas (list[dict]): List of image information.

        Returns:
            tuple[Tensor, Tensor]: dets of shape [N, num_det, 5]
                and class labels of shape [N, num_det].
        """
        x = self.extract_feat(img)
        outs = self.bbox_head(x)
        # get origin input shape to support onnx dynamic shape

        # get shape as tensor
        img_shape = torch._shape_as_tensor(img)[2:]
        img_metas[0]['img_shape_for_onnx'] = img_shape
        # TODO:move all onnx related code in bbox_head to onnx_export function
        det_bboxes, det_labels = self.bbox_head.get_bboxes(*outs, img_metas)

        return det_bboxes, det_labels<|MERGE_RESOLUTION|>--- conflicted
+++ resolved
@@ -94,7 +94,6 @@
         """
         x = self.extract_feat(img)
         outs = self.bbox_head(x)
-<<<<<<< HEAD
         # get origin input shape to support onnx dynamic shape
         if torch.onnx.is_in_onnx_export():
             # get shape as tensor
@@ -104,11 +103,12 @@
             # `CornerNet` and `CentripetalNet`, which 'pad_shape' is used
             # for inference
             img_metas[0]['pad_shape_for_onnx'] = img_shape
-=======
 
->>>>>>> d30d0b68
         bbox_list = self.bbox_head.get_bboxes(
             *outs, img_metas, rescale=rescale)
+        # skip post-processing when exporting to ONNX
+        if torch.onnx.is_in_onnx_export():
+            return bbox_list
 
         bbox_results = [
             bbox2result(det_bboxes, det_labels, self.bbox_head.num_classes)
