--- conflicted
+++ resolved
@@ -57,12 +57,8 @@
             np.random.shuffle(indice)
             num_extra = int(np.ceil(size / self.samples_per_gpu)
                             ) * self.samples_per_gpu - len(indice)
-<<<<<<< HEAD
-            indice = np.concatenate([indice, np.random.choice(indice,num_extra)])
-=======
             indice = np.concatenate(
                 [indice, np.random.choice(indice, num_extra)])
->>>>>>> 625efeb8
             indices.append(indice)
         indices = np.concatenate(indices)
         indices = [
