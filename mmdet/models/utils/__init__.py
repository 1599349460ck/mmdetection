# Copyright (c) OpenMMLab. All rights reserved.
from .gaussian_target import (gather_feat, gaussian_radius,
                              gen_gaussian_target, get_local_maximum,
                              get_topk_from_heatmap, transpose_and_gather_feat)
from .make_divisible import make_divisible
<<<<<<< HEAD
from .misc import (cat_boxes, center_of_mass, empty_instances,
                   filter_scores_and_topk, flip_tensor, generate_coordinate,
                   get_box_tensor, get_box_wh, images_to_levels,
                   interpolate_as, levels_to_images, mask2ndarray, multi_apply,
                   samplelist_boxlist2tensor, scale_boxes, select_single_mlvl,
                   sigmoid_geometric_mean, stack_boxes, unmap,
=======
from .misc import (center_of_mass, empty_instances, filter_gt_instances,
                   filter_scores_and_topk, flip_tensor, generate_coordinate,
                   images_to_levels, interpolate_as, levels_to_images,
                   mask2ndarray, multi_apply, rename_loss_dict,
                   reweight_loss_dict, samplelist_boxtype2tensor,
                   select_single_mlvl, sigmoid_geometric_mean, unmap,
>>>>>>> cfe96228
                   unpack_gt_instances)
from .panoptic_gt_processing import preprocess_panoptic_gt
from .point_sample import (get_uncertain_point_coords_with_randomness,
                           get_uncertainty)

__all__ = [
    'gaussian_radius', 'gen_gaussian_target', 'make_divisible',
    'get_local_maximum', 'get_topk_from_heatmap', 'transpose_and_gather_feat',
    'interpolate_as', 'sigmoid_geometric_mean', 'gather_feat',
    'preprocess_panoptic_gt', 'get_uncertain_point_coords_with_randomness',
    'get_uncertainty', 'unpack_gt_instances', 'empty_instances',
    'center_of_mass', 'filter_scores_and_topk', 'flip_tensor',
    'generate_coordinate', 'levels_to_images', 'mask2ndarray', 'multi_apply',
    'select_single_mlvl', 'unmap', 'images_to_levels',
<<<<<<< HEAD
    'samplelist_boxlist2tensor', 'cat_boxes', 'stack_boxes', 'scale_boxes',
    'get_box_tensor', 'get_box_wh'
=======
    'samplelist_boxtype2tensor', 'filter_gt_instances', 'rename_loss_dict',
    'reweight_loss_dict'
>>>>>>> cfe96228
]<|MERGE_RESOLUTION|>--- conflicted
+++ resolved
@@ -3,21 +3,12 @@
                               gen_gaussian_target, get_local_maximum,
                               get_topk_from_heatmap, transpose_and_gather_feat)
 from .make_divisible import make_divisible
-<<<<<<< HEAD
-from .misc import (cat_boxes, center_of_mass, empty_instances,
-                   filter_scores_and_topk, flip_tensor, generate_coordinate,
-                   get_box_tensor, get_box_wh, images_to_levels,
-                   interpolate_as, levels_to_images, mask2ndarray, multi_apply,
-                   samplelist_boxlist2tensor, scale_boxes, select_single_mlvl,
-                   sigmoid_geometric_mean, stack_boxes, unmap,
-=======
 from .misc import (center_of_mass, empty_instances, filter_gt_instances,
                    filter_scores_and_topk, flip_tensor, generate_coordinate,
                    images_to_levels, interpolate_as, levels_to_images,
                    mask2ndarray, multi_apply, rename_loss_dict,
                    reweight_loss_dict, samplelist_boxtype2tensor,
                    select_single_mlvl, sigmoid_geometric_mean, unmap,
->>>>>>> cfe96228
                    unpack_gt_instances)
 from .panoptic_gt_processing import preprocess_panoptic_gt
 from .point_sample import (get_uncertain_point_coords_with_randomness,
@@ -32,11 +23,6 @@
     'center_of_mass', 'filter_scores_and_topk', 'flip_tensor',
     'generate_coordinate', 'levels_to_images', 'mask2ndarray', 'multi_apply',
     'select_single_mlvl', 'unmap', 'images_to_levels',
-<<<<<<< HEAD
-    'samplelist_boxlist2tensor', 'cat_boxes', 'stack_boxes', 'scale_boxes',
-    'get_box_tensor', 'get_box_wh'
-=======
     'samplelist_boxtype2tensor', 'filter_gt_instances', 'rename_loss_dict',
     'reweight_loss_dict'
->>>>>>> cfe96228
 ]