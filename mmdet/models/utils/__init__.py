from .builder import build_linear_layer, build_transformer
from .conv_upsample import ConvUpsample
from .gaussian_target import gaussian_radius, gen_gaussian_target
from .inverted_residual import InvertedResidual
from .make_divisible import make_divisible
from .misc import upsample_like
from .normed_predictor import NormedConv2d, NormedLinear
from .positional_encoding import (LearnedPositionalEncoding,
                                  SinePositionalEncoding)
from .res_layer import ResLayer, SimplifiedBasicBlock
from .se_layer import SELayer
from .transformer import (DetrTransformerDecoder, DetrTransformerDecoderLayer,
                          DynamicConv, Transformer)

__all__ = [
    'ResLayer', 'gaussian_radius', 'gen_gaussian_target',
    'DetrTransformerDecoderLayer', 'DetrTransformerDecoder', 'Transformer',
    'build_transformer', 'build_linear_layer', 'SinePositionalEncoding',
    'LearnedPositionalEncoding', 'DynamicConv', 'SimplifiedBasicBlock',
    'NormedLinear', 'NormedConv2d', 'make_divisible', 'InvertedResidual',
<<<<<<< HEAD
    'SELayer', 'ConvUpsample'
=======
    'SELayer', 'upsample_like'
>>>>>>> 95825224
]<|MERGE_RESOLUTION|>--- conflicted
+++ resolved
@@ -18,9 +18,5 @@
     'build_transformer', 'build_linear_layer', 'SinePositionalEncoding',
     'LearnedPositionalEncoding', 'DynamicConv', 'SimplifiedBasicBlock',
     'NormedLinear', 'NormedConv2d', 'make_divisible', 'InvertedResidual',
-<<<<<<< HEAD
-    'SELayer', 'ConvUpsample'
-=======
-    'SELayer', 'upsample_like'
->>>>>>> 95825224
+    'SELayer', 'upsample_like', 'ConvUpsample'
 ]