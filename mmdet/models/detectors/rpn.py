import mmcv

from mmdet.core import bbox_mapping, tensor2imgs
from ..builder import DETECTORS, build_backbone, build_head, build_neck
from .base import BaseDetector


@DETECTORS.register_module()
class RPN(BaseDetector):
    """Implementation of Region Proposal Network."""

    def __init__(self,
                 backbone,
                 neck,
                 rpn_head,
                 train_cfg,
                 test_cfg,
                 pretrained=None):
        super(RPN, self).__init__()
        self.backbone = build_backbone(backbone)
        self.neck = build_neck(neck) if neck is not None else None
        rpn_train_cfg = train_cfg.rpn if train_cfg is not None else None
        rpn_head.update(train_cfg=rpn_train_cfg)
        rpn_head.update(test_cfg=test_cfg.rpn)
        self.rpn_head = build_head(rpn_head)
        self.train_cfg = train_cfg
        self.test_cfg = test_cfg
        self.init_weights(pretrained=pretrained)

    def init_weights(self, pretrained=None):
        """Initialize the weights in detector.

        Args:
            pretrained (str, optional): Path to pre-trained weights.
                Defaults to None.
        """
        super(RPN, self).init_weights(pretrained)
        self.backbone.init_weights(pretrained=pretrained)
        if self.with_neck:
            self.neck.init_weights()
        self.rpn_head.init_weights()

    def extract_feat(self, img):
        """Extract features.

        Args:
            img (torch.Tensor): Image tensor with shape (n, c, h ,w).

        Returns:
            list[torch.Tensor]: Multi-level features that may have
                different resolutions.
        """
        x = self.backbone(img)
        if self.with_neck:
            x = self.neck(x)
        return x

    def forward_dummy(self, img):
        """Dummy forward function."""
        x = self.extract_feat(img)
        rpn_outs = self.rpn_head(x)
        return rpn_outs

    def forward_train(self,
                      img,
                      img_metas,
                      gt_bboxes=None,
                      gt_bboxes_ignore=None):
        """
        Args:
            img (Tensor): Input images of shape (N, C, H, W).
                Typically these should be mean centered and std scaled.
            img_metas (list[dict]): A List of image info dict where each dict
                has: 'img_shape', 'scale_factor', 'flip', and may also contain
                'filename', 'ori_shape', 'pad_shape', and 'img_norm_cfg'.
                For details on the values of these keys see
                :class:`mmdet.datasets.pipelines.Collect`.
            gt_bboxes (list[Tensor]): Each item are the truth boxes for each
                image in [tl_x, tl_y, br_x, br_y] format.
            gt_bboxes_ignore (None | list[Tensor]): Specify which bounding
                boxes can be ignored when computing the loss.

        Returns:
            dict[str, Tensor]: A dictionary of loss components.
        """
        # if self.train_cfg.rpn.get('debug', False):
        #     self.rpn_head.debug_imgs = tensor2imgs(img)

        x = self.extract_feat(img)
<<<<<<< HEAD
        # rpn_outs = self.rpn_head(x)

        # rpn_loss_inputs = rpn_outs + (gt_bboxes, img_metas)
        # losses = self.rpn_head.loss(
        #     *rpn_loss_inputs, gt_bboxes_ignore=gt_bboxes_ignore)
=======
>>>>>>> 6acf6be9
        losses = self.rpn_head.forward_train(x, img_metas, gt_bboxes, None,
                                             gt_bboxes_ignore)
        return losses

    def simple_test(self, img, img_metas, rescale=False):
        """Test function without test time augmentation.

        Args:
            imgs (list[torch.Tensor]): List of multiple images
            img_metas (list[dict]): List of image information.
            rescale (bool, optional): Whether to rescale the results.
                Defaults to False.

        Returns:
            np.ndarray: proposals
        """
        x = self.extract_feat(img)
        proposal_list = self.rpn_head.simple_test_rpn(x, img_metas)
        if rescale:
            for proposals, meta in zip(proposal_list, img_metas):
                proposals[:, :4] /= proposals.new_tensor(meta['scale_factor'])

        # TODO: remove this restriction
        return proposal_list[0].cpu().numpy()

    def aug_test(self, imgs, img_metas, rescale=False):
        """Test function with test time augmentation.

        Args:
            imgs (list[torch.Tensor]): List of multiple images
            img_metas (list[dict]): List of image information.
            rescale (bool, optional): Whether to rescale the results.
                Defaults to False.

        Returns:
            np.ndarray: proposals
        """
        proposal_list = self.rpn_head.aug_test_rpn(
            self.extract_feats(imgs), img_metas)
        if not rescale:
            for proposals, img_meta in zip(proposal_list, img_metas[0]):
                img_shape = img_meta['img_shape']
                scale_factor = img_meta['scale_factor']
                flip = img_meta['flip']
                flip_direction = img_meta['flip_direction']
                proposals[:, :4] = bbox_mapping(proposals[:, :4], img_shape,
                                                scale_factor, flip,
                                                flip_direction)
        # TODO: remove this restriction
        return proposal_list[0].cpu().numpy()

    def show_result(self, data, result, dataset=None, top_k=20):
        """Show RPN proposals on the image.

        Although we assume batch size is 1, this method supports arbitrary
        batch size.
        """
        img_tensor = data['img'][0]
        img_metas = data['img_metas'][0].data[0]
        imgs = tensor2imgs(img_tensor, **img_metas[0]['img_norm_cfg'])
        assert len(imgs) == len(img_metas)
        for img, img_meta in zip(imgs, img_metas):
            h, w, _ = img_meta['img_shape']
            img_show = img[:h, :w, :]
            mmcv.imshow_bboxes(img_show, result, top_k=top_k)<|MERGE_RESOLUTION|>--- conflicted
+++ resolved
@@ -83,18 +83,10 @@
         Returns:
             dict[str, Tensor]: A dictionary of loss components.
         """
-        # if self.train_cfg.rpn.get('debug', False):
-        #     self.rpn_head.debug_imgs = tensor2imgs(img)
+        if self.train_cfg.rpn.get('debug', False):
+            self.rpn_head.debug_imgs = tensor2imgs(img)
 
         x = self.extract_feat(img)
-<<<<<<< HEAD
-        # rpn_outs = self.rpn_head(x)
-
-        # rpn_loss_inputs = rpn_outs + (gt_bboxes, img_metas)
-        # losses = self.rpn_head.loss(
-        #     *rpn_loss_inputs, gt_bboxes_ignore=gt_bboxes_ignore)
-=======
->>>>>>> 6acf6be9
         losses = self.rpn_head.forward_train(x, img_metas, gt_bboxes, None,
                                              gt_bboxes_ignore)
         return losses
