# Copyright (c) OpenMMLab. All rights reserved.
from .activations import SiLU
from .bbox_nms import fast_nms, multiclass_nms
from .brick_wrappers import AdaptiveAvgPool2d, adaptive_avg_pool2d
from .conv_upsample import ConvUpsample
from .csp_layer import CSPLayer
from .dropblock import DropBlock
from .ema import ExpMomentumEMA
from .inverted_residual import InvertedResidual
from .matrix_nms import mask_matrix_nms
from .msdeformattn_pixel_decoder import MSDeformAttnPixelDecoder
from .normed_predictor import NormedConv2d, NormedLinear
from .pixel_decoder import PixelDecoder, TransformerEncoderPixelDecoder
from .positional_encoding import (LearnedPositionalEncoding,
                                  SinePositionalEncoding)
from .res_layer import ResLayer, SimplifiedBasicBlock
from .se_layer import ChannelAttention, DyReLU, SELayer
# yapf: disable
<<<<<<< HEAD
from .transformer import (MLP, AdaptivePadding, ConditionalAttention,
                          DabDetrTransformerDecoder,
                          DabDetrTransformerDecoderLayer,
                          DabDetrTransformerEncoder,
=======
from .transformer import (MLP, ConditionalDetrTransformerDecoder,
                          ConditionalDetrTransformerDecoderLayer,
>>>>>>> 899d4b85
                          DeformableDetrTransformerDecoder,
                          DeformableDetrTransformerDecoderLayer,
                          DeformableDetrTransformerEncoder,
                          DeformableDetrTransformerEncoderLayer,
                          DetrTransformerDecoder, DetrTransformerDecoderLayer,
                          DetrTransformerEncoder, DetrTransformerEncoderLayer,
                          DynamicConv, PatchEmbed, PatchMerging,
                          convert_coordinate_to_encoding, inverse_sigmoid,
                          nchw_to_nlc, nlc_to_nchw)

# yapf: enable

__all__ = [
    'fast_nms', 'multiclass_nms', 'mask_matrix_nms', 'DropBlock',
    'PixelDecoder', 'TransformerEncoderPixelDecoder',
    'MSDeformAttnPixelDecoder', 'ResLayer', 'PatchMerging',
    'SinePositionalEncoding', 'LearnedPositionalEncoding', 'DynamicConv',
    'SimplifiedBasicBlock', 'NormedLinear', 'NormedConv2d', 'InvertedResidual',
    'SELayer', 'ConvUpsample', 'CSPLayer', 'adaptive_avg_pool2d',
    'AdaptiveAvgPool2d', 'PatchEmbed', 'nchw_to_nlc', 'nlc_to_nchw', 'DyReLU',
    'ExpMomentumEMA', 'inverse_sigmoid', 'ChannelAttention', 'SiLU', 'MLP',
    'DetrTransformerEncoderLayer', 'DetrTransformerDecoderLayer',
    'DetrTransformerEncoder', 'DetrTransformerDecoder',
    'DeformableDetrTransformerEncoder', 'DeformableDetrTransformerDecoder',
    'DeformableDetrTransformerEncoderLayer',
<<<<<<< HEAD
    'DeformableDetrTransformerDecoderLayer', 'AdaptivePadding',
    'convert_coordinate_to_encoding', 'ConditionalAttention',
    'DabDetrTransformerDecoderLayer', 'DabDetrTransformerDecoder',
    'DabDetrTransformerEncoder'
=======
    'DeformableDetrTransformerDecoderLayer',
    'ConditionalDetrTransformerDecoder',
    'ConditionalDetrTransformerDecoderLayer'
>>>>>>> 899d4b85
]<|MERGE_RESOLUTION|>--- conflicted
+++ resolved
@@ -16,15 +16,12 @@
 from .res_layer import ResLayer, SimplifiedBasicBlock
 from .se_layer import ChannelAttention, DyReLU, SELayer
 # yapf: disable
-<<<<<<< HEAD
 from .transformer import (MLP, AdaptivePadding, ConditionalAttention,
+                          ConditionalDetrTransformerDecoder,
+                          ConditionalDetrTransformerDecoderLayer,
                           DabDetrTransformerDecoder,
                           DabDetrTransformerDecoderLayer,
                           DabDetrTransformerEncoder,
-=======
-from .transformer import (MLP, ConditionalDetrTransformerDecoder,
-                          ConditionalDetrTransformerDecoderLayer,
->>>>>>> 899d4b85
                           DeformableDetrTransformerDecoder,
                           DeformableDetrTransformerDecoderLayer,
                           DeformableDetrTransformerEncoder,
@@ -50,14 +47,9 @@
     'DetrTransformerEncoder', 'DetrTransformerDecoder',
     'DeformableDetrTransformerEncoder', 'DeformableDetrTransformerDecoder',
     'DeformableDetrTransformerEncoderLayer',
-<<<<<<< HEAD
     'DeformableDetrTransformerDecoderLayer', 'AdaptivePadding',
     'convert_coordinate_to_encoding', 'ConditionalAttention',
     'DabDetrTransformerDecoderLayer', 'DabDetrTransformerDecoder',
-    'DabDetrTransformerEncoder'
-=======
-    'DeformableDetrTransformerDecoderLayer',
-    'ConditionalDetrTransformerDecoder',
+    'DabDetrTransformerEncoder', 'ConditionalDetrTransformerDecoder',
     'ConditionalDetrTransformerDecoderLayer'
->>>>>>> 899d4b85
 ]