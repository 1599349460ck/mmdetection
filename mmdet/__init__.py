import mmcv

from .version import __version__, short_version


def digit_version(version_str):
    digit_version = []
    for x in version_str.split('.'):
        if x.isdigit():
            digit_version.append(int(x))
        elif x.find('rc') != -1:
            patch_version = x.split('rc')
            digit_version.append(int(patch_version[0]) - 1)
            digit_version.append(int(patch_version[1]))
    return digit_version


<<<<<<< HEAD
mmcv_minimum_version = '1.1.5'
mmcv_maximum_version = '1.3'
=======
mmcv_minimum_version = '1.2.4'
mmcv_maximum_version = '1.4.0'
>>>>>>> 5ebba9a9
mmcv_version = digit_version(mmcv.__version__)


assert (mmcv_version >= digit_version(mmcv_minimum_version)
        and mmcv_version <= digit_version(mmcv_maximum_version)), \
    f'MMCV=={mmcv.__version__} is used but incompatible. ' \
    f'Please install mmcv>={mmcv_minimum_version}, <={mmcv_maximum_version}.'

__all__ = ['__version__', 'short_version']<|MERGE_RESOLUTION|>--- conflicted
+++ resolved
@@ -15,13 +15,8 @@
     return digit_version
 
 
-<<<<<<< HEAD
-mmcv_minimum_version = '1.1.5'
-mmcv_maximum_version = '1.3'
-=======
 mmcv_minimum_version = '1.2.4'
 mmcv_maximum_version = '1.4.0'
->>>>>>> 5ebba9a9
 mmcv_version = digit_version(mmcv.__version__)
 
 
