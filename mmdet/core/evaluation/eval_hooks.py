--- conflicted
+++ resolved
@@ -245,7 +245,19 @@
         self.gpu_collect = gpu_collect
 
     def after_train_epoch(self, runner):
-<<<<<<< HEAD
+        # Synchronization of BatchNorm's buffer (running_mean
+        # and running_var) is not supported in the DDP of pytorch,
+        # which may cause the inconsistent performance of models in
+        # different ranks, so we broadcast BatchNorm's buffers
+        # of rank 0 to other ranks to avoid this.
+        if self.broadcast_bn_buffer:
+            model = runner.model
+            for name, module in model.named_modules():
+                if isinstance(module,
+                              _BatchNorm) and module.track_running_stats:
+                    dist.broadcast(module.running_var, 0)
+                    dist.broadcast(module.running_mean, 0)
+
         if not self.by_epoch or not self.evaluation_flag(runner):
             return
 
@@ -266,7 +278,8 @@
 
     def after_train_iter(self, runner):
         if self.by_epoch or not self.every_n_iters(runner, self.interval):
-=======
+            return
+
         # Synchronization of BatchNorm's buffer (running_mean
         # and running_var) is not supported in the DDP of pytorch,
         # which may cause the inconsistent performance of models in
@@ -279,10 +292,6 @@
                               _BatchNorm) and module.track_running_stats:
                     dist.broadcast(module.running_var, 0)
                     dist.broadcast(module.running_mean, 0)
-
-        if not self.evaluation_flag(runner):
->>>>>>> c2afc5ac
-            return
 
         from mmdet.apis import multi_gpu_test
         tmpdir = self.tmpdir
