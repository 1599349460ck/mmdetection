# ResNeSt

> [ResNeSt: Split-Attention Networks](https://arxiv.org/abs/2004.08955)

<!-- [BACKBONE] -->

## Abstract

It is well known that featuremap attention and multi-path representation are important for visual recognition. In this paper, we present a modularized architecture, which applies the channel-wise attention on different network branches to leverage their success in capturing cross-feature interactions and learning diverse representations. Our design results in a simple and unified computation block, which can be parameterized using only a few variables. Our model, named ResNeSt, outperforms EfficientNet in accuracy and latency trade-off on image classification. In addition, ResNeSt has achieved superior transfer learning results on several public benchmarks serving as the backbone, and has been adopted by the winning entries of COCO-LVIS challenge.

<div align=center>
<img src="https://user-images.githubusercontent.com/40661020/143973475-b5b33b15-ed04-4fc6-890a-521f1a62bc52.png"/>
</div>

<<<<<<< HEAD
<!-- [PAPER_TITLE: ResNeSt: Split-Attention Networks] -->
<!-- [PAPER_URL: https://arxiv.org/abs/2004.08955] -->

## Citation

<!-- [ALGORITHM] -->

<!-- [BACKBONE] -->

```latex
@article{zhang2020resnest,
title={ResNeSt: Split-Attention Networks},
author={Zhang, Hang and Wu, Chongruo and Zhang, Zhongyue and Zhu, Yi and Zhang, Zhi and Lin, Haibin and Sun, Yue and He, Tong and Muller, Jonas and Manmatha, R. and Li, Mu and Smola, Alexander},
journal={arXiv preprint arXiv:2004.08955},
year={2020}
}
```

=======
>>>>>>> 3ef2569f
## Results and Models

### Faster R-CNN

|    Backbone     |  Style  | Lr schd | Mem (GB) | Inf time (fps) | box AP | Config | Download |
| :-------------: | :-----: | :-----: | :------: | :------------: | :----: | :------: | :--------: |
|S-50-FPN       | pytorch |   1x   |   4.8  |   -           | 42.0 |[config](https://github.com/open-mmlab/mmdetection/tree/master/configs/resnest/faster_rcnn_s50_fpn_syncbn-backbone+head_mstrain-range_1x_coco.py) | [model](https://download.openmmlab.com/mmdetection/v2.0/resnest/faster_rcnn_s50_fpn_syncbn-backbone%2Bhead_mstrain-range_1x_coco/faster_rcnn_s50_fpn_syncbn-backbone%2Bhead_mstrain-range_1x_coco_20200926_125502-20289c16.pth) &#124; [log](https://download.openmmlab.com/mmdetection/v2.0/resnest/faster_rcnn_s50_fpn_syncbn-backbone%2Bhead_mstrain-range_1x_coco/faster_rcnn_s50_fpn_syncbn-backbone%2Bhead_mstrain-range_1x_coco-20200926_125502.log.json) |
|S-101-FPN       | pytorch |   1x   |   7.1  |   -           | 44.5 |[config](https://github.com/open-mmlab/mmdetection/tree/master/configs/resnest/faster_rcnn_s101_fpn_syncbn-backbone+head_mstrain-range_1x_coco.py) | [model](https://download.openmmlab.com/mmdetection/v2.0/resnest/faster_rcnn_s101_fpn_syncbn-backbone%2Bhead_mstrain-range_1x_coco/faster_rcnn_s101_fpn_syncbn-backbone%2Bhead_mstrain-range_1x_coco_20201006_021058-421517f1.pth) &#124; [log](https://download.openmmlab.com/mmdetection/v2.0/resnest/faster_rcnn_s101_fpn_syncbn-backbone%2Bhead_mstrain-range_1x_coco/faster_rcnn_s101_fpn_syncbn-backbone%2Bhead_mstrain-range_1x_coco-20201006_021058.log.json) |

### Mask R-CNN

|    Backbone     |  Style  | Lr schd | Mem (GB) | Inf time (fps) | box AP | mask AP | Config | Download |
| :-------------: | :-----: | :-----: | :------: | :------------: | :----: | :-----: | :------: | :--------: |
|S-50-FPN       | pytorch |    1x   |   5.5  |      -         | 42.6 | 38.1 |[config](https://github.com/open-mmlab/mmdetection/tree/master/configs/resnest/mask_rcnn_s50_fpn_syncbn-backbone+head_mstrain_1x_coco.py) | [model](https://download.openmmlab.com/mmdetection/v2.0/resnest/mask_rcnn_s50_fpn_syncbn-backbone%2Bhead_mstrain_1x_coco/mask_rcnn_s50_fpn_syncbn-backbone%2Bhead_mstrain_1x_coco_20200926_125503-8a2c3d47.pth) &#124; [log](https://download.openmmlab.com/mmdetection/v2.0/resnest/mask_rcnn_s50_fpn_syncbn-backbone%2Bhead_mstrain_1x_coco/mask_rcnn_s50_fpn_syncbn-backbone%2Bhead_mstrain_1x_coco-20200926_125503.log.json) |
|S-101-FPN       | pytorch |    1x   |   7.8  |      -         | 45.2 | 40.2 |[config](https://github.com/open-mmlab/mmdetection/tree/master/configs/resnest/mask_rcnn_s101_fpn_syncbn-backbone+head_mstrain_1x_coco.py) | [model](https://download.openmmlab.com/mmdetection/v2.0/resnest/mask_rcnn_s101_fpn_syncbn-backbone%2Bhead_mstrain_1x_coco/mask_rcnn_s101_fpn_syncbn-backbone%2Bhead_mstrain_1x_coco_20201005_215831-af60cdf9.pth) &#124; [log](https://download.openmmlab.com/mmdetection/v2.0/resnest/mask_rcnn_s101_fpn_syncbn-backbone%2Bhead_mstrain_1x_coco/mask_rcnn_s101_fpn_syncbn-backbone%2Bhead_mstrain_1x_coco-20201005_215831.log.json) |

### Cascade R-CNN

|    Backbone     |  Style  | Lr schd | Mem (GB) | Inf time (fps) | box AP | Config | Download |
| :-------------: | :-----: | :-----: | :------: | :------------: | :----: | :------: | :--------: |
|S-50-FPN       | pytorch |   1x   |   -    |   -           |  44.5  |[config](https://github.com/open-mmlab/mmdetection/tree/master/configs/resnest/cascade_rcnn_s50_fpn_syncbn-backbone+head_mstrain-range_1x_coco.py) | [model](https://download.openmmlab.com/mmdetection/v2.0/resnest/cascade_rcnn_s50_fpn_syncbn-backbone%2Bhead_mstrain-range_1x_coco/cascade_rcnn_s50_fpn_syncbn-backbone%2Bhead_mstrain-range_1x_coco_20201122_213640-763cc7b5.pth) &#124; [log](https://download.openmmlab.com/mmdetection/v2.0/resnest/cascade_rcnn_s101_fpn_syncbn-backbone%2Bhead_mstrain-range_1x_coco/cascade_rcnn_s101_fpn_syncbn-backbone%2Bhead_mstrain-range_1x_coco-20201005_113242.log.json) |
|S-101-FPN       | pytorch |   1x   |   8.4  |   -           |  46.8  |[config](https://github.com/open-mmlab/mmdetection/tree/master/configs/resnest/cascade_rcnn_s101_fpn_syncbn-backbone+head_mstrain-range_1x_coco.py) | [model](https://download.openmmlab.com/mmdetection/v2.0/resnest/cascade_rcnn_s101_fpn_syncbn-backbone%2Bhead_mstrain-range_1x_coco/cascade_rcnn_s101_fpn_syncbn-backbone%2Bhead_mstrain-range_1x_coco_20201005_113242-b9459f8f.pth) &#124; [log](https://download.openmmlab.com/mmdetection/v2.0/resnest/cascade_rcnn_s50_fpn_syncbn-backbone%2Bhead_mstrain-range_1x_coco/cascade_rcnn_s50_fpn_syncbn-backbone%2Bhead_mstrain-range_1x_coco-20201122_213640.log.json) |

### Cascade Mask R-CNN

|    Backbone     |  Style  | Lr schd | Mem (GB) | Inf time (fps) | box AP | mask AP | Config | Download |
| :-------------: | :-----: | :-----: | :------: | :------------: | :----: | :-----: | :------: | :--------: |
|S-50-FPN       | pytorch |    1x   |   -    |      -         | 45.4 | 39.5 |[config](https://github.com/open-mmlab/mmdetection/tree/master/configs/resnest/cascade_mask_rcnn_s50_fpn_syncbn-backbone+head_mstrain_1x_coco.py) | [model](https://download.openmmlab.com/mmdetection/v2.0/resnest/cascade_mask_rcnn_s50_fpn_syncbn-backbone%2Bhead_mstrain_1x_coco/cascade_mask_rcnn_s50_fpn_syncbn-backbone%2Bhead_mstrain_1x_coco_20201122_104428-99eca4c7.pth) &#124; [log](https://download.openmmlab.com/mmdetection/v2.0/resnest/cascade_mask_rcnn_s50_fpn_syncbn-backbone%2Bhead_mstrain_1x_coco/cascade_mask_rcnn_s50_fpn_syncbn-backbone%2Bhead_mstrain_1x_coco-20201122_104428.log.json) |
|S-101-FPN       | pytorch |    1x   |  10.5  |      -         | 47.7 | 41.4 |[config](https://github.com/open-mmlab/mmdetection/tree/master/configs/resnest/cascade_mask_rcnn_s101_fpn_syncbn-backbone+head_mstrain_1x_coco.py) | [model](https://download.openmmlab.com/mmdetection/v2.0/resnest/cascade_mask_rcnn_s101_fpn_syncbn-backbone%2Bhead_mstrain_1x_coco/cascade_mask_rcnn_s101_fpn_syncbn-backbone%2Bhead_mstrain_1x_coco_20201005_113243-42607475.pth) &#124; [log](https://download.openmmlab.com/mmdetection/v2.0/resnest/cascade_mask_rcnn_s101_fpn_syncbn-backbone%2Bhead_mstrain_1x_coco/cascade_mask_rcnn_s101_fpn_syncbn-backbone%2Bhead_mstrain_1x_coco-20201005_113243.log.json) |

## Citation

```latex
@article{zhang2020resnest,
title={ResNeSt: Split-Attention Networks},
author={Zhang, Hang and Wu, Chongruo and Zhang, Zhongyue and Zhu, Yi and Zhang, Zhi and Lin, Haibin and Sun, Yue and He, Tong and Muller, Jonas and Manmatha, R. and Li, Mu and Smola, Alexander},
journal={arXiv preprint arXiv:2004.08955},
year={2020}
}
```<|MERGE_RESOLUTION|>--- conflicted
+++ resolved
@@ -12,27 +12,6 @@
 <img src="https://user-images.githubusercontent.com/40661020/143973475-b5b33b15-ed04-4fc6-890a-521f1a62bc52.png"/>
 </div>
 
-<<<<<<< HEAD
-<!-- [PAPER_TITLE: ResNeSt: Split-Attention Networks] -->
-<!-- [PAPER_URL: https://arxiv.org/abs/2004.08955] -->
-
-## Citation
-
-<!-- [ALGORITHM] -->
-
-<!-- [BACKBONE] -->
-
-```latex
-@article{zhang2020resnest,
-title={ResNeSt: Split-Attention Networks},
-author={Zhang, Hang and Wu, Chongruo and Zhang, Zhongyue and Zhu, Yi and Zhang, Zhi and Lin, Haibin and Sun, Yue and He, Tong and Muller, Jonas and Manmatha, R. and Li, Mu and Smola, Alexander},
-journal={arXiv preprint arXiv:2004.08955},
-year={2020}
-}
-```
-
-=======
->>>>>>> 3ef2569f
 ## Results and Models
 
 ### Faster R-CNN
