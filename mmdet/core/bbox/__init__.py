<<<<<<< HEAD
from .assigners import (AssignResult, BaseAssigner, EffectiveAreaAssigner,
                        MaxIoUAssigner)
from .coder import (BaseBBoxCoder, DeltaXYWHBBoxCoder, PseudoBBoxCoder,
                    TBLRBBoxCoder)
=======
from .assigners import AssignResult, BaseAssigner, MaxIoUAssigner
from .builder import build_assigner, build_bbox_coder, build_sampler
from .coder import BaseBBoxCoder, DeltaXYWHBBoxCoder, PseudoBBoxCoder
>>>>>>> 4cfc0a95
from .iou_calculators import BboxOverlaps2D, bbox_overlaps
from .samplers import (BaseSampler, CombinedSampler,
                       InstanceBalancedPosSampler, IoUBalancedNegSampler,
                       PseudoSampler, RandomSampler, SamplingResult)
from .transforms import (bbox2result, bbox2roi, bbox_flip, bbox_mapping,
                         bbox_mapping_back, distance2bbox, roi2bbox)

__all__ = [
    'bbox_overlaps', 'BboxOverlaps2D', 'BaseAssigner', 'MaxIoUAssigner',
    'AssignResult', 'BaseSampler', 'PseudoSampler', 'RandomSampler',
    'InstanceBalancedPosSampler', 'IoUBalancedNegSampler', 'CombinedSampler',
    'SamplingResult', 'build_assigner', 'build_sampler', 'bbox_flip',
    'bbox_mapping', 'bbox_mapping_back', 'bbox2roi', 'roi2bbox', 'bbox2result',
    'distance2bbox', 'build_bbox_coder', 'BaseBBoxCoder', 'PseudoBBoxCoder',
    'DeltaXYWHBBoxCoder', 'TBLRBBoxCoder', 'EffectiveAreaAssigner'
]<|MERGE_RESOLUTION|>--- conflicted
+++ resolved
@@ -1,13 +1,8 @@
-<<<<<<< HEAD
 from .assigners import (AssignResult, BaseAssigner, EffectiveAreaAssigner,
                         MaxIoUAssigner)
+from .builder import build_assigner, build_bbox_coder, build_sampler
 from .coder import (BaseBBoxCoder, DeltaXYWHBBoxCoder, PseudoBBoxCoder,
                     TBLRBBoxCoder)
-=======
-from .assigners import AssignResult, BaseAssigner, MaxIoUAssigner
-from .builder import build_assigner, build_bbox_coder, build_sampler
-from .coder import BaseBBoxCoder, DeltaXYWHBBoxCoder, PseudoBBoxCoder
->>>>>>> 4cfc0a95
 from .iou_calculators import BboxOverlaps2D, bbox_overlaps
 from .samplers import (BaseSampler, CombinedSampler,
                        InstanceBalancedPosSampler, IoUBalancedNegSampler,
