--- conflicted
+++ resolved
@@ -19,9 +19,5 @@
     'AnchorHead', 'GuidedAnchorHead', 'FeatureAdaption', 'RPNHead',
     'GARPNHead', 'RetinaHead', 'RetinaSepBNHead', 'GARetinaHead', 'SSDHead',
     'FCOSHead', 'RepPointsHead', 'FoveaHead', 'FreeAnchorRetinaHead',
-<<<<<<< HEAD
-    'ATSSHead', 'PISARetinaHead', 'PISASSDHead'
-=======
-    'ATSSHead', 'FSAFHead'
->>>>>>> 3b53fe15
+    'ATSSHead', 'FSAFHead', 'PISARetinaHead', 'PISASSDHead'
 ]