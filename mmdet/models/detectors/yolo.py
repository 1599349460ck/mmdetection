# Copyright (c) OpenMMLab. All rights reserved.
# Copyright (c) 2019 Western Digital Corporation or its affiliates.

from mmdet.registry import MODELS
from mmdet.utils import ConfigType, OptConfigType, OptMultiConfig
from .single_stage import SingleStageDetector


@MODELS.register_module()
class YOLOV3(SingleStageDetector):
    r"""Implementation of `Yolov3: An incremental improvement
    <https://arxiv.org/abs/1804.02767>`_

    Args:
        backbone (:obj:`ConfigDict` or dict): The backbone module.
        neck (:obj:`ConfigDict` or dict): The neck module.
        bbox_head (:obj:`ConfigDict` or dict): The bbox head module.
        train_cfg (:obj:`ConfigDict` or dict, optional): The training config
            of YOLOX. Default: None.
        test_cfg (:obj:`ConfigDict` or dict, optional): The testing config
            of YOLOX. Default: None.
        data_preprocessor (:obj:`ConfigDict` or dict, optional):
            Model preprocessing config for processing the input data.
            it usually includes ``to_rgb``, ``pad_size_divisor``,
            ``pad_value``, ``mean`` and ``std``. Defaults to None.
        init_cfg (:obj:`ConfigDict` or dict, optional): the config to control
            the initialization. Defaults to None.
    """

    def __init__(self,
<<<<<<< HEAD
                 backbone,
                 neck,
                 bbox_head,
                 train_cfg=None,
                 test_cfg=None,
                 init_cfg=None):
        super(YOLOV3, self).__init__(backbone, neck, bbox_head, train_cfg,
                                     test_cfg, init_cfg)

    def onnx_export(self, img, img_metas):
        """Test function for exporting to ONNX, without test time augmentation.

        Args:
            img (torch.Tensor): input images.
            img_metas (list[dict]): List of image information.

        Returns:
            tuple[Tensor, Tensor]: dets of shape [N, num_det, 5]
                and class labels of shape [N, num_det].
        """
        x = self.extract_feat(img)
        outs = self.bbox_head.forward(x)
        # get shape as tensor
        img_shape = torch._shape_as_tensor(img)[2:]
        img_metas[0]['img_shape_for_onnx'] = img_shape

        det_bboxes, det_labels = self.bbox_head.onnx_export(*outs, img_metas)

        return det_bboxes, det_labels
=======
                 backbone: ConfigType,
                 neck: ConfigType,
                 bbox_head: ConfigType,
                 train_cfg: OptConfigType = None,
                 test_cfg: OptConfigType = None,
                 data_preprocessor: OptConfigType = None,
                 init_cfg: OptMultiConfig = None) -> None:
        super().__init__(
            backbone=backbone,
            neck=neck,
            bbox_head=bbox_head,
            train_cfg=train_cfg,
            test_cfg=test_cfg,
            data_preprocessor=data_preprocessor,
            init_cfg=init_cfg)
>>>>>>> ecac3a77
<|MERGE_RESOLUTION|>--- conflicted
+++ resolved
@@ -28,37 +28,6 @@
     """
 
     def __init__(self,
-<<<<<<< HEAD
-                 backbone,
-                 neck,
-                 bbox_head,
-                 train_cfg=None,
-                 test_cfg=None,
-                 init_cfg=None):
-        super(YOLOV3, self).__init__(backbone, neck, bbox_head, train_cfg,
-                                     test_cfg, init_cfg)
-
-    def onnx_export(self, img, img_metas):
-        """Test function for exporting to ONNX, without test time augmentation.
-
-        Args:
-            img (torch.Tensor): input images.
-            img_metas (list[dict]): List of image information.
-
-        Returns:
-            tuple[Tensor, Tensor]: dets of shape [N, num_det, 5]
-                and class labels of shape [N, num_det].
-        """
-        x = self.extract_feat(img)
-        outs = self.bbox_head.forward(x)
-        # get shape as tensor
-        img_shape = torch._shape_as_tensor(img)[2:]
-        img_metas[0]['img_shape_for_onnx'] = img_shape
-
-        det_bboxes, det_labels = self.bbox_head.onnx_export(*outs, img_metas)
-
-        return det_bboxes, det_labels
-=======
                  backbone: ConfigType,
                  neck: ConfigType,
                  bbox_head: ConfigType,
@@ -73,5 +42,4 @@
             train_cfg=train_cfg,
             test_cfg=test_cfg,
             data_preprocessor=data_preprocessor,
-            init_cfg=init_cfg)
->>>>>>> ecac3a77
+            init_cfg=init_cfg)