# Copyright (c) OpenMMLab. All rights reserved.
from .augment_wrappers import AutoAugment, RandAugment
from .colorspace import (AutoContrast, Brightness, Color, ColorTransform,
                         Contrast, Equalize, Invert, Posterize, Sharpness,
                         Solarize, SolarizeAdd)
from .formatting import (ImageToTensor, PackDetInputs, PackReIDInputs,
                         PackTrackInputs, PackReIDDetInputs, ToTensor, Transpose)
from .frame_sampling import BaseFrameSample, UniformRefFrameSample
from .geometric import (GeomTransform, Rotate, ShearX, ShearY, TranslateX,
                        TranslateY)
from .instaboost import InstaBoost
from .loading import (FilterAnnotations, InferencerLoader, LoadAnnotations,
                      LoadEmptyAnnotations, LoadImageFromNDArray,
                      LoadMultiChannelImageFromFiles, LoadPanopticAnnotations,
<<<<<<< HEAD
                      LoadProposals, LoadTrackAnnotations)
from .transformers_glip import GTBoxSubOne_GLIP, RandomFlip_GLIP
=======
                      LoadProposals, LoadTrackAnnotations, LoadReIDDetAnnotations)
>>>>>>> f00cb233
from .transforms import (Albu, CachedMixUp, CachedMosaic, CopyPaste, CutOut,
                         Expand, FixScaleResize, FixShapeResize,
                         MinIoURandomCrop, MixUp, Mosaic, Pad,
                         PhotoMetricDistortion, RandomAffine,
                         RandomCenterCropPad, RandomCrop, RandomErasing,
                         RandomFlip, RandomShift, Resize, ResizeShortestEdge,
                         SegRescale, YOLOXHSVRandomAug)
from .wrappers import MultiBranch, ProposalBroadcaster, RandomOrder

__all__ = [
    'PackDetInputs', 'ToTensor', 'ImageToTensor', 'Transpose',
    'LoadImageFromNDArray', 'LoadAnnotations', 'LoadPanopticAnnotations',
    'LoadMultiChannelImageFromFiles', 'LoadProposals', 'Resize', 'RandomFlip',
    'RandomCrop', 'SegRescale', 'MinIoURandomCrop', 'Expand',
    'PhotoMetricDistortion', 'Albu', 'InstaBoost', 'RandomCenterCropPad',
    'AutoAugment', 'CutOut', 'ShearX', 'ShearY', 'Rotate', 'Color', 'Equalize',
    'Brightness', 'Contrast', 'TranslateX', 'TranslateY', 'RandomShift',
    'Mosaic', 'MixUp', 'RandomAffine', 'YOLOXHSVRandomAug', 'CopyPaste',
    'FilterAnnotations', 'Pad', 'GeomTransform', 'ColorTransform',
    'RandAugment', 'Sharpness', 'Solarize', 'SolarizeAdd', 'Posterize',
    'AutoContrast', 'Invert', 'MultiBranch', 'RandomErasing',
    'LoadEmptyAnnotations', 'RandomOrder', 'CachedMosaic', 'CachedMixUp',
    'FixShapeResize', 'ProposalBroadcaster', 'InferencerLoader',
    'LoadTrackAnnotations', 'BaseFrameSample', 'UniformRefFrameSample',
<<<<<<< HEAD
    'PackTrackInputs', 'PackReIDInputs', 'FixScaleResize',
    'ResizeShortestEdge', 'GTBoxSubOne_GLIP', 'RandomFlip_GLIP'
=======
    'PackTrackInputs', 'PackReIDInputs', 'FixScaleResize', 'ResizeShortestEdge',
    'PackReIDDetInputs', 'LoadReIDDetAnnotations'
>>>>>>> f00cb233
]<|MERGE_RESOLUTION|>--- conflicted
+++ resolved
@@ -12,12 +12,9 @@
 from .loading import (FilterAnnotations, InferencerLoader, LoadAnnotations,
                       LoadEmptyAnnotations, LoadImageFromNDArray,
                       LoadMultiChannelImageFromFiles, LoadPanopticAnnotations,
-<<<<<<< HEAD
-                      LoadProposals, LoadTrackAnnotations)
+                      LoadProposals, LoadTrackAnnotations,
+                      LoadReIDDetAnnotations)
 from .transformers_glip import GTBoxSubOne_GLIP, RandomFlip_GLIP
-=======
-                      LoadProposals, LoadTrackAnnotations, LoadReIDDetAnnotations)
->>>>>>> f00cb233
 from .transforms import (Albu, CachedMixUp, CachedMosaic, CopyPaste, CutOut,
                          Expand, FixScaleResize, FixShapeResize,
                          MinIoURandomCrop, MixUp, Mosaic, Pad,
@@ -42,11 +39,7 @@
     'LoadEmptyAnnotations', 'RandomOrder', 'CachedMosaic', 'CachedMixUp',
     'FixShapeResize', 'ProposalBroadcaster', 'InferencerLoader',
     'LoadTrackAnnotations', 'BaseFrameSample', 'UniformRefFrameSample',
-<<<<<<< HEAD
     'PackTrackInputs', 'PackReIDInputs', 'FixScaleResize',
-    'ResizeShortestEdge', 'GTBoxSubOne_GLIP', 'RandomFlip_GLIP'
-=======
-    'PackTrackInputs', 'PackReIDInputs', 'FixScaleResize', 'ResizeShortestEdge',
-    'PackReIDDetInputs', 'LoadReIDDetAnnotations'
->>>>>>> f00cb233
+    'ResizeShortestEdge', 'GTBoxSubOne_GLIP', 'RandomFlip_GLIP',
+    'PackReIDDetInputs', 'LoadReIDDetAnnotations',
 ]