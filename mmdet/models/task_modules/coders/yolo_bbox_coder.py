--- conflicted
+++ resolved
@@ -1,13 +1,8 @@
 # Copyright (c) OpenMMLab. All rights reserved.
 import torch
 
-from mmdet.models.utils.misc import get_box_tensor
 from mmdet.registry import TASK_UTILS
-<<<<<<< HEAD
-from mmdet.structures.bbox import HorizontalBoxes
-=======
 from mmdet.structures.bbox import HorizontalBoxes, get_box_tensor
->>>>>>> cfe96228
 from .base_bbox_coder import BaseBBoxCoder
 
 
