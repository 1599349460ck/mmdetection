--- conflicted
+++ resolved
@@ -22,9 +22,5 @@
     'oid_v6_classes', 'oid_challenge_classes', 'INSTANCE_OFFSET',
     'pq_compute_single_core', 'pq_compute_multi_core', 'bbox_overlaps',
     'objects365v1_classes', 'objects365v2_classes', 'coco_panoptic_classes',
-<<<<<<< HEAD
-    'YTVIS', 'YTVISeval'
-=======
-    'evaluateImgLists'
->>>>>>> a815cc26
+    'evaluateImgLists', 'YTVIS', 'YTVISeval'
 ]