--- conflicted
+++ resolved
@@ -9,9 +9,5 @@
 __all__ = [
     'get_root_logger', 'collect_env', 'find_latest_checkpoint',
     'update_data_root', 'setup_multi_processes', 'get_caller_name',
-<<<<<<< HEAD
-    'log_img_scale', 'AvoidOOM'
-=======
-    'log_img_scale', 'compat_cfg'
->>>>>>> 4ac39a27
+    'log_img_scale', 'compat_cfg', 'AvoidOOM'
 ]