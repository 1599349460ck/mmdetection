# Copyright (c) OpenMMLab. All rights reserved.
import copy
import math
from typing import Sequence

import torch
import torch.nn as nn
import torch.nn.functional as F
<<<<<<< HEAD
from mmcv.cnn import (Linear, build_activation_layer, build_conv_layer,
                      build_norm_layer)
=======
from mmcv.cnn import Linear, build_activation_layer, build_conv_layer, build_norm_layer
>>>>>>> 3581a00f
from mmcv.cnn.bricks.transformer import FFN, MultiheadAttention
from mmengine.model import BaseModule, ModuleList
from mmengine.utils import to_2tuple

from mmdet.registry import MODELS

# from torch.nn import ModuleList  TODO: use mmengine wrapper


def nlc_to_nchw(x, hw_shape):
    """Convert [N, L, C] shape tensor to [N, C, H, W] shape tensor.

    Args:
        x (Tensor): The input tensor of shape [N, L, C] before conversion.
        hw_shape (Sequence[int]): The height and width of output feature map.

    Returns:
        Tensor: The output tensor of shape [N, C, H, W] after conversion.
    """
    H, W = hw_shape
    assert len(x.shape) == 3
    B, L, C = x.shape
    assert L == H * W, 'The seq_len does not match H, W'
    return x.transpose(1, 2).reshape(B, C, H, W).contiguous()


def nchw_to_nlc(x):
    """Flatten [N, C, H, W] shape tensor to [N, L, C] shape tensor.

    Args:
        x (Tensor): The input tensor of shape [N, C, H, W] before conversion.

    Returns:
        Tensor: The output tensor of shape [N, L, C] after conversion.
    """
    assert len(x.shape) == 4
    return x.flatten(2).transpose(1, 2).contiguous()


class AdaptivePadding(nn.Module):
    """Applies padding to input (if needed) so that input can get fully covered
    by filter you specified. It support two modes "same" and "corner". The
    "same" mode is same with "SAME" padding mode in TensorFlow, pad zero around
    input. The "corner"  mode would pad zero to bottom right.

    Args:
        kernel_size (int | tuple): Size of the kernel:
        stride (int | tuple): Stride of the filter. Default: 1:
        dilation (int | tuple): Spacing between kernel elements.
            Default: 1
        padding (str): Support "same" and "corner", "corner" mode
            would pad zero to bottom right, and "same" mode would
            pad zero around input. Default: "corner".
    Example:
        >>> kernel_size = 16
        >>> stride = 16
        >>> dilation = 1
        >>> input = torch.rand(1, 1, 15, 17)
        >>> adap_pad = AdaptivePadding(
        >>>     kernel_size=kernel_size,
        >>>     stride=stride,
        >>>     dilation=dilation,
        >>>     padding="corner")
        >>> out = adap_pad(input)
        >>> assert (out.shape[2], out.shape[3]) == (16, 32)
        >>> input = torch.rand(1, 1, 16, 17)
        >>> out = adap_pad(input)
        >>> assert (out.shape[2], out.shape[3]) == (16, 32)
    """

    def __init__(self, kernel_size=1, stride=1, dilation=1, padding='corner'):

        super(AdaptivePadding, self).__init__()

        assert padding in ('same', 'corner')

        kernel_size = to_2tuple(kernel_size)
        stride = to_2tuple(stride)
        padding = to_2tuple(padding)
        dilation = to_2tuple(dilation)

        self.padding = padding
        self.kernel_size = kernel_size
        self.stride = stride
        self.dilation = dilation

    def get_pad_shape(self, input_shape):
        input_h, input_w = input_shape
        kernel_h, kernel_w = self.kernel_size
        stride_h, stride_w = self.stride
        output_h = math.ceil(input_h / stride_h)
        output_w = math.ceil(input_w / stride_w)
        pad_h = max((output_h - 1) * stride_h +
                    (kernel_h - 1) * self.dilation[0] + 1 - input_h, 0)
        pad_w = max((output_w - 1) * stride_w +
                    (kernel_w - 1) * self.dilation[1] + 1 - input_w, 0)
        return pad_h, pad_w

    def forward(self, x):
        pad_h, pad_w = self.get_pad_shape(x.size()[-2:])
        if pad_h > 0 or pad_w > 0:
            if self.padding == 'corner':
                x = F.pad(x, [0, pad_w, 0, pad_h])
            elif self.padding == 'same':
                x = F.pad(x, [
                    pad_w // 2, pad_w - pad_w // 2, pad_h // 2,
                    pad_h - pad_h // 2
                ])
        return x


class PatchEmbed(BaseModule):
    """Image to Patch Embedding.

    We use a conv layer to implement PatchEmbed.

    Args:
        in_channels (int): The num of input channels. Default: 3
        embed_dims (int): The dimensions of embedding. Default: 768
        conv_type (str): The config dict for embedding
            conv layer type selection. Default: "Conv2d.
        kernel_size (int): The kernel_size of embedding conv. Default: 16.
        stride (int): The slide stride of embedding conv.
            Default: None (Would be set as `kernel_size`).
        padding (int | tuple | string ): The padding length of
            embedding conv. When it is a string, it means the mode
            of adaptive padding, support "same" and "corner" now.
            Default: "corner".
        dilation (int): The dilation rate of embedding conv. Default: 1.
        bias (bool): Bias of embed conv. Default: True.
        norm_cfg (dict, optional): Config dict for normalization layer.
            Default: None.
        input_size (int | tuple | None): The size of input, which will be
            used to calculate the out size. Only work when `dynamic_size`
            is False. Default: None.
        init_cfg (`mmengine.ConfigDict`, optional): The Config for
            initialization. Default: None.
    """

    def __init__(
        self,
        in_channels=3,
        embed_dims=768,
        conv_type='Conv2d',
        kernel_size=16,
        stride=16,
        padding='corner',
        dilation=1,
        bias=True,
        norm_cfg=None,
        input_size=None,
        init_cfg=None,
    ):
        super(PatchEmbed, self).__init__(init_cfg=init_cfg)

        self.embed_dims = embed_dims
        if stride is None:
            stride = kernel_size

        kernel_size = to_2tuple(kernel_size)
        stride = to_2tuple(stride)
        dilation = to_2tuple(dilation)

        if isinstance(padding, str):
            self.adap_padding = AdaptivePadding(
                kernel_size=kernel_size,
                stride=stride,
                dilation=dilation,
                padding=padding)
            # disable the padding of conv
            padding = 0
        else:
            self.adap_padding = None
        padding = to_2tuple(padding)

        self.projection = build_conv_layer(
            dict(type=conv_type),
            in_channels=in_channels,
            out_channels=embed_dims,
            kernel_size=kernel_size,
            stride=stride,
            padding=padding,
            dilation=dilation,
            bias=bias)

        if norm_cfg is not None:
            self.norm = build_norm_layer(norm_cfg, embed_dims)[1]
        else:
            self.norm = None

        if input_size:
            input_size = to_2tuple(input_size)
            # `init_out_size` would be used outside to
            # calculate the num_patches
            # when `use_abs_pos_embed` outside
            self.init_input_size = input_size
            if self.adap_padding:
                pad_h, pad_w = self.adap_padding.get_pad_shape(input_size)
                input_h, input_w = input_size
                input_h = input_h + pad_h
                input_w = input_w + pad_w
                input_size = (input_h, input_w)

            # https://pytorch.org/docs/stable/generated/torch.nn.Conv2d.html
            h_out = (input_size[0] + 2 * padding[0] - dilation[0] *
                     (kernel_size[0] - 1) - 1) // stride[0] + 1
            w_out = (input_size[1] + 2 * padding[1] - dilation[1] *
                     (kernel_size[1] - 1) - 1) // stride[1] + 1
            self.init_out_size = (h_out, w_out)
        else:
            self.init_input_size = None
            self.init_out_size = None

    def forward(self, x):
        """
        Args:
            x (Tensor): Has shape (B, C, H, W). In most case, C is 3.

        Returns:
            tuple: Contains merged results and its spatial shape.

                - x (Tensor): Has shape (B, out_h * out_w, embed_dims)
                - out_size (tuple[int]): Spatial shape of x, arrange as
                    (out_h, out_w).
        """

        if self.adap_padding:
            x = self.adap_padding(x)

        x = self.projection(x)
        out_size = (x.shape[2], x.shape[3])
        x = x.flatten(2).transpose(1, 2)
        if self.norm is not None:
            x = self.norm(x)
        return x, out_size


class PatchMerging(BaseModule):
    """Merge patch feature map.

    This layer groups feature map by kernel_size, and applies norm and linear
    layers to the grouped feature map. Our implementation uses `nn.Unfold` to
    merge patch, which is about 25% faster than original implementation.
    Instead, we need to modify pretrained models for compatibility.

    Args:
        in_channels (int): The num of input channels.
            to gets fully covered by filter and stride you specified..
            Default: True.
        out_channels (int): The num of output channels.
        kernel_size (int | tuple, optional): the kernel size in the unfold
            layer. Defaults to 2.
        stride (int | tuple, optional): the stride of the sliding blocks in the
            unfold layer. Default: None. (Would be set as `kernel_size`)
        padding (int | tuple | string ): The padding length of
            embedding conv. When it is a string, it means the mode
            of adaptive padding, support "same" and "corner" now.
            Default: "corner".
        dilation (int | tuple, optional): dilation parameter in the unfold
            layer. Default: 1.
        bias (bool, optional): Whether to add bias in linear layer or not.
            Defaults: False.
        norm_cfg (dict, optional): Config dict for normalization layer.
            Default: dict(type='LN').
        init_cfg (dict, optional): The extra config for initialization.
            Default: None.
    """

    def __init__(self,
                 in_channels,
                 out_channels,
                 kernel_size=2,
                 stride=None,
                 padding='corner',
                 dilation=1,
                 bias=False,
                 norm_cfg=dict(type='LN'),
                 init_cfg=None):
        super().__init__(init_cfg=init_cfg)
        self.in_channels = in_channels
        self.out_channels = out_channels
        if stride:
            stride = stride
        else:
            stride = kernel_size

        kernel_size = to_2tuple(kernel_size)
        stride = to_2tuple(stride)
        dilation = to_2tuple(dilation)

        if isinstance(padding, str):
            self.adap_padding = AdaptivePadding(
                kernel_size=kernel_size,
                stride=stride,
                dilation=dilation,
                padding=padding)
            # disable the padding of unfold
            padding = 0
        else:
            self.adap_padding = None

        padding = to_2tuple(padding)
        self.sampler = nn.Unfold(
            kernel_size=kernel_size,
            dilation=dilation,
            padding=padding,
            stride=stride)

        sample_dim = kernel_size[0] * kernel_size[1] * in_channels

        if norm_cfg is not None:
            self.norm = build_norm_layer(norm_cfg, sample_dim)[1]
        else:
            self.norm = None

        self.reduction = nn.Linear(sample_dim, out_channels, bias=bias)

    def forward(self, x, input_size):
        """
        Args:
            x (Tensor): Has shape (B, H*W, C_in).
            input_size (tuple[int]): The spatial shape of x, arrange as (H, W).
                Default: None.

        Returns:
            tuple: Contains merged results and its spatial shape.

                - x (Tensor): Has shape (B, Merged_H * Merged_W, C_out)
                - out_size (tuple[int]): Spatial shape of x, arrange as
                    (Merged_H, Merged_W).
        """
        B, L, C = x.shape
        assert isinstance(input_size, Sequence), f'Expect ' \
                                                 f'input_size is ' \
                                                 f'`Sequence` ' \
                                                 f'but get {input_size}'

        H, W = input_size
        assert L == H * W, 'input feature has wrong size'

        x = x.view(B, H, W, C).permute([0, 3, 1, 2])  # B, C, H, W
        # Use nn.Unfold to merge patch. About 25% faster than original method,
        # but need to modify pretrained model for compatibility

        if self.adap_padding:
            x = self.adap_padding(x)
            H, W = x.shape[-2:]

        x = self.sampler(x)
        # if kernel_size=2 and stride=2, x should has shape (B, 4*C, H/2*W/2)

        out_h = (H + 2 * self.sampler.padding[0] - self.sampler.dilation[0] *
                 (self.sampler.kernel_size[0] - 1) -
                 1) // self.sampler.stride[0] + 1
        out_w = (W + 2 * self.sampler.padding[1] - self.sampler.dilation[1] *
                 (self.sampler.kernel_size[1] - 1) -
                 1) // self.sampler.stride[1] + 1

        output_size = (out_h, out_w)
        x = x.transpose(1, 2)  # B, H/2*W/2, 4*C
        x = self.norm(x) if self.norm else x
        x = self.reduction(x)
        return x, output_size


def inverse_sigmoid(x, eps=1e-5):
    """Inverse function of sigmoid.

    Args:
        x (Tensor): The tensor to do the
            inverse.
        eps (float): EPS avoid numerical
            overflow. Defaults 1e-5.
    Returns:
        Tensor: The x has passed the inverse
            function of sigmoid, has same
            shape with input.
    """
    x = x.clamp(min=0, max=1)
    x1 = x.clamp(min=eps)
    x2 = (1 - x).clamp(min=eps)
    return torch.log(x1 / x2)


<<<<<<< HEAD
def gen_sineembed_for_position(pos_tensor,
                               num_feats,
                               temperature=10000,
                               scale=2 * math.pi):
    dim_t = torch.arange(
        num_feats, dtype=torch.float32, device=pos_tensor.device)
    dim_t = temperature**(2 * (dim_t // 2) / num_feats)
    x_embed = pos_tensor[:, :, 0] * scale
    y_embed = pos_tensor[:, :, 1] * scale
    pos_x = x_embed[:, :, None] / dim_t
    pos_y = y_embed[:, :, None] / dim_t
    pos_x = torch.stack((pos_x[:, :, 0::2].sin(), pos_x[:, :, 1::2].cos()),
                        dim=3).flatten(2)  # TODO: .view()
    pos_y = torch.stack((pos_y[:, :, 0::2].sin(), pos_y[:, :, 1::2].cos()),
                        dim=3).flatten(2)
    if pos_tensor.size(-1) == 2:
        pos = torch.cat((pos_y, pos_x), dim=2)
    elif pos_tensor.size(-1) == 4:
        w_embed = pos_tensor[:, :, 2] * scale
        pos_w = w_embed[:, :, None] / dim_t
        pos_w = torch.stack((pos_w[:, :, 0::2].sin(), pos_w[:, :, 1::2].cos()),
                            dim=3).flatten(2)

        h_embed = pos_tensor[:, :, 3] * scale
        pos_h = h_embed[:, :, None] / dim_t
        pos_h = torch.stack((pos_h[:, :, 0::2].sin(), pos_h[:, :, 1::2].cos()),
                            dim=3).flatten(2)

        pos = torch.cat((pos_y, pos_x, pos_w, pos_h), dim=2)
    else:
        raise ValueError('Unknown pos_tensor shape(-1):{}'.format(
            pos_tensor.size(-1)))
    return pos


=======
>>>>>>> 3581a00f
class MLP(nn.Module):
    """Very simple multi-layer perceptron (also called FFN) with relu."""

    def __init__(self, input_dim, hidden_dim, output_dim, num_layers):
        super(MLP, self).__init__()
        self.num_layers = num_layers
        h = [hidden_dim] * (num_layers - 1)
        self.layers = ModuleList(
            Linear(n, k) for n, k in zip([input_dim] + h, h + [output_dim]))

    def forward(self, x):
        for i, layer in enumerate(self.layers):
            x = F.relu(layer(x)) if i < self.num_layers - 1 else layer(x)
        return x
<<<<<<< HEAD


=======
>>>>>>> 3581a00f
class DetrTransformerEncoder(BaseModule):

    def __init__(self, layer_cfg=None, num_layers=None, init_cfg=None):

        super().__init__(init_cfg=init_cfg)
        if isinstance(layer_cfg, dict):
            layer_cfg = [copy.deepcopy(layer_cfg) for _ in range(num_layers)]
        else:
            assert isinstance(layer_cfg, list) and \
                   len(layer_cfg) == num_layers  # TODO
        self.layer_cfg = layer_cfg  # TODO
        self.num_layers = num_layers
        self._init_layers()
        self.embed_dims = self.layers[0].embed_dims  # TODO

    def _init_layers(self):
        self.layers = ModuleList()
        for i in range(self.num_layers):
            self.layers.append(
                DetrTransformerEncoderLayer(**self.layer_cfg[i]))

    def forward(self, query, *args, **kwargs):
        for layer in self.layers:
            query = layer(query, *args, **kwargs)
        return query


class DetrTransformerDecoder(BaseModule):

    def __init__(self,
                 layer_cfg=None,
                 num_layers=None,
                 post_norm_cfg=dict(type='LN'),
                 return_intermediate=True,
                 init_cfg=None):
        super().__init__(init_cfg=init_cfg)
        if isinstance(layer_cfg, dict):
            layer_cfg = [copy.deepcopy(layer_cfg) for _ in range(num_layers)]
        else:
            assert isinstance(layer_cfg, list) and \
                   len(layer_cfg) == num_layers  # TODO
        self.layer_cfg = layer_cfg  # TODO
        self.num_layers = num_layers
        self.post_norm_cfg = post_norm_cfg
        self.return_intermediate = return_intermediate
        self._init_layers()

    def _init_layers(self):
        self.layers = ModuleList()
        for i in range(self.num_layers):
            self.layers.append(
                DetrTransformerDecoderLayer(**self.layer_cfg[i]))
        self.embed_dims = self.layers[0].embed_dims  # TODO
        self.post_norm = build_norm_layer(self.post_norm_cfg,
                                          self.embed_dims)[1]

    def forward(self, query, *args, **kwargs):
        intermediate = []
        for layer in self.layers:
            query = layer(query, *args, **kwargs)
            if self.return_intermediate:
<<<<<<< HEAD
                if self.post_norm is not None:
                    intermediate.append(self.post_norm(
                        query))  # todo: return_intermediate and postnorm
                else:
                    intermediate.append(query)
        if self.post_norm is not None:
            query = self.post_norm(query)
            if self.return_intermediate:
                intermediate.pop()
                intermediate.append(query)  # TODO: ?
=======
                intermediate.append(self.post_norm(query))
>>>>>>> 3581a00f

        if self.return_intermediate:
            return torch.stack(intermediate)

        return query


class DetrTransformerEncoderLayer(BaseModule):

    def __init__(self,
                 self_attn_cfg=dict(embed_dims=256, num_heads=8, dropout=0.0),
                 ffn_cfg=dict(
                     embed_dims=256,
                     feedforward_channels=1024,
                     num_fcs=2,
                     ffn_drop=0.,
                     act_cfg=dict(type='ReLU', inplace=True)),
                 norm_cfg=dict(type='LN'),
                 init_cfg=None,
                 batch_first=False):

        super().__init__(init_cfg=init_cfg)
        if 'batch_first' in self_attn_cfg:  # TODO
            assert batch_first == self_attn_cfg['batch_first']
        else:
            self_attn_cfg['batch_first'] = batch_first
        self.batch_first = batch_first  # TODO
        self.self_attn_cfg = self_attn_cfg  # TODO
        self.ffn_cfg = ffn_cfg  # TODO
        self.norm_cfg = norm_cfg  # TODO
        self._init_layers()

    def _init_layers(self):
        self.self_attn = MultiheadAttention(**self.self_attn_cfg)
        self.embed_dims = self.self_attn.embed_dims  # TODO
        self.ffn = FFN(**self.ffn_cfg)
        norms_list = [
            build_norm_layer(self.norm_cfg, self.embed_dims)[1]
            for _ in range(2)
        ]
        self.norms = ModuleList(norms_list)

    def forward(self,
                query,
                query_pos=None,
                attn_masks=None,
                query_key_padding_mask=None,
                **kwargs):

        query = self.self_attn(
            query=query,
            key=query,
            value=query,
            query_pos=query_pos,
            key_pos=query_pos,
            attn_mask=attn_masks,
            key_padding_mask=query_key_padding_mask,
            **kwargs)
        query = self.norms[0](query)
        query = self.ffn(query)
        query = self.norms[1](query)

        return query


class DetrTransformerDecoderLayer(BaseModule):

    def __init__(self,
                 self_attn_cfg=dict(embed_dims=256, num_heads=8, dropout=0.0),
                 cross_attn_cfg=dict(embed_dims=256, num_heads=8, dropout=0.0),
                 ffn_cfg=dict(
                     embed_dims=256,
                     feedforward_channels=1024,
                     num_fcs=2,
                     ffn_drop=0.,
                     act_cfg=dict(type='ReLU', inplace=True),
                 ),
                 norm_cfg=dict(type='LN'),
                 init_cfg=None,
                 batch_first=False):

        super().__init__(init_cfg=init_cfg)
        for attn_cfg in (self_attn_cfg, cross_attn_cfg):
            if 'batch_first' in attn_cfg:
                assert batch_first == attn_cfg['batch_first']
            else:
                attn_cfg['batch_first'] = batch_first
        self.batch_first = batch_first
        self.self_attn_cfg = self_attn_cfg
        self.cross_attn_cfg = cross_attn_cfg
        self.ffn_cfg = ffn_cfg
        self.norm_cfg = norm_cfg
        self._init_layers()

    def _init_layers(self):
        self.self_attn = MultiheadAttention(**self.self_attn_cfg)
        self.cross_attn = MultiheadAttention(**self.cross_attn_cfg)
        self.embed_dims = self.self_attn.embed_dims  # TODO
        self.ffn = FFN(**self.ffn_cfg)
        norms_list = [
            build_norm_layer(self.norm_cfg, self.embed_dims)[1]
            for _ in range(3)
        ]
        self.norms = ModuleList(norms_list)

    def forward(self,
                query,
                key=None,
                value=None,
                query_pos=None,
                key_pos=None,
                self_attn_masks=None,
                cross_attn_masks=None,
                query_key_padding_mask=None,
                key_padding_mask=None,
                **kwargs):

        query = self.self_attn(
            query=query,
            key=query,
            value=query,
            query_pos=query_pos,
            key_pos=query_pos,
            attn_mask=self_attn_masks,
            key_padding_mask=query_key_padding_mask,
            **kwargs)
        query = self.norms[0](query)
        query = self.cross_attn(
            query=query,
            key=key,
            value=value,
            query_pos=query_pos,
            key_pos=key_pos,
            attn_mask=cross_attn_masks,
            key_padding_mask=key_padding_mask,
            **kwargs)
        query = self.norms[1](query)
        query = self.ffn(query)
        query = self.norms[2](query)

        return query


@MODELS.register_module()
class DynamicConv(BaseModule):
    """Implements Dynamic Convolution.

    This module generate parameters for each sample and
    use bmm to implement 1*1 convolution. Code is modified
    from the `official github repo <https://github.com/PeizeSun/
    SparseR-CNN/blob/main/projects/SparseRCNN/sparsercnn/head.py#L258>`_ .

    Args:
        in_channels (int): The input feature channel.
            Defaults to 256.
        feat_channels (int): The inner feature channel.
            Defaults to 64.
        out_channels (int, optional): The output feature channel.
            When not specified, it will be set to `in_channels`
            by default
        input_feat_shape (int): The shape of input feature.
            Defaults to 7.
        with_proj (bool): Project two-dimentional feature to
            one-dimentional feature. Default to True.
        act_cfg (dict): The activation config for DynamicConv.
        norm_cfg (dict): Config dict for normalization layer. Default
            layer normalization.
        init_cfg (obj:`mmengine.ConfigDict`): The Config for initialization.
            Default: None.
    """

    def __init__(self,
                 in_channels=256,
                 feat_channels=64,
                 out_channels=None,
                 input_feat_shape=7,
                 with_proj=True,
                 act_cfg=dict(type='ReLU', inplace=True),
                 norm_cfg=dict(type='LN'),
                 init_cfg=None):
        super(DynamicConv, self).__init__(init_cfg)
        self.in_channels = in_channels
        self.feat_channels = feat_channels
        self.out_channels_raw = out_channels
        self.input_feat_shape = input_feat_shape
        self.with_proj = with_proj
        self.act_cfg = act_cfg
        self.norm_cfg = norm_cfg
        self.out_channels = out_channels if out_channels else in_channels

        self.num_params_in = self.in_channels * self.feat_channels
        self.num_params_out = self.out_channels * self.feat_channels
        self.dynamic_layer = nn.Linear(
            self.in_channels, self.num_params_in + self.num_params_out)

        self.norm_in = build_norm_layer(norm_cfg, self.feat_channels)[1]
        self.norm_out = build_norm_layer(norm_cfg, self.out_channels)[1]

        self.activation = build_activation_layer(act_cfg)

        num_output = self.out_channels * input_feat_shape**2
        if self.with_proj:
            self.fc_layer = nn.Linear(num_output, self.out_channels)
            self.fc_norm = build_norm_layer(norm_cfg, self.out_channels)[1]

    def forward(self, param_feature, input_feature):
        """Forward function for `DynamicConv`.

        Args:
            param_feature (Tensor): The feature can be used
                to generate the parameter, has shape
                (num_all_proposals, in_channels).
            input_feature (Tensor): Feature that
                interact with parameters, has shape
                (num_all_proposals, in_channels, H, W).

        Returns:
            Tensor: The output feature has shape
            (num_all_proposals, out_channels).
        """
        input_feature = input_feature.flatten(2).permute(2, 0, 1)

        input_feature = input_feature.permute(1, 0, 2)
        parameters = self.dynamic_layer(param_feature)

        param_in = parameters[:, :self.num_params_in].view(
            -1, self.in_channels, self.feat_channels)
        param_out = parameters[:, -self.num_params_out:].view(
            -1, self.feat_channels, self.out_channels)

        # input_feature has shape (num_all_proposals, H*W, in_channels)
        # param_in has shape (num_all_proposals, in_channels, feat_channels)
        # feature has shape (num_all_proposals, H*W, feat_channels)
        features = torch.bmm(input_feature, param_in)
        features = self.norm_in(features)
        features = self.activation(features)

        # param_out has shape (batch_size, feat_channels, out_channels)
        features = torch.bmm(features, param_out)
        features = self.norm_out(features)
        features = self.activation(features)

        if self.with_proj:
            features = features.flatten(1)
            features = self.fc_layer(features)
            features = self.fc_norm(features)
            features = self.activation(features)

        return features<|MERGE_RESOLUTION|>--- conflicted
+++ resolved
@@ -6,12 +6,7 @@
 import torch
 import torch.nn as nn
 import torch.nn.functional as F
-<<<<<<< HEAD
-from mmcv.cnn import (Linear, build_activation_layer, build_conv_layer,
-                      build_norm_layer)
-=======
 from mmcv.cnn import Linear, build_activation_layer, build_conv_layer, build_norm_layer
->>>>>>> 3581a00f
 from mmcv.cnn.bricks.transformer import FFN, MultiheadAttention
 from mmengine.model import BaseModule, ModuleList
 from mmengine.utils import to_2tuple
@@ -396,7 +391,6 @@
     return torch.log(x1 / x2)
 
 
-<<<<<<< HEAD
 def gen_sineembed_for_position(pos_tensor,
                                num_feats,
                                temperature=10000,
@@ -432,8 +426,6 @@
     return pos
 
 
-=======
->>>>>>> 3581a00f
 class MLP(nn.Module):
     """Very simple multi-layer perceptron (also called FFN) with relu."""
 
@@ -448,11 +440,8 @@
         for i, layer in enumerate(self.layers):
             x = F.relu(layer(x)) if i < self.num_layers - 1 else layer(x)
         return x
-<<<<<<< HEAD
-
-
-=======
->>>>>>> 3581a00f
+
+
 class DetrTransformerEncoder(BaseModule):
 
     def __init__(self, layer_cfg=None, num_layers=None, init_cfg=None):
@@ -514,20 +503,7 @@
         for layer in self.layers:
             query = layer(query, *args, **kwargs)
             if self.return_intermediate:
-<<<<<<< HEAD
-                if self.post_norm is not None:
-                    intermediate.append(self.post_norm(
-                        query))  # todo: return_intermediate and postnorm
-                else:
-                    intermediate.append(query)
-        if self.post_norm is not None:
-            query = self.post_norm(query)
-            if self.return_intermediate:
-                intermediate.pop()
-                intermediate.append(query)  # TODO: ?
-=======
                 intermediate.append(self.post_norm(query))
->>>>>>> 3581a00f
 
         if self.return_intermediate:
             return torch.stack(intermediate)
