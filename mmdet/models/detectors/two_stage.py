--- conflicted
+++ resolved
@@ -1,15 +1,8 @@
 import torch
 import torch.nn as nn
 
-<<<<<<< HEAD
-from mmdet.core import (anchor_offset, bbox2result, bbox2roi, build_assigner,
-                        build_sampler)
-from .. import builder
-from ..registry import DETECTORS
-=======
 # from mmdet.core import bbox2result, bbox2roi, build_assigner, build_sampler
 from ..builder import DETECTORS, build_backbone, build_head, build_neck
->>>>>>> e180ed1e
 from .base import BaseDetector
 from .test_mixins import RPNTestMixin
 
@@ -29,8 +22,7 @@
                  roi_head=None,
                  train_cfg=None,
                  test_cfg=None,
-                 pretrained=None,
-                 num_rpn_stages=1):
+                 pretrained=None):
         super(TwoStageDetector, self).__init__()
         self.backbone = build_backbone(backbone)
 
@@ -38,30 +30,6 @@
             self.neck = build_neck(neck)
 
         if rpn_head is not None:
-<<<<<<< HEAD
-            self.num_rpn_stages = num_rpn_stages
-            if num_rpn_stages == 1:
-                self.rpn_head = builder.build_head(rpn_head)
-            else:
-                self.rpn_head = nn.ModuleList()
-                for head in rpn_head:
-                    self.rpn_head.append(builder.build_head(head))
-
-        if bbox_head is not None:
-            self.bbox_roi_extractor = builder.build_roi_extractor(
-                bbox_roi_extractor)
-            self.bbox_head = builder.build_head(bbox_head)
-
-        if mask_head is not None:
-            if mask_roi_extractor is not None:
-                self.mask_roi_extractor = builder.build_roi_extractor(
-                    mask_roi_extractor)
-                self.share_roi_extractor = False
-            else:
-                self.share_roi_extractor = True
-                self.mask_roi_extractor = self.bbox_roi_extractor
-            self.mask_head = builder.build_head(mask_head)
-=======
             rpn_train_cfg = train_cfg.rpn if train_cfg is not None else None
             rpn_head_ = rpn_head.copy()
             rpn_head_.update(train_cfg=rpn_train_cfg, test_cfg=test_cfg.rpn)
@@ -74,7 +42,6 @@
             roi_head.update(train_cfg=rcnn_train_cfg)
             roi_head.update(test_cfg=test_cfg.rcnn)
             self.roi_head = build_head(roi_head)
->>>>>>> e180ed1e
 
         self.train_cfg = train_cfg
         self.test_cfg = test_cfg
@@ -83,13 +50,7 @@
 
     @property
     def with_rpn(self):
-        return (hasattr(self, 'rpn_head') and self.rpn_head is not None
-                and self.num_rpn_stages == 1)
-
-    @property
-    def with_cascade_rpn(self):
-        return (hasattr(self, 'rpn_head') and self.rpn_head is not None
-                and self.num_rpn_stages > 1)
+        return hasattr(self, 'rpn_head') and self.rpn_head is not None
 
     @property
     def with_roi_head(self):
@@ -106,21 +67,8 @@
                 self.neck.init_weights()
         if self.with_rpn:
             self.rpn_head.init_weights()
-<<<<<<< HEAD
-        elif self.with_cascade_rpn:
-            for i in range(self.num_rpn_stages):
-                self.rpn_head[i].init_weights()
-        if self.with_bbox:
-            self.bbox_roi_extractor.init_weights()
-            self.bbox_head.init_weights()
-        if self.with_mask:
-            self.mask_head.init_weights()
-            if not self.share_roi_extractor:
-                self.mask_roi_extractor.init_weights()
-=======
         if self.with_roi_head:
             self.roi_head.init_weights(pretrained)
->>>>>>> e180ed1e
 
     def extract_feat(self, img):
         """Directly extract features from the backbone+neck
@@ -199,46 +147,8 @@
 
             proposal_cfg = self.train_cfg.get('rpn_proposal',
                                               self.test_cfg.rpn)
-<<<<<<< HEAD
-            proposal_inputs = rpn_outs + (img_meta, proposal_cfg)
-            proposal_list = self.rpn_head.get_bboxes(*proposal_inputs)
-
-        elif self.with_cascade_rpn:
-            rpn_feat = x
-            featmap_sizes = [featmap.size()[-2:] for featmap in rpn_feat]
-            anchor_list, valid_flag_list = self.rpn_head[0].init_anchors(
-                featmap_sizes, img_meta)
-
-            for i in range(self.num_rpn_stages):
-                rpn_train_cfg = self.train_cfg.rpn[i]
-                rpn_head = self.rpn_head[i]
-
-                if rpn_head.feat_adapt:
-                    offset_list = anchor_offset(anchor_list,
-                                                rpn_head.anchor_strides,
-                                                featmap_sizes)
-                else:
-                    offset_list = None
-                rpn_feat, cls_score, bbox_pred = rpn_head(
-                    rpn_feat, offset_list)
-                rpn_loss_inputs = (anchor_list, valid_flag_list, cls_score,
-                                   bbox_pred, gt_bboxes, img_meta,
-                                   rpn_train_cfg)
-                stage_loss = rpn_head.loss(*rpn_loss_inputs)
-                for name, value in stage_loss.items():
-                    losses['s{}.{}'.format(i, name)] = value
-
-                # refine boxes
-                if i < self.num_rpn_stages - 1:
-                    anchor_list = rpn_head.refine_bboxes(
-                        anchor_list, bbox_pred, img_meta)
-            proposal_list = self.rpn_head[-1].get_bboxes(
-                anchor_list, cls_score, bbox_pred, img_meta, self.test_cfg.rpn)
-
-=======
             proposal_list = self.rpn_head.get_bboxes(
                 *rpn_outs, img_metas, cfg=proposal_cfg)
->>>>>>> e180ed1e
         else:
             proposal_list = proposals
 
@@ -256,14 +166,7 @@
                                 proposals=None,
                                 rescale=False):
         """Async test without augmentation."""
-<<<<<<< HEAD
-        assert self.with_bbox, "Bbox head must be implemented."
-        if self.with_cascade_rpn:
-            raise NotImplementedError
-
-=======
         assert self.with_bbox, 'Bbox head must be implemented.'
->>>>>>> e180ed1e
         x = self.extract_feat(img)
 
         if proposals is None:
@@ -280,36 +183,8 @@
 
         x = self.extract_feat(img)
 
-<<<<<<< HEAD
-        if self.with_rpn:
-            proposal_list = self.simple_test_rpn(x, img_meta,
-                                                 self.test_cfg.rpn)
-        elif self.with_cascade_rpn:
-            rpn_feat = x
-            featmap_sizes = [featmap.size()[-2:] for featmap in rpn_feat]
-            anchor_list, _ = self.rpn_head[0].init_anchors(
-                featmap_sizes, img_meta)
-
-            for i in range(self.num_rpn_stages):
-                rpn_head = self.rpn_head[i]
-                if rpn_head.feat_adapt:
-                    offset_list = anchor_offset(anchor_list,
-                                                rpn_head.anchor_strides,
-                                                featmap_sizes)
-                else:
-                    offset_list = None
-                rpn_feat, cls_score, bbox_pred = rpn_head(
-                    rpn_feat, offset_list)
-                if i < self.num_rpn_stages - 1:
-                    anchor_list = rpn_head.refine_bboxes(
-                        anchor_list, bbox_pred, img_meta)
-
-            proposal_list = self.rpn_head[-1].get_bboxes(
-                anchor_list, cls_score, bbox_pred, img_meta, self.test_cfg.rpn)
-=======
         if proposals is None:
             proposal_list = self.simple_test_rpn(x, img_metas)
->>>>>>> e180ed1e
         else:
             proposal_list = proposals
 
@@ -322,9 +197,6 @@
         If rescale is False, then returned bboxes and masks will fit the scale
         of imgs[0].
         """
-        if self.with_cascade_rpn:
-            raise NotImplementedError
-
         # recompute feats to save memory
         x = self.extract_feats(imgs)
         proposal_list = self.aug_test_rpn(x, img_metas)
