from .atss import ATSS
from .autoassign import AutoAssign
from .base import BaseDetector
from .cascade_rcnn import CascadeRCNN
from .centernet import CenterNet
from .cornernet import CornerNet
from .deformable_detr import DeformableDETR
from .detr import DETR
from .fast_rcnn import FastRCNN
from .faster_rcnn import FasterRCNN
from .fcos import FCOS
from .fovea import FOVEA
from .fsaf import FSAF
from .gfl import GFL
from .grid_rcnn import GridRCNN
from .htc import HybridTaskCascade
from .kd_one_stage import KnowledgeDistillationSingleStageDetector
from .mask_rcnn import MaskRCNN
from .mask_scoring_rcnn import MaskScoringRCNN
from .nasfcos import NASFCOS
from .paa import PAA
from .panoptic_fpn import PanopticFPN
from .panoptic_two_stage_segmentor import TwoStagePanopticSegmentor
from .point_rend import PointRend
from .reppoints_detector import RepPointsDetector
from .retinanet import RetinaNet
from .rpn import RPN
from .scnet import SCNet
from .single_stage import SingleStageDetector
from .solo import SOLO
from .sparse_rcnn import SparseRCNN
from .trident_faster_rcnn import TridentFasterRCNN
from .two_stage import TwoStageDetector
from .vfnet import VFNet
from .yolact import YOLACT
from .yolo import YOLOV3
from .yolof import YOLOF
from .yolox import YOLOX

__all__ = [
    'ATSS', 'BaseDetector', 'SingleStageDetector', 'TwoStageDetector', 'RPN',
    'KnowledgeDistillationSingleStageDetector', 'FastRCNN', 'FasterRCNN',
    'MaskRCNN', 'CascadeRCNN', 'HybridTaskCascade', 'RetinaNet', 'FCOS',
    'GridRCNN', 'MaskScoringRCNN', 'RepPointsDetector', 'FOVEA', 'FSAF',
    'NASFCOS', 'PointRend', 'GFL', 'CornerNet', 'PAA', 'YOLOV3', 'YOLACT',
<<<<<<< HEAD
    'VFNet', 'DETR', 'TridentFasterRCNN', 'SparseRCNN', 'SCNet', 'SOLO',
    'DeformableDETR', 'AutoAssign', 'YOLOF', 'CenterNet', 'YOLOX'
=======
    'VFNet', 'DETR', 'TridentFasterRCNN', 'SparseRCNN', 'SCNet',
    'DeformableDETR', 'AutoAssign', 'YOLOF', 'CenterNet', 'YOLOX',
    'TwoStagePanopticSegmentor', 'PanopticFPN'
>>>>>>> 682f03db
]<|MERGE_RESOLUTION|>--- conflicted
+++ resolved
@@ -43,12 +43,7 @@
     'MaskRCNN', 'CascadeRCNN', 'HybridTaskCascade', 'RetinaNet', 'FCOS',
     'GridRCNN', 'MaskScoringRCNN', 'RepPointsDetector', 'FOVEA', 'FSAF',
     'NASFCOS', 'PointRend', 'GFL', 'CornerNet', 'PAA', 'YOLOV3', 'YOLACT',
-<<<<<<< HEAD
     'VFNet', 'DETR', 'TridentFasterRCNN', 'SparseRCNN', 'SCNet', 'SOLO',
-    'DeformableDETR', 'AutoAssign', 'YOLOF', 'CenterNet', 'YOLOX'
-=======
-    'VFNet', 'DETR', 'TridentFasterRCNN', 'SparseRCNN', 'SCNet',
     'DeformableDETR', 'AutoAssign', 'YOLOF', 'CenterNet', 'YOLOX',
     'TwoStagePanopticSegmentor', 'PanopticFPN'
->>>>>>> 682f03db
 ]