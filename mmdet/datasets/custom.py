import os.path as osp
import warnings

import mmcv
import numpy as np
from mmcv.parallel import DataContainer as DC
from torch.utils.data import Dataset

<<<<<<< HEAD
from imagecorruptions import corrupt

from .registry import DATASETS
from .transforms import (ImageTransform, BboxTransform, MaskTransform,
                         SegMapTransform, Numpy2Tensor)
from .utils import to_tensor, random_scale
=======
>>>>>>> d2483e15
from .extra_aug import ExtraAugmentation
from .registry import DATASETS
from .transforms import (BboxTransform, ImageTransform, MaskTransform,
                         Numpy2Tensor, SegMapTransform)
from .utils import random_scale, to_tensor


@DATASETS.register_module
class CustomDataset(Dataset):
    """Custom dataset for detection.

    Annotation format:
    [
        {
            'filename': 'a.jpg',
            'width': 1280,
            'height': 720,
            'ann': {
                'bboxes': <np.ndarray> (n, 4),
                'labels': <np.ndarray> (n, ),
                'bboxes_ignore': <np.ndarray> (k, 4),
                'labels_ignore': <np.ndarray> (k, 4) (optional field)
            }
        },
        ...
    ]

    The `ann` field is optional for testing.
    """

    CLASSES = None

    def __init__(self,
                 ann_file,
                 img_prefix,
                 img_scale,
                 img_norm_cfg,
                 multiscale_mode='value',
                 size_divisor=None,
                 proposal_file=None,
                 num_max_proposals=1000,
                 flip_ratio=0,
                 with_mask=True,
                 with_crowd=True,
                 with_label=True,
                 with_semantic_seg=False,
                 seg_prefix=None,
                 seg_scale_factor=1,
                 extra_aug=None,
                 resize_keep_ratio=True,
<<<<<<< HEAD
                 corruption=None,
                 corruption_severity=1,
=======
                 skip_img_without_anno=True,
>>>>>>> d2483e15
                 test_mode=False):
        # prefix of images path
        self.img_prefix = img_prefix

        # load annotations (and proposals)
        self.img_infos = self.load_annotations(ann_file)
        if proposal_file is not None:
            self.proposals = self.load_proposals(proposal_file)
        else:
            self.proposals = None
        # filter images with no annotation during training
        if not test_mode:
            valid_inds = self._filter_imgs()
            self.img_infos = [self.img_infos[i] for i in valid_inds]
            if self.proposals is not None:
                self.proposals = [self.proposals[i] for i in valid_inds]

        # (long_edge, short_edge) or [(long1, short1), (long2, short2), ...]
        self.img_scales = img_scale if isinstance(img_scale,
                                                  list) else [img_scale]
        assert mmcv.is_list_of(self.img_scales, tuple)
        # normalization configs
        self.img_norm_cfg = img_norm_cfg

        # multi-scale mode (only applicable for multi-scale training)
        self.multiscale_mode = multiscale_mode
        assert multiscale_mode in ['value', 'range']

        # max proposals per image
        self.num_max_proposals = num_max_proposals
        # flip ratio
        self.flip_ratio = flip_ratio
        assert flip_ratio >= 0 and flip_ratio <= 1
        # padding border to ensure the image size can be divided by
        # size_divisor (used for FPN)
        self.size_divisor = size_divisor

        # with mask or not (reserved field, takes no effect)
        self.with_mask = with_mask
        # some datasets provide bbox annotations as ignore/crowd/difficult,
        # if `with_crowd` is True, then these info is returned.
        self.with_crowd = with_crowd
        # with label is False for RPN
        self.with_label = with_label
        # with semantic segmentation (stuff) annotation or not
        self.with_seg = with_semantic_seg
        # prefix of semantic segmentation map path
        self.seg_prefix = seg_prefix
        # rescale factor for segmentation maps
        self.seg_scale_factor = seg_scale_factor
        # in test mode or not
        self.test_mode = test_mode

        # set group flag for the sampler
        if not self.test_mode:
            self._set_group_flag()
        # transforms
        self.img_transform = ImageTransform(
            size_divisor=self.size_divisor, **self.img_norm_cfg)
        self.bbox_transform = BboxTransform()
        self.mask_transform = MaskTransform()
        self.seg_transform = SegMapTransform(self.size_divisor)
        self.numpy2tensor = Numpy2Tensor()

        # if use extra augmentation
        if extra_aug is not None:
            self.extra_aug = ExtraAugmentation(**extra_aug)
        else:
            self.extra_aug = None

        # image rescale if keep ratio
        self.resize_keep_ratio = resize_keep_ratio
        self.skip_img_without_anno = skip_img_without_anno

        # corruptions
        self.corruption = corruption
        self.corruption_severity = corruption_severity

    def __len__(self):
        return len(self.img_infos)

    def load_annotations(self, ann_file):
        return mmcv.load(ann_file)

    def load_proposals(self, proposal_file):
        return mmcv.load(proposal_file)

    def get_ann_info(self, idx):
        return self.img_infos[idx]['ann']

    def _filter_imgs(self, min_size=32):
        """Filter images too small."""
        valid_inds = []
        for i, img_info in enumerate(self.img_infos):
            if min(img_info['width'], img_info['height']) >= min_size:
                valid_inds.append(i)
        return valid_inds

    def _set_group_flag(self):
        """Set flag according to image aspect ratio.

        Images with aspect ratio greater than 1 will be set as group 1,
        otherwise group 0.
        """
        self.flag = np.zeros(len(self), dtype=np.uint8)
        for i in range(len(self)):
            img_info = self.img_infos[i]
            if img_info['width'] / img_info['height'] > 1:
                self.flag[i] = 1

    def _rand_another(self, idx):
        pool = np.where(self.flag == self.flag[idx])[0]
        return np.random.choice(pool)

    def __getitem__(self, idx):
        if self.test_mode:
            return self.prepare_test_img(idx)
        while True:
            data = self.prepare_train_img(idx)
            if data is None:
                idx = self._rand_another(idx)
                continue
            return data

    def prepare_train_img(self, idx):
        img_info = self.img_infos[idx]
        # load image
        img = mmcv.imread(osp.join(self.img_prefix, img_info['filename']))
        # corruption
        if self.corruption is not None:
            img = corrupt(img,
                          severity=self.corruption_severity,
                          corruption_name=self.corruption)
        # load proposals if necessary
        if self.proposals is not None:
            proposals = self.proposals[idx][:self.num_max_proposals]
            # TODO: Handle empty proposals properly. Currently images with
            # no proposals are just ignored, but they can be used for
            # training in concept.
            if len(proposals) == 0:
                return None
            if not (proposals.shape[1] == 4 or proposals.shape[1] == 5):
                raise AssertionError(
                    'proposals should have shapes (n, 4) or (n, 5), '
                    'but found {}'.format(proposals.shape))
            if proposals.shape[1] == 5:
                scores = proposals[:, 4, None]
                proposals = proposals[:, :4]
            else:
                scores = None

        ann = self.get_ann_info(idx)
        gt_bboxes = ann['bboxes']
        gt_labels = ann['labels']
        if self.with_crowd:
            gt_bboxes_ignore = ann['bboxes_ignore']

        # skip the image if there is no valid gt bbox
        if len(gt_bboxes) == 0 and self.skip_img_without_anno:
            warnings.warn('Skip the image "%s" that has no valid gt bbox' %
                          osp.join(self.img_prefix, img_info['filename']))
            return None

        # extra augmentation
        if self.extra_aug is not None:
            img, gt_bboxes, gt_labels = self.extra_aug(img, gt_bboxes,
                                                       gt_labels)

        # apply transforms
        flip = True if np.random.rand() < self.flip_ratio else False
        # randomly sample a scale
        img_scale = random_scale(self.img_scales, self.multiscale_mode)
        img, img_shape, pad_shape, scale_factor = self.img_transform(
            img, img_scale, flip, keep_ratio=self.resize_keep_ratio)
        img = img.copy()
        if self.with_seg:
            gt_seg = mmcv.imread(
                osp.join(self.seg_prefix,
                         img_info['file_name'].replace('jpg', 'png')),
                flag='unchanged')
            gt_seg = self.seg_transform(gt_seg.squeeze(), img_scale, flip)
            gt_seg = mmcv.imrescale(
                gt_seg, self.seg_scale_factor, interpolation='nearest')
            gt_seg = gt_seg[None, ...]
        if self.proposals is not None:
            proposals = self.bbox_transform(proposals, img_shape, scale_factor,
                                            flip)
            proposals = np.hstack([proposals, scores
                                   ]) if scores is not None else proposals
        gt_bboxes = self.bbox_transform(gt_bboxes, img_shape, scale_factor,
                                        flip)
        if self.with_crowd:
            gt_bboxes_ignore = self.bbox_transform(gt_bboxes_ignore, img_shape,
                                                   scale_factor, flip)
        if self.with_mask:
            gt_masks = self.mask_transform(ann['masks'], pad_shape,
                                           scale_factor, flip)

        ori_shape = (img_info['height'], img_info['width'], 3)
        img_meta = dict(
            ori_shape=ori_shape,
            img_shape=img_shape,
            pad_shape=pad_shape,
            scale_factor=scale_factor,
            flip=flip)

        data = dict(
            img=DC(to_tensor(img), stack=True),
            img_meta=DC(img_meta, cpu_only=True),
            gt_bboxes=DC(to_tensor(gt_bboxes)))
        if self.proposals is not None:
            data['proposals'] = DC(to_tensor(proposals))
        if self.with_label:
            data['gt_labels'] = DC(to_tensor(gt_labels))
        if self.with_crowd:
            data['gt_bboxes_ignore'] = DC(to_tensor(gt_bboxes_ignore))
        if self.with_mask:
            data['gt_masks'] = DC(gt_masks, cpu_only=True)
        if self.with_seg:
            data['gt_semantic_seg'] = DC(to_tensor(gt_seg), stack=True)
        return data

    def prepare_test_img(self, idx):
        """Prepare an image for testing (multi-scale and flipping)"""
        img_info = self.img_infos[idx]
        img = mmcv.imread(osp.join(self.img_prefix, img_info['filename']))
        # corruption
        if self.corruption is not None:
            img = corrupt(img,
                          severity=self.corruption_severity,
                          corruption_name=self.corruption)
        # load proposals if necessary
        if self.proposals is not None:
            proposal = self.proposals[idx][:self.num_max_proposals]
            if not (proposal.shape[1] == 4 or proposal.shape[1] == 5):
                raise AssertionError(
                    'proposals should have shapes (n, 4) or (n, 5), '
                    'but found {}'.format(proposal.shape))
        else:
            proposal = None

        def prepare_single(img, scale, flip, proposal=None):
            _img, img_shape, pad_shape, scale_factor = self.img_transform(
                img, scale, flip, keep_ratio=self.resize_keep_ratio)
            _img = to_tensor(_img)
            _img_meta = dict(
                ori_shape=(img_info['height'], img_info['width'], 3),
                img_shape=img_shape,
                pad_shape=pad_shape,
                scale_factor=scale_factor,
                flip=flip)
            if proposal is not None:
                if proposal.shape[1] == 5:
                    score = proposal[:, 4, None]
                    proposal = proposal[:, :4]
                else:
                    score = None
                _proposal = self.bbox_transform(proposal, img_shape,
                                                scale_factor, flip)
                _proposal = np.hstack([_proposal, score
                                       ]) if score is not None else _proposal
                _proposal = to_tensor(_proposal)
            else:
                _proposal = None
            return _img, _img_meta, _proposal

        imgs = []
        img_metas = []
        proposals = []
        for scale in self.img_scales:
            _img, _img_meta, _proposal = prepare_single(
                img, scale, False, proposal)
            imgs.append(_img)
            img_metas.append(DC(_img_meta, cpu_only=True))
            proposals.append(_proposal)
            if self.flip_ratio > 0:
                _img, _img_meta, _proposal = prepare_single(
                    img, scale, True, proposal)
                imgs.append(_img)
                img_metas.append(DC(_img_meta, cpu_only=True))
                proposals.append(_proposal)
        data = dict(img=imgs, img_meta=img_metas)
        if self.proposals is not None:
            data['proposals'] = proposals
        return data<|MERGE_RESOLUTION|>--- conflicted
+++ resolved
@@ -6,15 +6,8 @@
 from mmcv.parallel import DataContainer as DC
 from torch.utils.data import Dataset
 
-<<<<<<< HEAD
 from imagecorruptions import corrupt
 
-from .registry import DATASETS
-from .transforms import (ImageTransform, BboxTransform, MaskTransform,
-                         SegMapTransform, Numpy2Tensor)
-from .utils import to_tensor, random_scale
-=======
->>>>>>> d2483e15
 from .extra_aug import ExtraAugmentation
 from .registry import DATASETS
 from .transforms import (BboxTransform, ImageTransform, MaskTransform,
@@ -65,12 +58,9 @@
                  seg_scale_factor=1,
                  extra_aug=None,
                  resize_keep_ratio=True,
-<<<<<<< HEAD
                  corruption=None,
                  corruption_severity=1,
-=======
                  skip_img_without_anno=True,
->>>>>>> d2483e15
                  test_mode=False):
         # prefix of images path
         self.img_prefix = img_prefix
