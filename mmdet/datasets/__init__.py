# Copyright (c) OpenMMLab. All rights reserved.
from .base_det_dataset import BaseDetDataset
from .base_video_dataset import BaseVideoDataset
from .cityscapes import CityscapesDataset
from .coco import CocoDataset
from .coco_panoptic import CocoPanopticDataset
from .crowdhuman import CrowdHumanDataset
from .dataset_wrappers import MultiImageMixDataset
from .deepfashion import DeepFashionDataset
from .lvis import LVISDataset, LVISV1Dataset, LVISV05Dataset
from .mot_challenge_dataset import MOTChallengeDataset
from .objects365 import Objects365V1Dataset, Objects365V2Dataset
from .openimages import OpenImagesChallengeDataset, OpenImagesDataset
from .reid_dataset import ReIDDataset
from .samplers import (AspectRatioBatchSampler, ClassAwareSampler,
                       GroupMultiSourceSampler, MultiSourceSampler,
                       TrackImgSampler)
from .utils import get_loading_pipeline
from .voc import VOCDataset
from .wider_face import WIDERFaceDataset
from .xml_style import XMLDataset
from .youtube_vis_dataset import YouTubeVISDataset

__all__ = [
    'XMLDataset', 'CocoDataset', 'DeepFashionDataset', 'VOCDataset',
    'CityscapesDataset', 'LVISDataset', 'LVISV05Dataset', 'LVISV1Dataset',
    'WIDERFaceDataset', 'get_loading_pipeline', 'CocoPanopticDataset',
    'MultiImageMixDataset', 'OpenImagesDataset', 'OpenImagesChallengeDataset',
    'AspectRatioBatchSampler', 'ClassAwareSampler', 'MultiSourceSampler',
    'GroupMultiSourceSampler', 'BaseDetDataset', 'CrowdHumanDataset',
    'Objects365V1Dataset', 'Objects365V2Dataset', 'BaseVideoDataset',
<<<<<<< HEAD
    'MOTChallengeDataset', 'TrackImgSampler', 'YouTubeVISDataset'
=======
    'MOTChallengeDataset', 'TrackImgSampler', 'ReIDDataset'
>>>>>>> 54eee74a
]<|MERGE_RESOLUTION|>--- conflicted
+++ resolved
@@ -29,9 +29,6 @@
     'AspectRatioBatchSampler', 'ClassAwareSampler', 'MultiSourceSampler',
     'GroupMultiSourceSampler', 'BaseDetDataset', 'CrowdHumanDataset',
     'Objects365V1Dataset', 'Objects365V2Dataset', 'BaseVideoDataset',
-<<<<<<< HEAD
-    'MOTChallengeDataset', 'TrackImgSampler', 'YouTubeVISDataset'
-=======
-    'MOTChallengeDataset', 'TrackImgSampler', 'ReIDDataset'
->>>>>>> 54eee74a
+    'MOTChallengeDataset', 'TrackImgSampler', 'ReIDDataset',
+    'YouTubeVISDataset'
 ]