from .base import BaseDetector
from .single_stage import SingleStageDetector
from .two_stage import TwoStageDetector
from .rpn import RPN
from .fast_rcnn import FastRCNN
from .faster_rcnn import FasterRCNN
from .mask_rcnn import MaskRCNN
from .cascade_rcnn import CascadeRCNN
from .double_head_rcnn import DoubleHeadRCNN
from .htc import HybridTaskCascade
from .retinanet import RetinaNet
from .fcos import FCOS
from .grid_rcnn import GridRCNN
from .mask_scoring_rcnn import MaskScoringRCNN

__all__ = [
    'BaseDetector', 'SingleStageDetector', 'TwoStageDetector', 'RPN',
<<<<<<< HEAD
    'FastRCNN', 'FasterRCNN', 'MaskRCNN', 'CascadeRCNN', 'DoubleHeadRCNN',
    'HybridTaskCascade', 'RetinaNet', 'FCOS'
=======
    'FastRCNN', 'FasterRCNN', 'MaskRCNN', 'CascadeRCNN', 'HybridTaskCascade',
    'RetinaNet', 'FCOS', 'GridRCNN', 'MaskScoringRCNN'
>>>>>>> 699cb914
]<|MERGE_RESOLUTION|>--- conflicted
+++ resolved
@@ -15,11 +15,6 @@
 
 __all__ = [
     'BaseDetector', 'SingleStageDetector', 'TwoStageDetector', 'RPN',
-<<<<<<< HEAD
-    'FastRCNN', 'FasterRCNN', 'MaskRCNN', 'CascadeRCNN', 'DoubleHeadRCNN',
-    'HybridTaskCascade', 'RetinaNet', 'FCOS'
-=======
     'FastRCNN', 'FasterRCNN', 'MaskRCNN', 'CascadeRCNN', 'HybridTaskCascade',
-    'RetinaNet', 'FCOS', 'GridRCNN', 'MaskScoringRCNN'
->>>>>>> 699cb914
+    'DoubleHeadRCNN', 'RetinaNet', 'FCOS', 'GridRCNN', 'MaskScoringRCNN'
 ]