--- conflicted
+++ resolved
@@ -30,11 +30,7 @@
     'VOCMetric', 'LVISMetric', 'CrowdHumanMetric', 'DumpProposals',
     'CocoOccludedSeparatedMetric', 'DumpDetResults', 'BaseVideoMetric',
     'MOTChallengeMetric', 'CocoVideoMetric', 'ReIDMetrics', 'YouTubeVISMetric',
-<<<<<<< HEAD
-    'COCOCaptionMetric', 'SemSegMetric', 'RefSegMetric', 'CocoOCCostMetric'
-=======
     'COCOCaptionMetric', 'SemSegMetric', 'RefSegMetric', 'RefExpMetric',
     'gRefCOCOMetric', 'DODCocoMetric', 'DumpODVGResults', 'Flickr30kMetric',
-    'OVCocoMetric'
->>>>>>> 44ebd17b
+    'OVCocoMetric', 'CocoOCCostMetric'
 ]