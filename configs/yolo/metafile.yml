--- conflicted
+++ resolved
@@ -89,8 +89,7 @@
       - Task: Object Detection
         Dataset: COCO
         Metrics:
-<<<<<<< HEAD
-          box AP: 33.7
+          box AP: 33.8
     Weights: https://download.openmmlab.com/mmdetection/v2.0/yolo/yolov3_d53_fp16_mstrain-608_273e_coco/yolov3_d53_fp16_mstrain-608_273e_coco_20210517_213542-4bc34944.pth
 
   - Name: yolov3_mobilenetv2_320_300e_coco
@@ -117,8 +116,4 @@
       Dataset: COCO
       Metrics:
         box AP: 23.9
-    Weights: https://download.openmmlab.com/mmdetection/v2.0/yolo/yolov3_mobilenetv2_mstrain-416_300e_coco/yolov3_mobilenetv2_mstrain-416_300e_coco_20210718_010823-f68a07b3.pth
-=======
-          box AP: 33.8
-    Weights: https://download.openmmlab.com/mmdetection/v2.0/yolo/yolov3_d53_fp16_mstrain-608_273e_coco/yolov3_d53_fp16_mstrain-608_273e_coco_20210517_213542-4bc34944.pth
->>>>>>> 475c6bec
+    Weights: https://download.openmmlab.com/mmdetection/v2.0/yolo/yolov3_mobilenetv2_mstrain-416_300e_coco/yolov3_mobilenetv2_mstrain-416_300e_coco_20210718_010823-f68a07b3.pth