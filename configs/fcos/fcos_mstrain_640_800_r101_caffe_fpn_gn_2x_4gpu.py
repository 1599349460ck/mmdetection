# model settings
model = dict(
    type='FCOS',
    pretrained='open-mmlab://resnet101_caffe',
    backbone=dict(
        type='ResNet',
        depth=101,
        num_stages=4,
        out_indices=(0, 1, 2, 3),
        frozen_stages=1,
        norm_cfg=dict(type='BN', requires_grad=False),
        style='caffe'),
    neck=dict(
        type='FPN',
        in_channels=[256, 512, 1024, 2048],
        out_channels=256,
        start_level=1,
        add_extra_convs=True,
        extra_convs_on_inputs=False,  # use P5
        num_outs=5,
        relu_before_extra_convs=True),
    bbox_head=dict(
        type='FCOSHead',
        num_classes=81,
        in_channels=256,
        stacked_convs=4,
        feat_channels=256,
        strides=[8, 16, 32, 64, 128],
        loss_cls=dict(
            type='FocalLoss',
            use_sigmoid=True,
            gamma=2.0,
            alpha=0.25,
            loss_weight=1.0),
        loss_bbox=dict(type='IoULoss', loss_weight=1.0),
        loss_centerness=dict(
            type='CrossEntropyLoss', use_sigmoid=True, loss_weight=1.0)))
# training and testing settings
train_cfg = dict(
    assigner=dict(
        type='MaxIoUAssigner',
        pos_iou_thr=0.5,
        neg_iou_thr=0.4,
        min_pos_iou=0,
        ignore_iof_thr=-1),
    allowed_border=-1,
    pos_weight=-1,
    debug=False)
test_cfg = dict(
    nms_pre=1000,
    min_bbox_size=0,
    score_thr=0.05,
    nms=dict(type='nms', iou_thr=0.5),
    max_per_img=100)
# dataset settings
dataset_type = 'CocoDataset'
data_root = 'data/coco/'
img_norm_cfg = dict(
    mean=[102.9801, 115.9465, 122.7717], std=[1.0, 1.0, 1.0], to_rgb=False)
train_pipeline = [
    dict(type='LoadImageFromFile'),
    dict(type='LoadAnnotations', with_bbox=True),
    dict(
        type='Resize',
        img_scale=[(1333, 640), (1333, 800)],
        multiscale_mode='value',
        keep_ratio=True),
    dict(type='RandomFlip', flip_ratio=0.5),
    dict(type='Normalize', **img_norm_cfg),
    dict(type='Pad', size_divisor=32),
    dict(type='DefaultFormatBundle'),
    dict(type='Collect', keys=['img', 'gt_bboxes', 'gt_labels']),
]
test_pipeline = [
    dict(type='LoadImageFromFile'),
    dict(
        type='MultiScaleFlipAug',
        img_scale=(1333, 800),
        flip=False,
        transforms=[
            dict(type='Resize', keep_ratio=True),
            dict(type='RandomFlip'),
            dict(type='Normalize', **img_norm_cfg),
            dict(type='Pad', size_divisor=32),
            dict(type='ImageToTensor', keys=['img']),
            dict(type='Collect', keys=['img']),
        ])
]
data = dict(
    imgs_per_gpu=4,
    workers_per_gpu=4,
    train=dict(
        type=dataset_type,
        ann_file=data_root + 'annotations/instances_train2017.json',
        img_prefix=data_root + 'train2017/',
        pipeline=train_pipeline),
    val=dict(
        type=dataset_type,
        ann_file=data_root + 'annotations/instances_val2017.json',
        img_prefix=data_root + 'val2017/',
        pipeline=test_pipeline),
    test=dict(
        type=dataset_type,
        ann_file=data_root + 'annotations/instances_val2017.json',
        img_prefix=data_root + 'val2017/',
        pipeline=test_pipeline))
# optimizer
optimizer = dict(
    type='SGD',
    lr=0.01,
    momentum=0.9,
    weight_decay=0.0001,
    paramwise_options=dict(bias_lr_mult=2., bias_decay_mult=0.))
optimizer_config = dict(grad_clip=None)
# learning policy
lr_config = dict(
    policy='step',
    warmup='constant',
    warmup_iters=500,
    warmup_ratio=1.0 / 3,
    step=[16, 22])
checkpoint_config = dict(interval=1)
# yapf:disable
log_config = dict(
    interval=50,
    hooks=[
        dict(type='TextLoggerHook'),
        # dict(type='TensorboardLoggerHook')
    ])
# yapf:enable
# runtime settings
<<<<<<< HEAD
total_epochs = 1
device_ids = range(4)
=======
total_epochs = 24
>>>>>>> 4b101ece
dist_params = dict(backend='nccl')
log_level = 'INFO'
work_dir = './work_dirs/fcos_mstrain_640_800_r101_caffe_fpn_gn_2x_4gpu'
load_from = None
resume_from = None
workflow = [('train', 1)]<|MERGE_RESOLUTION|>--- conflicted
+++ resolved
@@ -129,12 +129,9 @@
     ])
 # yapf:enable
 # runtime settings
-<<<<<<< HEAD
-total_epochs = 1
-device_ids = range(4)
-=======
+
 total_epochs = 24
->>>>>>> 4b101ece
+
 dist_params = dict(backend='nccl')
 log_level = 'INFO'
 work_dir = './work_dirs/fcos_mstrain_640_800_r101_caffe_fpn_gn_2x_4gpu'
