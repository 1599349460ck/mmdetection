import torch
import torch.nn as nn
import torch.nn.functional as F
from mmcv.cnn import xavier_init

<<<<<<< HEAD
from mmdet.core import (build_anchor_generator, build_assigner, build_sampler,
                        multi_apply)
=======
from mmdet.core import (AnchorGenerator, build_assigner, build_bbox_coder,
                        build_sampler, multi_apply)
>>>>>>> a244af77
from ..losses import smooth_l1_loss
from ..registry import HEADS
from .anchor_head import AnchorHead


# TODO: add loss evaluator for SSD
@HEADS.register_module
class SSDHead(AnchorHead):

    def __init__(self,
                 num_classes=80,
                 in_channels=(512, 1024, 512, 256, 256, 256),
                 anchor_generator=dict(
                     type='SSDAnchorGenerator',
                     num_levels=6,
                     scale_major=False,
                     input_size=300,
                     strides=(8, 16, 32, 64, 100, 300),
                     ratios=([2], [2, 3], [2, 3], [2, 3], [2], [2]),
                     basesize_ratio_range=(0.1, 0.9)),
                 background_label=None,
                 bbox_coder=dict(
                     type='DeltaXYWHBBoxCoder',
                     target_means=[.0, .0, .0, .0],
                     target_stds=[1.0, 1.0, 1.0, 1.0],
                 ),
                 train_cfg=None,
                 test_cfg=None):
        super(AnchorHead, self).__init__()
        self.num_classes = num_classes
        self.in_channels = in_channels
        self.cls_out_channels = num_classes + 1  # add background class
        self.anchor_generator = build_anchor_generator(anchor_generator)
        num_anchors = self.anchor_generator.num_base_anchors

        reg_convs = []
        cls_convs = []
        for i in range(len(in_channels)):
            reg_convs.append(
                nn.Conv2d(
                    in_channels[i],
                    num_anchors[i] * 4,
                    kernel_size=3,
                    padding=1))
            cls_convs.append(
                nn.Conv2d(
                    in_channels[i],
                    num_anchors[i] * (num_classes + 1),
                    kernel_size=3,
                    padding=1))
        self.reg_convs = nn.ModuleList(reg_convs)
        self.cls_convs = nn.ModuleList(cls_convs)

        self.background_label = (
            num_classes if background_label is None else background_label)
        # background_label should be either 0 or num_classes
        assert (self.background_label == 0
                or self.background_label == num_classes)

        self.bbox_coder = build_bbox_coder(bbox_coder)
        self.use_sigmoid_cls = False
        self.cls_focal_loss = False
        self.train_cfg = train_cfg
        self.test_cfg = test_cfg
        # set sampling=False for archor_target
        self.sampling = False
        if self.train_cfg:
            self.assigner = build_assigner(self.train_cfg.assigner)
            # SSD sampling=False so use PseudoSampler
            sampler_cfg = dict(type='PseudoSampler')
            self.sampler = build_sampler(sampler_cfg, context=self)
        self.fp16_enabled = False

    def init_weights(self):
        for m in self.modules():
            if isinstance(m, nn.Conv2d):
                xavier_init(m, distribution='uniform', bias=0)

    def forward(self, feats):
        cls_scores = []
        bbox_preds = []
        for feat, reg_conv, cls_conv in zip(feats, self.reg_convs,
                                            self.cls_convs):
            cls_scores.append(cls_conv(feat))
            bbox_preds.append(reg_conv(feat))
        return cls_scores, bbox_preds

    def loss_single(self, cls_score, bbox_pred, labels, label_weights,
                    bbox_targets, bbox_weights, num_total_samples):
        loss_cls_all = F.cross_entropy(
            cls_score, labels, reduction='none') * label_weights
        # FG cat_id: [0, num_classes -1], BG cat_id: num_classes
        pos_inds = ((labels >= 0) &
                    (labels < self.background_label)).nonzero().reshape(-1)
        neg_inds = (labels == self.background_label).nonzero().view(-1)

        num_pos_samples = pos_inds.size(0)
        num_neg_samples = self.train_cfg.neg_pos_ratio * num_pos_samples
        if num_neg_samples > neg_inds.size(0):
            num_neg_samples = neg_inds.size(0)
        topk_loss_cls_neg, _ = loss_cls_all[neg_inds].topk(num_neg_samples)
        loss_cls_pos = loss_cls_all[pos_inds].sum()
        loss_cls_neg = topk_loss_cls_neg.sum()
        loss_cls = (loss_cls_pos + loss_cls_neg) / num_total_samples

        loss_bbox = smooth_l1_loss(
            bbox_pred,
            bbox_targets,
            bbox_weights,
            beta=self.train_cfg.smoothl1_beta,
            avg_factor=num_total_samples)
        return loss_cls[None], loss_bbox

    def loss(self,
             cls_scores,
             bbox_preds,
             gt_bboxes,
             gt_labels,
             img_metas,
             gt_bboxes_ignore=None):
        featmap_sizes = [featmap.size()[-2:] for featmap in cls_scores]
        assert len(featmap_sizes) == len(self.anchor_generator.strides)

        device = cls_scores[0].device

        anchor_list, valid_flag_list = self.get_anchors(
            featmap_sizes, img_metas, device=device)
        cls_reg_targets = self.get_targets(
            anchor_list,
            valid_flag_list,
            gt_bboxes,
            img_metas,
            gt_bboxes_ignore_list=gt_bboxes_ignore,
            gt_labels_list=gt_labels,
            label_channels=1,
            unmap_outputs=False)
        if cls_reg_targets is None:
            return None
        (labels_list, label_weights_list, bbox_targets_list, bbox_weights_list,
         num_total_pos, num_total_neg) = cls_reg_targets

        num_images = len(img_metas)
        all_cls_scores = torch.cat([
            s.permute(0, 2, 3, 1).reshape(
                num_images, -1, self.cls_out_channels) for s in cls_scores
        ], 1)
        all_labels = torch.cat(labels_list, -1).view(num_images, -1)
        all_label_weights = torch.cat(label_weights_list,
                                      -1).view(num_images, -1)
        all_bbox_preds = torch.cat([
            b.permute(0, 2, 3, 1).reshape(num_images, -1, 4)
            for b in bbox_preds
        ], -2)
        all_bbox_targets = torch.cat(bbox_targets_list,
                                     -2).view(num_images, -1, 4)
        all_bbox_weights = torch.cat(bbox_weights_list,
                                     -2).view(num_images, -1, 4)

        # check NaN and Inf
        assert torch.isfinite(all_cls_scores).all().item(), \
            'classification scores become infinite or NaN!'
        assert torch.isfinite(all_bbox_preds).all().item(), \
            'bbox predications become infinite or NaN!'

        losses_cls, losses_bbox = multi_apply(
            self.loss_single,
            all_cls_scores,
            all_bbox_preds,
            all_labels,
            all_label_weights,
            all_bbox_targets,
            all_bbox_weights,
            num_total_samples=num_total_pos)
        return dict(loss_cls=losses_cls, loss_bbox=losses_bbox)<|MERGE_RESOLUTION|>--- conflicted
+++ resolved
@@ -3,13 +3,8 @@
 import torch.nn.functional as F
 from mmcv.cnn import xavier_init
 
-<<<<<<< HEAD
-from mmdet.core import (build_anchor_generator, build_assigner, build_sampler,
-                        multi_apply)
-=======
-from mmdet.core import (AnchorGenerator, build_assigner, build_bbox_coder,
-                        build_sampler, multi_apply)
->>>>>>> a244af77
+from mmdet.core import (build_anchor_generator, build_assigner,
+                        build_bbox_coder, build_sampler, multi_apply)
 from ..losses import smooth_l1_loss
 from ..registry import HEADS
 from .anchor_head import AnchorHead
