--- conflicted
+++ resolved
@@ -80,20 +80,9 @@
             **kwargs)
 
         self.sampling = False
-<<<<<<< HEAD
-        if self.train_cfg:
-            self.assigner = build_assigner(self.train_cfg.assigner)
-            # SSD sampling=False so use PseudoSampler 不太明白这句注释
-            sampler_cfg = dict(type='PseudoSampler')
-            self.sampler = build_sampler(sampler_cfg, context=self)
-        self.loss_centerness = build_loss(loss_centerness)
-
-    def _init_layers(self):
-=======
         self.loss_centerness = MODELS.build(loss_centerness)
 
     def _init_layers(self) -> None:
->>>>>>> ecac3a77
         """Initialize layers of the head."""
         self.relu = nn.ReLU(inplace=True)
         self.cls_convs = nn.ModuleList()
@@ -121,7 +110,7 @@
         pred_pad_size = self.pred_kernel_size // 2
         self.atss_cls = nn.Conv2d(
             self.feat_channels,
-            self.num_base_priors * self.cls_out_channels,
+            self.num_anchors * self.cls_out_channels,
             self.pred_kernel_size,
             padding=pred_pad_size)
         self.atss_reg = nn.Conv2d(
@@ -137,48 +126,33 @@
         self.scales = nn.ModuleList(
             [Scale(1.0) for _ in self.prior_generator.strides])
 
-<<<<<<< HEAD
-    def forward(self, feats):
-        """对来自上游网络的特征图进行前向传播.
-
-        Args:
-            feats (tuple[Tensor]): ([bs, 256, h, w], ) * num_level
-                注意,每次下采样如果输入为奇数则输出向上取整.h/w随着level不同而不同
-=======
     def forward(self, x: Tuple[Tensor]) -> Tuple[List[Tensor]]:
         """Forward features from the upstream network.
 
         Args:
-            x (tuple[Tensor]): Features from the upstream network, each is
-                a 4D-tensor.
->>>>>>> ecac3a77
-
-        Returns:
-            tuple: tuple(cls_scores, reg_predict).
-                cls_scores (list[Tensor]): 所有层级的cls_scores,
-                    [bs,num_priors_lvl * num_classes,h,w],] * num_level
-                reg_predict (list[Tensor]): 所有层级的box_reg,
-                    [bs,num_priors_lvl * 4,h,w],] * num_level
+            x (tuple[Tensor]): [[bs, c, h, w], ] * nl
+
+        Returns:
+            tuple: Usually a tuple of classification scores and bbox prediction
+                cls_scores (list[Tensor]): cls_score,
+                    [bs,num_prior_lvl * nc, h, w],] * nl
+                bbox_preds (list[Tensor]): box_reg,
+                    [bs,num_prior_lvl * 4, h, w],] * nl
         """
         return multi_apply(self.forward_single, x, self.scales)
 
-<<<<<<< HEAD
-    def forward_single(self, x, scale):
-        """单层级上的前向传播.
-=======
     def forward_single(self, x: Tensor, scale: Scale) -> Sequence[Tensor]:
         """Forward feature of a single scale level.
->>>>>>> ecac3a77
-
-        Args:
-            x (Tensor): 指定stride的 FPN 特征图.
-            scale (:obj: `mmcv.cnn.Scale`): 用于调整回归大小的可学习比例模块.
+
+        Args:
+            x (Tensor): Features of a single scale level.
+            scale (:obj: `mmcv.cnn.Scale`): 用于调整reg大小的可学习参数.
 
         Returns:
             tuple:
-                cls_score (Tensor): [N, num_anchors * num_classes, H, W].
-                bbox_pred (Tensor): [N, num_anchors * 4, H, W].
-                centerness (Tensor): [N, num_anchors * 1, H, W].
+                cls_score (Tensor): [bs, na * nc, h, w].
+                bbox_pred (Tensor): [bs, na * 4, h, w].
+                centerness (Tensor): [bs, na * 1, h, w].
         """
         cls_feat = x
         reg_feat = x
@@ -192,47 +166,20 @@
         centerness = self.atss_centerness(reg_feat)
         return cls_score, bbox_pred, centerness
 
-<<<<<<< HEAD
-    def loss_single(self, anchors, cls_score, bbox_pred, centerness, labels,
-                    label_weights, bbox_targets, num_total_samples):
-        """计算单层级上的损失.
-
-        Args:
-            anchors (Tensor): 单层级上的anchor [bs, h * w * na, 4].
-            cls_score (Tensor): 单层级上box cls [bs, na * nc, h, w].
-            bbox_pred (Tensor): 单层级上box reg [bs, na * 4, h, w].
-            centerness (Tensor): 单层级上的centerness [bs, na, h, w].
-            labels (Tensor): 单层级上的cls_target [bs, h * w * na].
-            label_weights (Tensor): 单层级上的cls_weight [bs, h * w * na].
-            bbox_targets (Tensor): 单层级上的reg_target [bs, h * w * na, 4].
-            num_total_samples (int): 在所有GPU上的平均正样本数量.
-=======
     def loss_by_feat_single(self, anchors: Tensor, cls_score: Tensor,
                             bbox_pred: Tensor, centerness: Tensor,
                             labels: Tensor, label_weights: Tensor,
                             bbox_targets: Tensor, avg_factor: float) -> dict:
-        """Calculate the loss of a single scale level based on the features
-        extracted by the detection head.
-
-        Args:
-            cls_score (Tensor): Box scores for each scale level
-                Has shape (N, num_anchors * num_classes, H, W).
-            bbox_pred (Tensor): Box energies / deltas for each scale
-                level with shape (N, num_anchors * 4, H, W).
-            anchors (Tensor): Box reference for each scale level with shape
-                (N, num_total_anchors, 4).
-            labels (Tensor): Labels of each anchors with shape
-                (N, num_total_anchors).
-            label_weights (Tensor): Label weights of each anchor with shape
-                (N, num_total_anchors)
-            bbox_targets (Tensor): BBox regression targets of each anchor
-                weight shape (N, num_total_anchors, 4).
-            avg_factor (float): Average factor that is used to average
-                the loss. When using sampling method, avg_factor is usually
-                the sum of positive and negative priors. When using
-                `PseudoSampler`, `avg_factor` is usually equal to the number
-                of positive priors.
->>>>>>> ecac3a77
+        """计算单层级上的损失.
+
+        Args:
+            cls_score (Tensor): anchor cls, [bs, na * nc, h, w].
+            bbox_pred (Tensor): anchor reg, [bs, na * 4, h, w].
+            anchors (Tensor): [bs, h * w * na, 4].
+            labels (Tensor): target cls, [bs, h * w * na].
+            label_weights (Tensor): anchor cls计算loss时的权重, [bs, h * w * na].
+            bbox_targets (Tensor): target box, [bs, h * w * na, 4].
+            avg_factor (float): 平均因子.
 
         Returns:
             dict[str, Tensor]: A dictionary of loss components.
@@ -288,32 +235,6 @@
 
         return loss_cls, loss_bbox, loss_centerness, centerness_targets.sum()
 
-<<<<<<< HEAD
-    @force_fp32(apply_to=('cls_scores', 'bbox_preds', 'centernesses'))
-    def loss(self,
-             cls_scores,
-             bbox_preds,
-             centernesses,
-             gt_bboxes,
-             gt_labels,
-             img_metas,
-             gt_bboxes_ignore=None):
-        """
-
-        Args:
-            cls_scores (list[Tensor]): 所有层级的cls_scores,
-                [[bs, na * nc, h, w],] * num_level
-            bbox_preds (list[Tensor]): 所有层级的box_reg,
-                [[bs, na * 4, h, w],] * num_level
-            centernesses (list[Tensor]): 所有层级的centernesses,
-                [[bs, na, h, w],] * num_level
-            gt_bboxes (list[Tensor]): batch张图像的gt box,格式为[x1, y1, x2, y2].
-                [(num_gts, 4), ] * bs.注num_gts取决于每张图片.而非定值
-            gt_labels (list[Tensor]): batch张图像上gt box对应的class.
-                [(num_gts,), ] * bs.同上
-            img_metas (list[dict]): batch张图片的元信息.
-            gt_bboxes_ignore (None | list[Tensor]): [[num_ignore, 4], ] * bs.
-=======
     def loss_by_feat(
             self,
             cls_scores: List[Tensor],
@@ -326,12 +247,9 @@
         head.
 
         Args:
-            cls_scores (list[Tensor]): Box scores for each scale level
-                Has shape (N, num_anchors * num_classes, H, W)
-            bbox_preds (list[Tensor]): Box energies / deltas for each scale
-                level with shape (N, num_anchors * 4, H, W)
-            centernesses (list[Tensor]): Centerness for each scale
-                level with shape (N, num_anchors * 1, H, W)
+            cls_scores (list[Tensor]): anchor cls, [[bs, na * nc, h, w],] * nl
+            bbox_preds (list[Tensor]): anchor reg, [[bs, na * 4, h, w],] * nl
+            centernesses (list[Tensor]): anchor obj, [[bs, na * 1, h, w],] * nl
             batch_gt_instances (list[:obj:`InstanceData`]): Batch of
                 gt_instance.  It usually includes ``bboxes`` and ``labels``
                 attributes.
@@ -341,7 +259,6 @@
                 Batch of gt_instances_ignore. It includes ``bboxes`` attribute
                 data that is ignored during training and testing.
                 Defaults to None.
->>>>>>> ecac3a77
 
         Returns:
             dict[str, Tensor]: A dictionary of loss components.
@@ -352,32 +269,15 @@
         device = cls_scores[0].device
         # [[[[h * w * na, 4], ] * num_level], ] * bs  [[[[h*w*na, ], ] * num_level], ]*bs
         anchor_list, valid_flag_list = self.get_anchors(
-<<<<<<< HEAD
-            featmap_sizes, img_metas, device=device)
-        # 该变量在后续没有使用到,暂时不明白它的意义
-        label_channels = self.cls_out_channels if self.use_sigmoid_cls else 1
-=======
             featmap_sizes, batch_img_metas, device=device)
->>>>>>> ecac3a77
 
         cls_reg_targets = self.get_targets(
             anchor_list,
             valid_flag_list,
-<<<<<<< HEAD
-            gt_bboxes,
-            img_metas,
-            gt_bboxes_ignore_list=gt_bboxes_ignore,
-            gt_labels_list=gt_labels,
-            label_channels=label_channels)
-        if cls_reg_targets is None:
-            return None
-        # [[bs,h * w * na, 4], ] * num_level
-=======
             batch_gt_instances,
             batch_img_metas,
             batch_gt_instances_ignore=batch_gt_instances_ignore)
-
->>>>>>> ecac3a77
+        # [[bs,h * w * na, 4], ] * nl
         (anchor_list, labels_list, label_weights_list, bbox_targets_list,
          bbox_weights_list, avg_factor) = cls_reg_targets
         avg_factor = reduce_mean(
@@ -403,15 +303,9 @@
             loss_bbox=losses_bbox,
             loss_centerness=loss_centerness)
 
-<<<<<<< HEAD
-    def centerness_target(self, anchors, gts):
-        # 只能计算正样本的centerness targets, 因为正样本在gt box 内部
-        # 而一旦超出gt box边界那么距离就会为负数,而torch.sqrt(负数)为nan
-=======
     def centerness_target(self, anchors: Tensor, gts: Tensor) -> Tensor:
-        """Calculate the centerness between anchors and gts.
-
-        Only calculate pos centerness targets, otherwise there may be nan.
+        """只能计算正样本的centerness targets, 因为正样本在gt box 内部
+        而一旦超出gt box边界那么距离就会为负数,而torch.sqrt(负数)为nan
 
         Args:
             anchors (Tensor): Anchors with shape (N, 4), "xyxy" format.
@@ -420,7 +314,6 @@
         Returns:
             Tensor: Centerness between anchors and gts.
         """
->>>>>>> ecac3a77
         anchors_cx = (anchors[:, 2] + anchors[:, 0]) / 2
         anchors_cy = (anchors[:, 3] + anchors[:, 1]) / 2
         l_ = anchors_cx - gts[:, 0]
@@ -437,28 +330,16 @@
         return centerness
 
     def get_targets(self,
-<<<<<<< HEAD
-                    anchor_list,
-                    valid_flag_list,
-                    gt_bboxes_list,
-                    img_metas,
-                    gt_bboxes_ignore_list=None,
-                    gt_labels_list=None,
-                    label_channels=1,
-                    unmap_outputs=True):
-        """计算head的cls_target, reg_target.
-
-        anchor_list: [[[[h * w * na, 4], ] * num_level], ] * bs
-        valid_flag_list: [[[[h * w * na, ], ] * num_level,] ] * bs
-=======
                     anchor_list: List[List[Tensor]],
                     valid_flag_list: List[List[Tensor]],
                     batch_gt_instances: InstanceList,
                     batch_img_metas: List[dict],
                     batch_gt_instances_ignore: OptInstanceList = None,
                     unmap_outputs: bool = True) -> tuple:
-        """Get targets for ATSS head.
->>>>>>> ecac3a77
+        """计算head的cls_target, reg_target.
+
+        anchor_list: [[[[h * w * na, 4], ] * nl], ] * bs
+        valid_flag_list: [[[[h * w * na, ], ] * nl,] ] * bs
 
         该方法与`AnchorHead.get_targets()`几乎相同. 除了像父方法一样返回目标,
         它还将anchor作为返回元组的第一个元素返回.
@@ -470,23 +351,15 @@
         num_level_anchors = [anchors.size(0) for anchors in anchor_list[0]]
         num_level_anchors_list = [num_level_anchors] * num_imgs
 
-        # anchor_list -> [[num_level*h*w*na, 4], ]*bs valid_flag_list同理
+        # anchor_list -> [[nl*h*w*na, 4], ]*bs valid_flag_list同理
         for i in range(num_imgs):
             assert len(anchor_list[i]) == len(valid_flag_list[i])
             anchor_list[i] = torch.cat(anchor_list[i])
             valid_flag_list[i] = torch.cat(valid_flag_list[i])
 
-<<<<<<< HEAD
         # 计算每幅图像的拟合目标
-        if gt_bboxes_ignore_list is None:
-            gt_bboxes_ignore_list = [None for _ in range(num_imgs)]
-        if gt_labels_list is None:
-            gt_labels_list = [None for _ in range(num_imgs)]
-=======
-        # compute targets for each image
         if batch_gt_instances_ignore is None:
             batch_gt_instances_ignore = [None] * num_imgs
->>>>>>> ecac3a77
         (all_anchors, all_labels, all_label_weights, all_bbox_targets,
          all_bbox_weights, pos_inds_list, neg_inds_list,
          sampling_results_list) = multi_apply(
@@ -498,23 +371,13 @@
              batch_img_metas,
              batch_gt_instances_ignore,
              unmap_outputs=unmap_outputs)
-<<<<<<< HEAD
-        # 没有有效anchor
-        if any([labels is None for labels in all_labels]):
-            return None
-        # batch幅图像中经过采样的正负样本数
-        num_total_pos = sum([max(inds.numel(), 1) for inds in pos_inds_list])
-        num_total_neg = sum([max(inds.numel(), 1) for inds in neg_inds_list])
-        # 将一系列值由[[num_level*h*w*na, 4], ] * bs转换为[[bs,h * w * na, 4], ] * num_level
-=======
         # Get `avg_factor` of all images, which calculate in `SamplingResult`.
         # When using sampling method, avg_factor is usually the sum of
         # positive and negative priors. When using `PseudoSampler`,
         # `avg_factor` is usually equal to the number of positive priors.
         avg_factor = sum(
             [results.avg_factor for results in sampling_results_list])
-        # split targets to a list w.r.t. multiple levels
->>>>>>> ecac3a77
+        # [[nl*h*w*na, 4], ] * bs -> [[bs,h * w * na, 4], ] * nl
         anchors_list = images_to_levels(all_anchors, num_level_anchors)
         labels_list = images_to_levels(all_labels, num_level_anchors)
         label_weights_list = images_to_levels(all_label_weights,
@@ -524,48 +387,6 @@
         bbox_weights_list = images_to_levels(all_bbox_weights,
                                              num_level_anchors)
         return (anchors_list, labels_list, label_weights_list,
-<<<<<<< HEAD
-                bbox_targets_list, bbox_weights_list, num_total_pos,
-                num_total_neg)
-
-    def _get_target_single(self,
-                           flat_anchors,
-                           valid_flags,
-                           num_level_anchors,
-                           gt_bboxes,
-                           gt_bboxes_ignore,
-                           gt_labels,
-                           img_meta,
-                           label_channels=1,
-                           unmap_outputs=True):
-        """计算单幅图像上的reg_target与cls_target.
-
-        Args:
-            flat_anchors (Tensor): [num_level*h*w*na, 4]
-            valid_flags (Tensor): [num_level*h*w*na, ]. 在非Padding区域的anchor mask
-            num_level_anchors (list[int]): [h*w*na, ] * num_level.
-            gt_bboxes (Tensor): [num_gts, 4].
-            gt_bboxes_ignore (Tensor): [num_ignored_gts, 4].
-            gt_labels (Tensor): [num_gts, ].
-            img_meta (dict): 图像元信息.
-            label_channels (int): 标签的类别数.
-            unmap_outputs (bool): 是否将输出映射回原始anchor.
-
-        Returns:
-            tuple:
-                anchors (Tensor): 所有层级的anchor [num_level*h*w*na, 4].
-                labels (Tensor): anchor的cls_target [num_level*h*w*na, ].
-                label_weights (Tensor): anchor的cls_weight [num_level*h*w*na, ].
-                bbox_targets (Tensor): anchor的reg_target [num_level*h*w*na, 4].
-                bbox_weights (Tensor): anchor的reg_weight [num_level*h*w*na, 4].
-                pos_inds (Tensor): 正样本的anchor索引 [num_pos, ].
-                neg_inds (Tensor): 负样本的anchor索引 [num_neg, ].
-        """
-        inside_flags = anchor_inside_flags(flat_anchors, valid_flags,
-                                           img_meta['img_shape'][:2],
-                                           self.train_cfg.allowed_border)
-        # 此时代表anchor设定完全不合理
-=======
                 bbox_targets_list, bbox_weights_list, avg_factor)
 
     def _get_targets_single(self,
@@ -576,17 +397,12 @@
                             img_meta: dict,
                             gt_instances_ignore: Optional[InstanceData] = None,
                             unmap_outputs: bool = True) -> tuple:
-        """Compute regression, classification targets for anchors in a single
-        image.
-
-        Args:
-            flat_anchors (Tensor): Multi-level anchors of the image, which are
-                concatenated into a single tensor of shape (num_anchors ,4)
-            valid_flags (Tensor): Multi level valid flags of the image,
-                which are concatenated into a single tensor of
-                    shape (num_anchors,).
-            num_level_anchors (List[int]): Number of anchors of each scale
-                level.
+        """计算单幅图像上的reg_target与cls_target.
+
+        Args:
+            flat_anchors (Tensor): [nl*h*w*na, 4]
+            valid_flags (Tensor): flat_anchors对应的有效flag,[nl*h*w*na, ].
+            num_level_anchors (List[int]): [h*w*na, ] * nl.
             gt_instances (:obj:`InstanceData`): Ground truth of instance
                 annotations. It usually includes ``bboxes`` and ``labels``
                 attributes.
@@ -595,29 +411,21 @@
                 to be ignored during training. It includes ``bboxes`` attribute
                 data that is ignored during training and testing.
                 Defaults to None.
-            unmap_outputs (bool): Whether to map outputs back to the original
-                set of anchors.
-
-        Returns:
-            tuple: N is the number of total anchors in the image.
-                labels (Tensor): Labels of all anchors in the image with shape
-                    (N,).
-                label_weights (Tensor): Label weights of all anchor in the
-                    image with shape (N,).
-                bbox_targets (Tensor): BBox targets of all anchors in the
-                    image with shape (N, 4).
-                bbox_weights (Tensor): BBox weights of all anchors in the
-                    image with shape (N, 4)
-                pos_inds (Tensor): Indices of positive anchor with shape
-                    (num_pos,).
-                neg_inds (Tensor): Indices of negative anchor with shape
-                    (num_neg,).
+            unmap_outputs (bool): 是否将输出映射回原始anchor.
+
+        Returns:
+            tuple:
+                labels (Tensor): target cls, [nl*h*w*na, ].
+                label_weights (Tensor): anchor cls在计算loss时的权重,[nl*h*w*na, ].
+                bbox_targets (Tensor): target box/reg,[num_level*h*w*na, 4].
+                bbox_weights (Tensor): target box/reg在计算loss时的权重,[nl*h*w*na, 4].
+                pos_inds (Tensor): 正样本的anchor索引 [num_pos, ].
+                neg_inds (Tensor): 负样本的anchor索引 [num_pos, ].
                 sampling_result (:obj:`SamplingResult`): Sampling results.
         """
         inside_flags = anchor_inside_flags(flat_anchors, valid_flags,
                                            img_meta['img_shape'][:2],
                                            self.train_cfg['allowed_border'])
->>>>>>> ecac3a77
         if not inside_flags.any():
             raise ValueError(
                 'There is no valid anchor inside the image boundary. Please '
@@ -656,19 +464,9 @@
 
             bbox_targets[pos_inds, :] = pos_bbox_targets
             bbox_weights[pos_inds, :] = 1.0
-<<<<<<< HEAD
-            if gt_labels is None:
-                # 只有在RPN阶段gt_labels才为None,此时0为前景类别(v2.5.0开始)
-                labels[pos_inds] = 0
-            else:
-                labels[pos_inds] = gt_labels[
-                    sampling_result.pos_assigned_gt_inds]
-            if self.train_cfg.pos_weight <= 0:
-=======
 
             labels[pos_inds] = sampling_result.pos_gt_labels
             if self.train_cfg['pos_weight'] <= 0:
->>>>>>> ecac3a77
                 label_weights[pos_inds] = 1.0
             else:
                 label_weights[pos_inds] = self.train_cfg['pos_weight']
