from .fcn_mask_head import FCNMaskHead
from .fused_semantic_head import FusedSemanticHead
<<<<<<< HEAD
from .grid_head import GridHead

__all__ = ['FCNMaskHead', 'HTCMaskHead', 'FusedSemanticHead', 'GridHead']
=======
from .htc_mask_head import HTCMaskHead
from .maskiou_head import MaskIoUHead

__all__ = ['FCNMaskHead', 'HTCMaskHead', 'FusedSemanticHead', 'MaskIoUHead']
>>>>>>> 466926eb
<|MERGE_RESOLUTION|>--- conflicted
+++ resolved
@@ -1,12 +1,10 @@
 from .fcn_mask_head import FCNMaskHead
 from .fused_semantic_head import FusedSemanticHead
-<<<<<<< HEAD
 from .grid_head import GridHead
-
-__all__ = ['FCNMaskHead', 'HTCMaskHead', 'FusedSemanticHead', 'GridHead']
-=======
 from .htc_mask_head import HTCMaskHead
 from .maskiou_head import MaskIoUHead
 
-__all__ = ['FCNMaskHead', 'HTCMaskHead', 'FusedSemanticHead', 'MaskIoUHead']
->>>>>>> 466926eb
+__all__ = [
+    'FCNMaskHead', 'HTCMaskHead', 'FusedSemanticHead', 'GridHead',
+    'MaskIoUHead'
+]