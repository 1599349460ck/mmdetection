--- conflicted
+++ resolved
@@ -113,36 +113,6 @@
     )
 ```
 
-<<<<<<< HEAD
-## Get the channels of a new backbone
-
-If you want to get the channels of a new backbone, you can build this backbone alone and input a pseudo image to get each stage output.
-
-Take `ResNet` for an example:
-
-```python
-from mmdet.models import ResNet
-import torch
-self = ResNet(depth=18)
-self.eval()
-inputs = torch.rand(1, 3, 32, 32)
-level_outputs = self.forward(inputs)
-for level_out in level_outputs:
-    print(tuple(level_out.shape))
-
-```
-
-The outputs of above script is:
-
-```python
-(1, 64, 8, 8)
-(1, 128, 4, 4)
-(1, 256, 2, 2)
-(1, 512, 1, 1)
-```
-
-Replacing the `ResNet(depth=18)` in this script with your backbone and its setting, and you can get the channels of the new backbone.
-=======
 ## Unfreeze backbone network after freezing the backbone in the config
 
 If you have freezed the backbone network in the config and want to unfreeze it after some epoches, you can write a hook function to do it.  Taking the Faster R-CNN with the resnet backbone as an example, you can freeze one stage of the backbone network and  add a `custom_hooks` in the config as below:
@@ -203,4 +173,32 @@
                 for param in m.parameters():
                     param.requires_grad = True
 ```
->>>>>>> 62d7faeb
+
+## Get the channels of a new backbone
+
+If you want to get the channels of a new backbone, you can build this backbone alone and input a pseudo image to get each stage output.
+
+Take `ResNet` for an example:
+
+```python
+from mmdet.models import ResNet
+import torch
+self = ResNet(depth=18)
+self.eval()
+inputs = torch.rand(1, 3, 32, 32)
+level_outputs = self.forward(inputs)
+for level_out in level_outputs:
+    print(tuple(level_out.shape))
+
+```
+
+The outputs of above script is:
+
+```python
+(1, 64, 8, 8)
+(1, 128, 4, 4)
+(1, 256, 2, 2)
+(1, 512, 1, 1)
+```
+
+Replacing the `ResNet(depth=18)` in this script with your backbone and its setting, and you can get the channels of the new backbone.