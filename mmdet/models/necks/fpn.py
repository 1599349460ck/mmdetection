import torch.nn as nn
import torch.nn.functional as F
from mmcv.cnn import xavier_init

<<<<<<< HEAD
from mmdet.core import auto_fp16
from ..utils import ConvModule
=======
>>>>>>> 8d38fd8c
from ..registry import NECKS
from ..utils import ConvModule


@NECKS.register_module
class FPN(nn.Module):

    def __init__(self,
                 in_channels,
                 out_channels,
                 num_outs,
                 start_level=0,
                 end_level=-1,
                 add_extra_convs=False,
                 extra_convs_on_inputs=True,
                 relu_before_extra_convs=False,
                 conv_cfg=None,
                 norm_cfg=None,
                 activation=None):
        super(FPN, self).__init__()
        assert isinstance(in_channels, list)
        self.in_channels = in_channels
        self.out_channels = out_channels
        self.num_ins = len(in_channels)
        self.num_outs = num_outs
        self.activation = activation
<<<<<<< HEAD
        self.with_bias = normalize is None
        self.fp16_enabled = False
=======
        self.relu_before_extra_convs = relu_before_extra_convs
>>>>>>> 8d38fd8c

        if end_level == -1:
            self.backbone_end_level = self.num_ins
            assert num_outs >= self.num_ins - start_level
        else:
            # if end_level < inputs, no extra level is allowed
            self.backbone_end_level = end_level
            assert end_level <= len(in_channels)
            assert num_outs == end_level - start_level
        self.start_level = start_level
        self.end_level = end_level
        self.add_extra_convs = add_extra_convs
        self.extra_convs_on_inputs = extra_convs_on_inputs

        self.lateral_convs = nn.ModuleList()
        self.fpn_convs = nn.ModuleList()

        for i in range(self.start_level, self.backbone_end_level):
            l_conv = ConvModule(
                in_channels[i],
                out_channels,
                1,
                conv_cfg=conv_cfg,
                norm_cfg=norm_cfg,
                activation=self.activation,
                inplace=False)
            fpn_conv = ConvModule(
                out_channels,
                out_channels,
                3,
                padding=1,
                conv_cfg=conv_cfg,
                norm_cfg=norm_cfg,
                activation=self.activation,
                inplace=False)

            self.lateral_convs.append(l_conv)
            self.fpn_convs.append(fpn_conv)

        # add extra conv layers (e.g., RetinaNet)
        extra_levels = num_outs - self.backbone_end_level + self.start_level
        if add_extra_convs and extra_levels >= 1:
            for i in range(extra_levels):
                if i == 0 and self.extra_convs_on_inputs:
                    in_channels = self.in_channels[self.backbone_end_level - 1]
                else:
                    in_channels = out_channels
                extra_fpn_conv = ConvModule(
                    in_channels,
                    out_channels,
                    3,
                    stride=2,
                    padding=1,
                    conv_cfg=conv_cfg,
                    norm_cfg=norm_cfg,
                    activation=self.activation,
                    inplace=False)
                self.fpn_convs.append(extra_fpn_conv)

    # default init_weights for conv(msra) and norm in ConvModule
    def init_weights(self):
        for m in self.modules():
            if isinstance(m, nn.Conv2d):
                xavier_init(m, distribution='uniform')

    @auto_fp16()
    def forward(self, inputs):
        assert len(inputs) == len(self.in_channels)

        # build laterals
        laterals = [
            lateral_conv(inputs[i + self.start_level])
            for i, lateral_conv in enumerate(self.lateral_convs)
        ]

        # build top-down path
        used_backbone_levels = len(laterals)
        for i in range(used_backbone_levels - 1, 0, -1):
            laterals[i - 1] += F.interpolate(
                laterals[i], scale_factor=2, mode='nearest')

        # build outputs
        # part 1: from original levels
        outs = [
            self.fpn_convs[i](laterals[i]) for i in range(used_backbone_levels)
        ]
        # part 2: add extra levels
        if self.num_outs > len(outs):
            # use max pool to get more levels on top of outputs
            # (e.g., Faster R-CNN, Mask R-CNN)
            if not self.add_extra_convs:
                for i in range(self.num_outs - used_backbone_levels):
                    outs.append(F.max_pool2d(outs[-1], 1, stride=2))
            # add conv layers on top of original feature maps (RetinaNet)
            else:
                if self.extra_convs_on_inputs:
                    orig = inputs[self.backbone_end_level - 1]
                    outs.append(self.fpn_convs[used_backbone_levels](orig))
                else:
                    outs.append(self.fpn_convs[used_backbone_levels](outs[-1]))
                for i in range(used_backbone_levels + 1, self.num_outs):
                    if self.relu_before_extra_convs:
                        outs.append(self.fpn_convs[i](F.relu(outs[-1])))
                    else:
                        outs.append(self.fpn_convs[i](outs[-1]))
        return tuple(outs)<|MERGE_RESOLUTION|>--- conflicted
+++ resolved
@@ -2,11 +2,7 @@
 import torch.nn.functional as F
 from mmcv.cnn import xavier_init
 
-<<<<<<< HEAD
 from mmdet.core import auto_fp16
-from ..utils import ConvModule
-=======
->>>>>>> 8d38fd8c
 from ..registry import NECKS
 from ..utils import ConvModule
 
@@ -33,12 +29,8 @@
         self.num_ins = len(in_channels)
         self.num_outs = num_outs
         self.activation = activation
-<<<<<<< HEAD
-        self.with_bias = normalize is None
+        self.relu_before_extra_convs = relu_before_extra_convs
         self.fp16_enabled = False
-=======
-        self.relu_before_extra_convs = relu_before_extra_convs
->>>>>>> 8d38fd8c
 
         if end_level == -1:
             self.backbone_end_level = self.num_ins
