import torch
import torch.nn as nn

# from mmdet.core import bbox2result, bbox2roi, build_assigner, build_sampler
from .. import builder
from ..registry import DETECTORS
from .base import BaseDetector
from .test_mixins import RPNTestMixin


@DETECTORS.register_module
class TwoStageDetector(BaseDetector, RPNTestMixin):
    """Base class for two-stage detectors.

    Two-stage detectors typically consisting of a region proposal network and a
    task-specific regression head.
    """

    def __init__(self,
                 backbone,
                 neck=None,
                 rpn_head=None,
                 roi_head=None,
                 train_cfg=None,
                 test_cfg=None,
                 pretrained=None):
        super(TwoStageDetector, self).__init__()
        self.backbone = builder.build_backbone(backbone)

        if neck is not None:
            self.neck = builder.build_neck(neck)

        if rpn_head is not None:
            self.rpn_head = builder.build_head(rpn_head)

        if roi_head is not None:
            # update train and test cfg here for now
            # TODO: refactor assigner & sampler
            rcnn_train_cfg = train_cfg.rcnn if train_cfg is not None else None
            roi_head.update(train_cfg=rcnn_train_cfg)
            roi_head.update(test_cfg=test_cfg.rcnn)
            self.roi_head = builder.build_head(roi_head)

        self.train_cfg = train_cfg
        self.test_cfg = test_cfg

        self.init_weights(pretrained=pretrained)

    @property
    def with_rpn(self):
        return hasattr(self, 'rpn_head') and self.rpn_head is not None

    @property
    def with_roi_head(self):
        return hasattr(self, 'roi_head') and self.roi_head is not None

    def init_weights(self, pretrained=None):
        super(TwoStageDetector, self).init_weights(pretrained)
        self.backbone.init_weights(pretrained=pretrained)
        if self.with_neck:
            if isinstance(self.neck, nn.Sequential):
                for m in self.neck:
                    m.init_weights()
            else:
                self.neck.init_weights()
        if self.with_rpn:
            self.rpn_head.init_weights()
        if self.with_roi_head:
            self.roi_head.init_weights(pretrained)

    def extract_feat(self, img):
        """Directly extract features from the backbone+neck
        """
        x = self.backbone(img)
        if self.with_neck:
            x = self.neck(x)
        return x

    def forward_dummy(self, img):
        """Used for computing network flops.

        See `mmdetection/tools/get_flops.py`
        """
        outs = ()
        # backbone
        x = self.extract_feat(img)
        # rpn
        if self.with_rpn:
            rpn_outs = self.rpn_head(x)
            outs = outs + (rpn_outs, )
        proposals = torch.randn(1000, 4).cuda()
        # roi_head
        roi_outs = self.roi_head(x, proposals)
        outs = outs + (roi_outs, )
        return outs

    def forward_train(self,
                      img,
                      img_meta,
                      gt_bboxes,
                      gt_labels,
                      gt_bboxes_ignore=None,
                      gt_masks=None,
                      proposals=None,
                      **kwargs):
        """
        Args:
            img (Tensor): of shape (N, C, H, W) encoding input images.
                Typically these should be mean centered and std scaled.

            img_meta (list[dict]): list of image info dict where each dict has:
                'img_shape', 'scale_factor', 'flip', and may also contain
                'filename', 'ori_shape', 'pad_shape', and 'img_norm_cfg'.
                For details on the values of these keys see
                `mmdet/datasets/pipelines/formatting.py:Collect`.

            gt_bboxes (list[Tensor]): each item are the truth boxes for each
                image in [tl_x, tl_y, br_x, br_y] format.

            gt_labels (list[Tensor]): class indices corresponding to each box

            gt_bboxes_ignore (None | list[Tensor]): specify which bounding
                boxes can be ignored when computing the loss.

            gt_masks (None | Tensor) : true segmentation masks for each box
                used if the architecture supports a segmentation task.

            proposals : override rpn proposals with custom proposals. Use when
                `with_rpn` is False.

        Returns:
            dict[str, Tensor]: a dictionary of loss components
        """
        x = self.extract_feat(img)

        losses = dict()

        # RPN forward and loss
        if self.with_rpn:
            rpn_outs = self.rpn_head(x)
            rpn_loss_inputs = rpn_outs + (gt_bboxes, img_meta,
                                          self.train_cfg.rpn)
            rpn_losses = self.rpn_head.loss(
                *rpn_loss_inputs, gt_bboxes_ignore=gt_bboxes_ignore)
            losses.update(rpn_losses)

            proposal_cfg = self.train_cfg.get('rpn_proposal',
                                              self.test_cfg.rpn)
            proposal_inputs = rpn_outs + (img_meta, proposal_cfg)
            proposal_list = self.rpn_head.get_bboxes(*proposal_inputs)
        else:
            proposal_list = proposals

        roi_losses = self.roi_head.forward_train(x, img_meta, proposal_list,
                                                 gt_bboxes, gt_labels,
                                                 gt_bboxes_ignore, gt_masks,
                                                 **kwargs)
        losses.update(roi_losses)

        return losses

    async def async_simple_test(self,
                                img,
                                img_meta,
                                proposals=None,
                                rescale=False):
        """Async test without augmentation."""
<<<<<<< HEAD
=======
        assert self.with_bbox, 'Bbox head must be implemented.'
>>>>>>> 353f6231
        x = self.extract_feat(img)

        if proposals is None:
            proposal_list = await self.async_test_rpn(x, img_meta,
                                                      self.test_cfg.rpn)
        else:
            proposal_list = proposals

        return await self.roi_head.async_simple_test(
            x, proposal_list, img_meta, rescale=rescale)

    def simple_test(self, img, img_meta, proposals=None, rescale=False):
        """Test without augmentation."""
<<<<<<< HEAD
=======
        assert self.with_bbox, 'Bbox head must be implemented.'

>>>>>>> 353f6231
        x = self.extract_feat(img)

        if proposals is None:
            proposal_list = self.simple_test_rpn(x, img_meta,
                                                 self.test_cfg.rpn)
        else:
            proposal_list = proposals

        return self.roi_head.simple_test(
            x, proposal_list, img_meta, rescale=rescale)

    def aug_test(self, imgs, img_metas, rescale=False):
        """Test with augmentations.

        If rescale is False, then returned bboxes and masks will fit the scale
        of imgs[0].
        """
        # recompute feats to save memory
        x = self.extract_feats(imgs)
        proposal_list = self.aug_test_rpn(x, img_metas, self.test_cfg.rpn)
        return self.roi_head.aug_test(
            x, proposal_list, img_metas, rescale=rescale)<|MERGE_RESOLUTION|>--- conflicted
+++ resolved
@@ -165,10 +165,7 @@
                                 proposals=None,
                                 rescale=False):
         """Async test without augmentation."""
-<<<<<<< HEAD
-=======
         assert self.with_bbox, 'Bbox head must be implemented.'
->>>>>>> 353f6231
         x = self.extract_feat(img)
 
         if proposals is None:
@@ -182,11 +179,8 @@
 
     def simple_test(self, img, img_meta, proposals=None, rescale=False):
         """Test without augmentation."""
-<<<<<<< HEAD
-=======
         assert self.with_bbox, 'Bbox head must be implemented.'
 
->>>>>>> 353f6231
         x = self.extract_feat(img)
 
         if proposals is None:
